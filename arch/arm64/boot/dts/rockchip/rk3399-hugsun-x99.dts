--- conflicted
+++ resolved
@@ -583,11 +583,7 @@
 
 &sdmmc {
 	clock-frequency = <150000000>;
-<<<<<<< HEAD
-	clock-freq-min-max = <200000 150000000>;
-=======
 	max-frequency = <150000000>;
->>>>>>> 04d5ce62
 	bus-width = <4>;
 	cap-mmc-highspeed;
 	cap-sd-highspeed;
