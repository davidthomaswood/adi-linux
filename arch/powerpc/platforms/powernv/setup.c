--- conflicted
+++ resolved
@@ -80,13 +80,10 @@
 		if (np && of_property_read_bool(np, "disabled"))
 			enable--;
 
-<<<<<<< HEAD
-=======
 		np = of_get_child_by_name(fw_features, "speculation-policy-favor-security");
 		if (np && of_property_read_bool(np, "disabled"))
 			enable = 0;
 
->>>>>>> 661e50bc
 		of_node_put(np);
 		of_node_put(fw_features);
 	}
