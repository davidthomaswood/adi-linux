// SPDX-License-Identifier: GPL-2.0-or-later
/*
 * Squashfs - a compressed read only filesystem for Linux
 *
 * Copyright (c) 2002, 2003, 2004, 2005, 2006, 2007, 2008
 * Phillip Lougher <phillip@squashfs.org.uk>
 *
 * id.c
 */

/*
 * This file implements code to handle uids and gids.
 *
 * For space efficiency regular files store uid and gid indexes, which are
 * converted to 32-bit uids/gids using an id look up table.  This table is
 * stored compressed into metadata blocks.  A second index table is used to
 * locate these.  This second index table for speed of access (and because it
 * is small) is read at mount time and cached in memory.
 */

#include <linux/fs.h>
#include <linux/vfs.h>
#include <linux/slab.h>

#include "squashfs_fs.h"
#include "squashfs_fs_sb.h"
#include "squashfs.h"

/*
 * Map uid/gid index into real 32-bit uid/gid using the id look up table
 */
int squashfs_get_id(struct super_block *sb, unsigned int index,
					unsigned int *id)
{
	struct squashfs_sb_info *msblk = sb->s_fs_info;
	int block = SQUASHFS_ID_BLOCK(index);
	int offset = SQUASHFS_ID_BLOCK_OFFSET(index);
	u64 start_block;
	__le32 disk_id;
	int err;

	if (index >= msblk->ids)
		return -EINVAL;

	start_block = le64_to_cpu(msblk->id_table[block]);

	err = squashfs_read_metadata(sb, &disk_id, &start_block, &offset,
							sizeof(disk_id));
	if (err < 0)
		return err;

	*id = le32_to_cpu(disk_id);
	return 0;
}


/*
 * Read uncompressed id lookup table indexes from disk into memory
 */
__le64 *squashfs_read_id_index_table(struct super_block *sb,
		u64 id_table_start, u64 next_table, unsigned short no_ids)
{
	unsigned int length = SQUASHFS_ID_BLOCK_BYTES(no_ids);
	unsigned int indexes = SQUASHFS_ID_BLOCKS(no_ids);
	int n;
	__le64 *table;
	u64 start, end;

	TRACE("In read_id_index_table, length %d\n", length);

	/* Sanity check values */

	/* there should always be at least one id */
	if (no_ids == 0)
		return ERR_PTR(-EINVAL);

	/*
	 * The computed size of the index table (length bytes) should exactly
	 * match the table start and end points
	 */
	if (length != (next_table - id_table_start))
		return ERR_PTR(-EINVAL);

	table = squashfs_read_table(sb, id_table_start, length);
	if (IS_ERR(table))
		return table;

	/*
	 * table[0], table[1], ... table[indexes - 1] store the locations
	 * of the compressed id blocks.   Each entry should be less than
	 * the next (i.e. table[0] < table[1]), and the difference between them
	 * should be SQUASHFS_METADATA_SIZE or less.  table[indexes - 1]
	 * should be less than id_table_start, and again the difference
	 * should be SQUASHFS_METADATA_SIZE or less
	 */
	for (n = 0; n < (indexes - 1); n++) {
		start = le64_to_cpu(table[n]);
		end = le64_to_cpu(table[n + 1]);

<<<<<<< HEAD
		if (start >= end || (end - start) > SQUASHFS_METADATA_SIZE) {
=======
		if (start >= end || (end - start) >
				(SQUASHFS_METADATA_SIZE + SQUASHFS_BLOCK_OFFSET)) {
>>>>>>> 7aef27f0
			kfree(table);
			return ERR_PTR(-EINVAL);
		}
	}

	start = le64_to_cpu(table[indexes - 1]);
<<<<<<< HEAD
	if (start >= id_table_start || (id_table_start - start) > SQUASHFS_METADATA_SIZE) {
=======
	if (start >= id_table_start || (id_table_start - start) >
				(SQUASHFS_METADATA_SIZE + SQUASHFS_BLOCK_OFFSET)) {
>>>>>>> 7aef27f0
		kfree(table);
		return ERR_PTR(-EINVAL);
	}

	return table;
}<|MERGE_RESOLUTION|>--- conflicted
+++ resolved
@@ -97,24 +97,16 @@
 		start = le64_to_cpu(table[n]);
 		end = le64_to_cpu(table[n + 1]);
 
-<<<<<<< HEAD
-		if (start >= end || (end - start) > SQUASHFS_METADATA_SIZE) {
-=======
 		if (start >= end || (end - start) >
 				(SQUASHFS_METADATA_SIZE + SQUASHFS_BLOCK_OFFSET)) {
->>>>>>> 7aef27f0
 			kfree(table);
 			return ERR_PTR(-EINVAL);
 		}
 	}
 
 	start = le64_to_cpu(table[indexes - 1]);
-<<<<<<< HEAD
-	if (start >= id_table_start || (id_table_start - start) > SQUASHFS_METADATA_SIZE) {
-=======
 	if (start >= id_table_start || (id_table_start - start) >
 				(SQUASHFS_METADATA_SIZE + SQUASHFS_BLOCK_OFFSET)) {
->>>>>>> 7aef27f0
 		kfree(table);
 		return ERR_PTR(-EINVAL);
 	}
