--- conflicted
+++ resolved
@@ -117,10 +117,7 @@
 	depends on FB_TFT
 	help
 	  Generic Framebuffer support for SEPS525
-<<<<<<< HEAD
-=======
 	  Say Y if you have such a display that utilizes this controller.
->>>>>>> 256af411
 
 config FB_TFT_SH1106
 	tristate "FB driver for the SH1106 OLED Controller"
