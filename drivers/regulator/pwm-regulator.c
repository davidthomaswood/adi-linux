/*
 * Regulator driver for PWM Regulators
 *
 * Copyright (C) 2014 - STMicroelectronics Inc.
 *
 * Author: Lee Jones <lee.jones@linaro.org>
 *
 * This program is free software; you can redistribute it and/or modify
 * it under the terms of the GNU General Public License version 2 as
 * published by the Free Software Foundation.
 */

#include <linux/delay.h>
#include <linux/module.h>
#include <linux/init.h>
#include <linux/err.h>
#include <linux/regulator/driver.h>
#include <linux/regulator/machine.h>
#include <linux/regulator/of_regulator.h>
#include <linux/of.h>
#include <linux/of_device.h>
#include <linux/pwm.h>

struct pwm_regulator_data {
	/*  Shared */
	struct pwm_device *pwm;

	/* Voltage table */
	struct pwm_voltages *duty_cycle_table;

	/* regulator descriptor */
	struct regulator_desc desc;

	/* Regulator ops */
	struct regulator_ops ops;

	int state;

	/* Continuous voltage */
	int volt_uV;
};

struct pwm_voltages {
	unsigned int uV;
	unsigned int dutycycle;
};

/**
 * Voltage table call-backs
 */
static int pwm_regulator_get_voltage_sel(struct regulator_dev *rdev)
{
	struct pwm_regulator_data *drvdata = rdev_get_drvdata(rdev);

	return drvdata->state;
}

static int pwm_regulator_set_voltage_sel(struct regulator_dev *rdev,
					 unsigned selector)
{
	struct pwm_regulator_data *drvdata = rdev_get_drvdata(rdev);
	struct pwm_args pargs;
	int dutycycle;
	int ret;

	pwm_get_args(drvdata->pwm, &pargs);

	dutycycle = (pargs.period *
		    drvdata->duty_cycle_table[selector].dutycycle) / 100;

	ret = pwm_config(drvdata->pwm, dutycycle, pargs.period);
	if (ret) {
		dev_err(&rdev->dev, "Failed to configure PWM: %d\n", ret);
		return ret;
	}

	drvdata->state = selector;

	return 0;
}

static int pwm_regulator_list_voltage(struct regulator_dev *rdev,
				      unsigned selector)
{
	struct pwm_regulator_data *drvdata = rdev_get_drvdata(rdev);

	if (selector >= rdev->desc->n_voltages)
		return -EINVAL;

	return drvdata->duty_cycle_table[selector].uV;
}

static int pwm_regulator_enable(struct regulator_dev *dev)
{
	struct pwm_regulator_data *drvdata = rdev_get_drvdata(dev);

	return pwm_enable(drvdata->pwm);
}

static int pwm_regulator_disable(struct regulator_dev *dev)
{
	struct pwm_regulator_data *drvdata = rdev_get_drvdata(dev);

	pwm_disable(drvdata->pwm);

	return 0;
}

static int pwm_regulator_is_enabled(struct regulator_dev *dev)
{
	struct pwm_regulator_data *drvdata = rdev_get_drvdata(dev);

	return pwm_is_enabled(drvdata->pwm);
}

static int pwm_regulator_get_voltage(struct regulator_dev *rdev)
{
	struct pwm_regulator_data *drvdata = rdev_get_drvdata(rdev);

	return drvdata->volt_uV;
}

static int pwm_regulator_set_voltage(struct regulator_dev *rdev,
					int min_uV, int max_uV,
					unsigned *selector)
{
	struct pwm_regulator_data *drvdata = rdev_get_drvdata(rdev);
	unsigned int ramp_delay = rdev->constraints->ramp_delay;
<<<<<<< HEAD
	unsigned int period = pwm_get_period(drvdata->pwm);
	unsigned int req_diff = min_uV - rdev->constraints->min_uV;
	unsigned int diff;
	unsigned int duty_pulse;
	u64 req_period;
	u32 rem;
	int ret;

	diff = rdev->constraints->max_uV - rdev->constraints->min_uV;

	/* First try to find out if we get the iduty cycle time which is
	 * factor of PWM period time. If (request_diff_to_min * pwm_period)
	 * is perfect divided by voltage_range_diff then it is possible to
	 * get duty cycle time which is factor of PWM period. This will help
	 * to get output voltage nearer to requested value as there is no
	 * calculation loss.
	 */
	req_period = req_diff * period;
	div_u64_rem(req_period, diff, &rem);
	if (!rem) {
		do_div(req_period, diff);
		duty_pulse = (unsigned int)req_period;
	} else {
		duty_pulse = (period / 100) * ((req_diff * 100) / diff);
	}

	ret = pwm_config(drvdata->pwm, duty_pulse, period);
=======
	struct pwm_args pargs;
	int duty_cycle;
	int ret;

	pwm_get_args(drvdata->pwm, &pargs);
	duty_cycle = pwm_voltage_to_duty_cycle_percentage(rdev, min_uV);

	ret = pwm_config(drvdata->pwm, (pargs.period / 100) * duty_cycle,
			 pargs.period);
>>>>>>> 8c12ad8e
	if (ret) {
		dev_err(&rdev->dev, "Failed to configure PWM: %d\n", ret);
		return ret;
	}

	ret = pwm_enable(drvdata->pwm);
	if (ret) {
		dev_err(&rdev->dev, "Failed to enable PWM: %d\n", ret);
		return ret;
	}
	drvdata->volt_uV = min_uV;

	/* Delay required by PWM regulator to settle to the new voltage */
	usleep_range(ramp_delay, ramp_delay + 1000);

	return 0;
}

static struct regulator_ops pwm_regulator_voltage_table_ops = {
	.set_voltage_sel = pwm_regulator_set_voltage_sel,
	.get_voltage_sel = pwm_regulator_get_voltage_sel,
	.list_voltage    = pwm_regulator_list_voltage,
	.map_voltage     = regulator_map_voltage_iterate,
	.enable          = pwm_regulator_enable,
	.disable         = pwm_regulator_disable,
	.is_enabled      = pwm_regulator_is_enabled,
};

static struct regulator_ops pwm_regulator_voltage_continuous_ops = {
	.get_voltage = pwm_regulator_get_voltage,
	.set_voltage = pwm_regulator_set_voltage,
	.enable          = pwm_regulator_enable,
	.disable         = pwm_regulator_disable,
	.is_enabled      = pwm_regulator_is_enabled,
};

static struct regulator_desc pwm_regulator_desc = {
	.name		= "pwm-regulator",
	.type		= REGULATOR_VOLTAGE,
	.owner		= THIS_MODULE,
	.supply_name    = "pwm",
};

static int pwm_regulator_init_table(struct platform_device *pdev,
				    struct pwm_regulator_data *drvdata)
{
	struct device_node *np = pdev->dev.of_node;
	struct pwm_voltages *duty_cycle_table;
	unsigned int length = 0;
	int ret;

	of_find_property(np, "voltage-table", &length);

	if ((length < sizeof(*duty_cycle_table)) ||
	    (length % sizeof(*duty_cycle_table))) {
		dev_err(&pdev->dev, "voltage-table length(%d) is invalid\n",
			length);
		return -EINVAL;
	}

	duty_cycle_table = devm_kzalloc(&pdev->dev, length, GFP_KERNEL);
	if (!duty_cycle_table)
		return -ENOMEM;

	ret = of_property_read_u32_array(np, "voltage-table",
					 (u32 *)duty_cycle_table,
					 length / sizeof(u32));
	if (ret) {
		dev_err(&pdev->dev, "Failed to read voltage-table: %d\n", ret);
		return ret;
	}

	drvdata->duty_cycle_table	= duty_cycle_table;
	memcpy(&drvdata->ops, &pwm_regulator_voltage_table_ops,
	       sizeof(drvdata->ops));
	drvdata->desc.ops = &drvdata->ops;
	drvdata->desc.n_voltages	= length / sizeof(*duty_cycle_table);

	return 0;
}

static int pwm_regulator_init_continuous(struct platform_device *pdev,
					 struct pwm_regulator_data *drvdata)
{
	memcpy(&drvdata->ops, &pwm_regulator_voltage_continuous_ops,
	       sizeof(drvdata->ops));
	drvdata->desc.ops = &drvdata->ops;
	drvdata->desc.continuous_voltage_range = true;

	return 0;
}

static int pwm_regulator_probe(struct platform_device *pdev)
{
	const struct regulator_init_data *init_data;
	struct pwm_regulator_data *drvdata;
	struct regulator_dev *regulator;
	struct regulator_config config = { };
	struct device_node *np = pdev->dev.of_node;
	int ret;

	if (!np) {
		dev_err(&pdev->dev, "Device Tree node missing\n");
		return -EINVAL;
	}

	drvdata = devm_kzalloc(&pdev->dev, sizeof(*drvdata), GFP_KERNEL);
	if (!drvdata)
		return -ENOMEM;

	memcpy(&drvdata->desc, &pwm_regulator_desc, sizeof(drvdata->desc));

	if (of_find_property(np, "voltage-table", NULL))
		ret = pwm_regulator_init_table(pdev, drvdata);
	else
		ret = pwm_regulator_init_continuous(pdev, drvdata);
	if (ret)
		return ret;

	init_data = of_get_regulator_init_data(&pdev->dev, np,
					       &drvdata->desc);
	if (!init_data)
		return -ENOMEM;

	config.of_node = np;
	config.dev = &pdev->dev;
	config.driver_data = drvdata;
	config.init_data = init_data;

	drvdata->pwm = devm_pwm_get(&pdev->dev, NULL);
	if (IS_ERR(drvdata->pwm)) {
		ret = PTR_ERR(drvdata->pwm);
		dev_err(&pdev->dev, "Failed to get PWM: %d\n", ret);
		return ret;
	}

	/*
	 * FIXME: pwm_apply_args() should be removed when switching to the
	 * atomic PWM API.
	 */
	pwm_apply_args(drvdata->pwm);

	regulator = devm_regulator_register(&pdev->dev,
					    &drvdata->desc, &config);
	if (IS_ERR(regulator)) {
		ret = PTR_ERR(regulator);
		dev_err(&pdev->dev, "Failed to register regulator %s: %d\n",
			drvdata->desc.name, ret);
		return ret;
	}

	return 0;
}

static const struct of_device_id pwm_of_match[] = {
	{ .compatible = "pwm-regulator" },
	{ },
};
MODULE_DEVICE_TABLE(of, pwm_of_match);

static struct platform_driver pwm_regulator_driver = {
	.driver = {
		.name		= "pwm-regulator",
		.of_match_table = of_match_ptr(pwm_of_match),
	},
	.probe = pwm_regulator_probe,
};

module_platform_driver(pwm_regulator_driver);

MODULE_LICENSE("GPL");
MODULE_AUTHOR("Lee Jones <lee.jones@linaro.org>");
MODULE_DESCRIPTION("PWM Regulator Driver");
MODULE_ALIAS("platform:pwm-regulator");<|MERGE_RESOLUTION|>--- conflicted
+++ resolved
@@ -126,8 +126,7 @@
 {
 	struct pwm_regulator_data *drvdata = rdev_get_drvdata(rdev);
 	unsigned int ramp_delay = rdev->constraints->ramp_delay;
-<<<<<<< HEAD
-	unsigned int period = pwm_get_period(drvdata->pwm);
+	struct pwm_args pargs;
 	unsigned int req_diff = min_uV - rdev->constraints->min_uV;
 	unsigned int diff;
 	unsigned int duty_pulse;
@@ -135,6 +134,7 @@
 	u32 rem;
 	int ret;
 
+	pwm_get_args(drvdata->pwm, &pargs);
 	diff = rdev->constraints->max_uV - rdev->constraints->min_uV;
 
 	/* First try to find out if we get the iduty cycle time which is
@@ -144,27 +144,16 @@
 	 * to get output voltage nearer to requested value as there is no
 	 * calculation loss.
 	 */
-	req_period = req_diff * period;
+	req_period = req_diff * pargs.period;
 	div_u64_rem(req_period, diff, &rem);
 	if (!rem) {
 		do_div(req_period, diff);
 		duty_pulse = (unsigned int)req_period;
 	} else {
-		duty_pulse = (period / 100) * ((req_diff * 100) / diff);
-	}
-
-	ret = pwm_config(drvdata->pwm, duty_pulse, period);
-=======
-	struct pwm_args pargs;
-	int duty_cycle;
-	int ret;
-
-	pwm_get_args(drvdata->pwm, &pargs);
-	duty_cycle = pwm_voltage_to_duty_cycle_percentage(rdev, min_uV);
-
-	ret = pwm_config(drvdata->pwm, (pargs.period / 100) * duty_cycle,
-			 pargs.period);
->>>>>>> 8c12ad8e
+		duty_pulse = (pargs.period / 100) * ((req_diff * 100) / diff);
+	}
+
+	ret = pwm_config(drvdata->pwm, duty_pulse, pargs.period);
 	if (ret) {
 		dev_err(&rdev->dev, "Failed to configure PWM: %d\n", ret);
 		return ret;
