/*
 * Based on m25p80.c, by Mike Lavender (mike@steroidmicros.com), with
 * influence from lart.c (Abraham Van Der Merwe) and mtd_dataflash.c
 *
 * Copyright (C) 2005, Intec Automation Inc.
 * Copyright (C) 2014, Freescale Semiconductor, Inc.
 *
 * This code is free software; you can redistribute it and/or modify
 * it under the terms of the GNU General Public License version 2 as
 * published by the Free Software Foundation.
 */

#include <linux/err.h>
#include <linux/errno.h>
#include <linux/module.h>
#include <linux/device.h>
#include <linux/mutex.h>
#include <linux/math64.h>

#include <linux/mtd/cfi.h>
#include <linux/mtd/mtd.h>
#include <linux/of_platform.h>
#include <linux/spi/flash.h>
#include <linux/mtd/spi-nor.h>
#include <linux/spi/spi.h>

/* Define max times to check status register before we give up. */
#define	MAX_READY_WAIT_JIFFIES	(40 * HZ) /* M25P16 specs 40s max chip erase */

#define SPI_NOR_MAX_ID_LEN	6

struct flash_info {
	char		*name;

	/*
	 * This array stores the ID bytes.
	 * The first three bytes are the JEDIC ID.
	 * JEDEC ID zero means "no ID" (mostly older chips).
	 */
	u8		id[SPI_NOR_MAX_ID_LEN];
	u8		id_len;

	/* The size listed here is what works with SPINOR_OP_SE, which isn't
	 * necessarily called a "sector" by the vendor.
	 */
	unsigned	sector_size;
	u16		n_sectors;

	u16		page_size;
	u16		addr_width;

	u16		flags;
#define	SECT_4K			0x01	/* SPINOR_OP_BE_4K works uniformly */
#define	SPI_NOR_NO_ERASE	0x02	/* No erase command needed */
#define	SST_WRITE		0x04	/* use SST byte programming */
#define	SPI_NOR_NO_FR		0x08	/* Can't do fastread */
#define	SECT_4K_PMC		0x10	/* SPINOR_OP_BE_4K_PMC works uniformly */
#define	SPI_NOR_DUAL_READ	0x20    /* Flash supports Dual Read */
#define	SPI_NOR_QUAD_READ	0x40    /* Flash supports Quad Read */
#define	USE_FSR			0x80	/* use flag status register */
#define	SPI_NOR_FLASH_LOCK	0x100	/* Flash protection support */
#define	SPI_NOR_QUAD_IO_READ	0x200	/* Flash supports Quad IO read */
/* Unlock the Global protection for sst flashes */
#define	SST_GLOBAL_PROT_UNLK	0x400
};

#define JEDEC_MFR(info)	((info)->id[0])

static const struct flash_info *spi_nor_match_id(const char *name);

/*
 * Read the status register, returning its value in the location
 * Return the status register value.
 * Returns negative if error occurred.
 */
static int read_sr(struct spi_nor *nor)
{
	int ret;
	u8 val[2];

	if (nor->isparallel) {
		ret = nor->read_reg(nor, SPINOR_OP_RDSR, &val[0], 2);
		if (ret < 0) {
			pr_err("error %d reading SR\n", (int) ret);
			return ret;
		}
		val[0] |= val[1];
	} else {
		ret = nor->read_reg(nor, SPINOR_OP_RDSR, &val[0], 1);
		if (ret < 0) {
			pr_err("error %d reading SR\n", (int) ret);
			return ret;
		}
	}

	return val[0];
}

/*
 * Read the flag status register, returning its value in the location
 * Return the status register value.
 * Returns negative if error occurred.
 */
static int read_fsr(struct spi_nor *nor)
{
	int ret;
	u8 val[2];

	if (nor->isparallel) {
		ret = nor->read_reg(nor, SPINOR_OP_RDFSR, &val[0], 2);
		if (ret < 0) {
			pr_err("error %d reading FSR\n", ret);
			return ret;
		}
		val[0] &= val[1];
	} else {
		ret = nor->read_reg(nor, SPINOR_OP_RDFSR, &val[0], 1);
		if (ret < 0) {
			pr_err("error %d reading FSR\n", ret);
			return ret;
		}
	}

	return val[0];
}

/*
 * Read configuration register, returning its value in the
 * location. Return the configuration register value.
 * Returns negative if error occured.
 */
static int read_cr(struct spi_nor *nor)
{
	int ret;
	u8 val;

	ret = nor->read_reg(nor, SPINOR_OP_RDCR, &val, 1);
	if (ret < 0) {
		dev_err(nor->dev, "error %d reading CR\n", ret);
		return ret;
	}

	return val;
}

/*
 * Dummy Cycle calculation for different type of read.
 * It can be used to support more commands with
 * different dummy cycle requirements.
 */
static inline int spi_nor_read_dummy_cycles(struct spi_nor *nor)
{
	switch (nor->flash_read) {
	case SPI_NOR_FAST:
	case SPI_NOR_DUAL:
	case SPI_NOR_QUAD:
		return 8;
	case SPI_NOR_QUAD_IO:
		return 40;
	case SPI_NOR_NORMAL:
		return 0;
	}
	return 0;
}

/*
 * Write status register 1 byte
 * Returns negative if error occurred.
 */
static inline int write_sr(struct spi_nor *nor, u8 val)
{
	nor->cmd_buf[0] = val;
	return nor->write_reg(nor, SPINOR_OP_WRSR, nor->cmd_buf, 1, 0);
}

/*
 * Write status Register and configuration register with 2 bytes
 * The first byte will be written to the status register, while the
 * second byte will be written to the configuration register.
 * Return negative if error occured.
 */
static int write_sr_cr(struct spi_nor *nor, u16 val)
{
	nor->cmd_buf[0] = val & 0xff;
	nor->cmd_buf[1] = (val >> 8);

	return nor->write_reg(nor, SPINOR_OP_WRSR, nor->cmd_buf, 2, 0);
}

/*
 * Set write enable latch with Write Enable command.
 * Returns negative if error occurred.
 */
static inline int write_enable(struct spi_nor *nor)
{
	return nor->write_reg(nor, SPINOR_OP_WREN, NULL, 0, 0);
}

/*
 * Send write disble instruction to the chip.
 */
static inline int write_disable(struct spi_nor *nor)
{
	return nor->write_reg(nor, SPINOR_OP_WRDI, NULL, 0, 0);
}

static inline struct spi_nor *mtd_to_spi_nor(struct mtd_info *mtd)
{
	return mtd->priv;
}

/* Enable/disable 4-byte addressing mode. */
static inline int set_4byte(struct spi_nor *nor, const struct flash_info *info,
			    int enable)
{
	int status;
	bool need_wren = false;
	u8 cmd;

	switch (JEDEC_MFR(info)) {
	case CFI_MFR_ST: /* Micron, actually */
		/* Some Micron need WREN command; all will accept it */
		need_wren = true;
	case CFI_MFR_MACRONIX:
	case 0xEF /* winbond */:
		if (need_wren)
			write_enable(nor);

		cmd = enable ? SPINOR_OP_EN4B : SPINOR_OP_EX4B;
		status = nor->write_reg(nor, cmd, NULL, 0, 0);
		if (need_wren)
			write_disable(nor);

		return status;
	default:
		/* Spansion style */
		nor->cmd_buf[0] = enable << 7;
		return nor->write_reg(nor, SPINOR_OP_BRWR, nor->cmd_buf, 1, 0);
	}
}

/**
 * read_ear - Get the extended/bank address register value
 * @nor:	Pointer to the flash control structure
 *
 * This routine reads the Extended/bank address register value
 *
 * Return:	Negative if error occured.
 */
static int read_ear(struct spi_nor *nor, struct flash_info *info)
{
	int ret;
	u8 val;
	u8 code;

	/* This is actually Spansion */
	if (JEDEC_MFR(info) == CFI_MFR_AMD)
		code = SPINOR_OP_BRRD;
	/* This is actually Micron */
	else if (JEDEC_MFR(info) == CFI_MFR_ST)
		code = SPINOR_OP_RDEAR;
	else
		return -EINVAL;

	ret = nor->read_reg(nor, code, &val, 1);
	if (ret < 0)
		return ret;

	return val;
}

static inline int spi_nor_sr_ready(struct spi_nor *nor)
{
	int sr = read_sr(nor);
	if (sr < 0)
		return sr;
	else
		return !(sr & SR_WIP);
}

static inline int spi_nor_fsr_ready(struct spi_nor *nor)
{
	int fsr = read_fsr(nor);
	if (fsr < 0)
		return fsr;
	else
		return fsr & FSR_READY;
}

static int spi_nor_ready(struct spi_nor *nor)
{
	int sr, fsr;
	sr = spi_nor_sr_ready(nor);
	if (sr < 0)
		return sr;
	fsr = nor->flags & SNOR_F_USE_FSR ? spi_nor_fsr_ready(nor) : 1;
	if (fsr < 0)
		return fsr;
	return sr && fsr;
}

/*
 * Service routine to read status register until ready, or timeout occurs.
 * Returns non-zero if error.
 */
static int spi_nor_wait_till_ready(struct spi_nor *nor)
{
	unsigned long deadline;
	int timeout = 0, ret;

	deadline = jiffies + MAX_READY_WAIT_JIFFIES;

	while (!timeout) {
		if (time_after_eq(jiffies, deadline))
			timeout = 1;

		ret = spi_nor_ready(nor);
		if (ret < 0)
			return ret;
		if (ret)
			return 0;

		cond_resched();
	}

	dev_err(nor->dev, "flash operation timed out\n");

	return -ETIMEDOUT;
}

/*
 * Update Extended Address/bank selection Register.
 * Call with flash->lock locked.
 */
static int write_ear(struct spi_nor *nor, u32 addr)
{
	u8 code;
	u8 ear;
	int ret;

	/* Wait until finished previous write command. */
	if (spi_nor_wait_till_ready(nor))
		return 1;

	if (nor->mtd->size <= (0x1000000) << nor->shift)
		return 0;

	addr = addr % (u32) nor->mtd->size;
	ear = addr >> 24;

	if ((!nor->isstacked) && (ear == nor->curbank))
		return 0;

	if (nor->isstacked && (nor->mtd->size <= 0x2000000))
		return 0;

	if (nor->jedec_id == CFI_MFR_AMD)
		code = SPINOR_OP_BRWR;
	if (nor->jedec_id == CFI_MFR_ST) {
		write_enable(nor);
		code = SPINOR_OP_WREAR;
	}
	nor->cmd_buf[0] = ear;

	ret = nor->write_reg(nor, code, nor->cmd_buf, 1, 0);
	if (ret < 0)
		return ret;

	nor->curbank = ear;

	return 0;
}

/*
 * Erase the whole flash memory
 *
 * Returns 0 if successful, non-zero otherwise.
 */
static int erase_chip(struct spi_nor *nor)
{
	int ret;

	dev_dbg(nor->dev, " %lldKiB\n", (long long)(nor->mtd->size >> 10));

	/* Wait until finished previous write command. */
	ret = spi_nor_wait_till_ready(nor);
	if (ret)
		return ret;

	if (nor->isstacked)
		nor->spi->master->flags &= ~SPI_MASTER_U_PAGE;

	/* Send write enable, then erase commands. */
	write_enable(nor);

	ret = nor->write_reg(nor, SPINOR_OP_CHIP_ERASE, NULL, 0, 0);
	if (ret)
		return ret;

	if (nor->isstacked) {
		/* Wait until finished previous write command. */
		ret = spi_nor_wait_till_ready(nor);
		if (ret)
			return ret;

		nor->spi->master->flags |= SPI_MASTER_U_PAGE;

		/* Send write enable, then erase commands. */
		write_enable(nor);

		ret = nor->write_reg(nor, SPINOR_OP_CHIP_ERASE, NULL, 0, 0);
	}

	return ret;
}

static int spi_nor_lock_and_prep(struct spi_nor *nor, enum spi_nor_ops ops)
{
	int ret = 0;

	mutex_lock(&nor->lock);

	if (nor->prepare) {
		ret = nor->prepare(nor, ops);
		if (ret) {
			dev_err(nor->dev, "failed in the preparation.\n");
			mutex_unlock(&nor->lock);
			return ret;
		}
	}
	return ret;
}

static void spi_nor_unlock_and_unprep(struct spi_nor *nor, enum spi_nor_ops ops)
{
	if (nor->unprepare)
		nor->unprepare(nor, ops);
	mutex_unlock(&nor->lock);
}

/*
 * Erase an address range on the nor chip.  The address range may extend
 * one or more erase sectors.  Return an error is there is a problem erasing.
 */
static int spi_nor_erase(struct mtd_info *mtd, struct erase_info *instr)
{
	struct spi_nor *nor = mtd_to_spi_nor(mtd);
	u32 addr, len, offset;
	uint32_t rem;
	int ret;

	dev_dbg(nor->dev, "at 0x%llx, len %lld\n", (long long)instr->addr,
			(long long)instr->len);

	div_u64_rem(instr->len, mtd->erasesize, &rem);
	if (rem)
		return -EINVAL;

	addr = instr->addr;
	len = instr->len;

	ret = spi_nor_lock_and_prep(nor, SPI_NOR_OPS_ERASE);
	if (ret)
		return ret;

	if (nor->isparallel)
		nor->spi->master->flags |= SPI_DATA_STRIPE;
	/* whole-chip erase? */
	if (len == mtd->size) {
		write_enable(nor);

		if (erase_chip(nor)) {
			ret = -EIO;
			goto erase_err;
		}

		ret = spi_nor_wait_till_ready(nor);
		if (ret)
			goto erase_err;

	/* REVISIT in some cases we could speed up erasing large regions
	 * by using SPINOR_OP_SE instead of SPINOR_OP_BE_4K.  We may have set up
	 * to use "small sector erase", but that's not always optimal.
	 */

	/* "sector"-at-a-time erase */
	} else {
		while (len) {
			offset = addr;
			if (nor->isparallel == 1)
				offset /= 2;
			if (nor->isstacked == 1) {
				if (offset >= (mtd->size / 2)) {
					offset = offset - (mtd->size / 2);
					nor->spi->master->flags |=
							SPI_MASTER_U_PAGE;
				} else
					nor->spi->master->flags &=
							~SPI_MASTER_U_PAGE;
			}

			/* Wait until finished previous write command. */
			ret = spi_nor_wait_till_ready(nor);
			if (ret)
				goto erase_err;

			if (nor->addr_width == 3) {
				/* Update Extended Address Register */
				ret = write_ear(nor, offset);
				if (ret)
					goto erase_err;
			}

			ret = spi_nor_wait_till_ready(nor);
			if (ret)
				goto erase_err;

			write_enable(nor);

			if (nor->erase(nor, offset)) {
				ret = -EIO;
				goto erase_err;
			}

			addr += mtd->erasesize;
			len -= mtd->erasesize;

			ret = spi_nor_wait_till_ready(nor);
			if (ret)
				goto erase_err;
		}
	}

	write_disable(nor);

	spi_nor_unlock_and_unprep(nor, SPI_NOR_OPS_ERASE);

	instr->state = MTD_ERASE_DONE;
	mtd_erase_callback(instr);

	if (nor->isparallel)
		nor->spi->master->flags &= ~SPI_DATA_STRIPE;
	return ret;

erase_err:
	spi_nor_unlock_and_unprep(nor, SPI_NOR_OPS_ERASE);
	instr->state = MTD_ERASE_FAILED;
	if (nor->isparallel)
		nor->spi->master->flags &= ~SPI_DATA_STRIPE;
	return ret;
}

static inline uint16_t min_lockable_sectors(struct spi_nor *nor,
					    uint16_t n_sectors)
{
	uint16_t lock_granularity;

	/*
	 * Revisit - SST (not used by us) has the same JEDEC ID as micron but
	 * protected area table is similar to that of spansion.
	 */
	lock_granularity = max(1, n_sectors/M25P_MAX_LOCKABLE_SECTORS);
	if (nor->jedec_id == CFI_MFR_ST)	/* Micron */
		lock_granularity = 1;

	return lock_granularity;
}

static inline uint32_t get_protected_area_start(struct spi_nor *nor,
						uint8_t lock_bits)
{
	u16 n_sectors;
	u32 sector_size;
	uint64_t mtd_size;

	n_sectors = nor->n_sectors;
	sector_size = nor->sector_size;
	mtd_size = nor->mtd->size;

	if (nor->isparallel) {
		sector_size = (nor->sector_size >> 1);
		mtd_size = (nor->mtd->size >> 1);
	}
	if (nor->isstacked) {
		n_sectors = (nor->n_sectors >> 1);
		mtd_size = (nor->mtd->size >> 1);
	}

	return mtd_size - (1<<(lock_bits-1)) *
		min_lockable_sectors(nor, n_sectors) * sector_size;
}

static uint8_t min_protected_area_including_offset(struct spi_nor *nor,
						   uint32_t offset)
{
	uint8_t lock_bits, lockbits_limit;

	/*
	 * Revisit - SST (not used by us) has the same JEDEC ID as micron but
	 * protected area table is similar to that of spansion.
	 * Mircon has 4 block protect bits.
	 */
	lockbits_limit = 7;
	if (nor->jedec_id == CFI_MFR_ST)	/* Micron */
		lockbits_limit = 15;

	for (lock_bits = 1; lock_bits < lockbits_limit; lock_bits++) {
		if (offset >= get_protected_area_start(nor, lock_bits))
			break;
	}
	return lock_bits;
}

static int write_sr_modify_protection(struct spi_nor *nor, uint8_t status,
				      uint8_t lock_bits)
{
	uint8_t status_new, bp_mask;
	u16 val;

	status_new = status & ~SR_BP_BIT_MASK;
	bp_mask = (lock_bits << SR_BP_BIT_OFFSET) & SR_BP_BIT_MASK;

	/* Micron */
	if (nor->jedec_id == CFI_MFR_ST) {
		/* To support chips with more than 896 sectors (56MB) */
		status_new &= ~SR_BP3;

		/* Protected area starts from top */
		status_new &= ~SR_BP_TB;

		if (lock_bits > 7)
			bp_mask |= SR_BP3;
	}

	status_new |= bp_mask;

	write_enable(nor);

	/* For spansion flashes */
	if (nor->jedec_id == CFI_MFR_AMD) {
		val = read_cr(nor) << 8;
		val |= status_new;
		if (write_sr_cr(nor, val) < 0)
			return 1;
	} else {
		if (write_sr(nor, status_new) < 0)
			return 1;
	}
	return 0;
}

static uint8_t bp_bits_from_sr(struct spi_nor *nor, uint8_t status)
{
	uint8_t ret;

	ret = (((status) & SR_BP_BIT_MASK) >> SR_BP_BIT_OFFSET);
	if (nor->jedec_id == 0x20)
		ret |= ((status & SR_BP3) >> (SR_BP_BIT_OFFSET + 1));

	return ret;
}

static int spi_nor_lock(struct mtd_info *mtd, loff_t ofs, uint64_t len)
{
	struct spi_nor *nor = mtd_to_spi_nor(mtd);
	uint32_t offset = ofs;
	uint8_t status;
	uint8_t lock_bits;
	int ret = 0;

	ret = spi_nor_lock_and_prep(nor, SPI_NOR_OPS_LOCK);
	if (ret)
		return ret;

	if (nor->isparallel == 1)
		offset /= 2;

	if (nor->isstacked == 1) {
		if (offset >= (nor->mtd->size / 2)) {
			offset = offset - (nor->mtd->size / 2);
			nor->spi->master->flags |= SPI_MASTER_U_PAGE;
		} else
			nor->spi->master->flags &= ~SPI_MASTER_U_PAGE;
	}

	/* Wait until finished previous command */
	ret = spi_nor_wait_till_ready(nor);
	if (ret)
		goto err;

	status = read_sr(nor);

	lock_bits = min_protected_area_including_offset(nor, offset);

	/* Only modify protection if it will not unlock other areas */
	if (lock_bits > bp_bits_from_sr(nor, status))
		ret = write_sr_modify_protection(nor, status, lock_bits);
	else
		dev_err(nor->dev, "trying to unlock already locked area\n");

err:
	spi_nor_unlock_and_unprep(nor, SPI_NOR_OPS_LOCK);
	return ret;
}

static int spi_nor_unlock(struct mtd_info *mtd, loff_t ofs, uint64_t len)
{
	struct spi_nor *nor = mtd_to_spi_nor(mtd);
	uint32_t offset = ofs;
	uint8_t status;
	uint8_t lock_bits;
	int ret = 0;

	ret = spi_nor_lock_and_prep(nor, SPI_NOR_OPS_UNLOCK);
	if (ret)
		return ret;

	if (nor->isparallel == 1)
		offset /= 2;

	if (nor->isstacked == 1) {
		if (offset >= (nor->mtd->size / 2)) {
			offset = offset - (nor->mtd->size / 2);
			nor->spi->master->flags |= SPI_MASTER_U_PAGE;
		} else
			nor->spi->master->flags &= ~SPI_MASTER_U_PAGE;
	}

	/* Wait until finished previous command */
	ret = spi_nor_wait_till_ready(nor);
	if (ret)
		goto err;

	status = read_sr(nor);

	lock_bits = min_protected_area_including_offset(nor, offset+len) - 1;

	/* Only modify protection if it will not lock other areas */
	if (lock_bits < bp_bits_from_sr(nor, status))
		ret = write_sr_modify_protection(nor, status, lock_bits);
	else
		dev_err(nor->dev, "trying to lock already unlocked area\n");

err:
	spi_nor_unlock_and_unprep(nor, SPI_NOR_OPS_UNLOCK);
	return ret;
}

static int spi_nor_is_locked(struct mtd_info *mtd, loff_t ofs, uint64_t len)
{
	struct spi_nor *nor = mtd_to_spi_nor(mtd);
	uint32_t offset = ofs;
	uint32_t protected_area_start;
	uint8_t status;
	int ret;

	ret = spi_nor_lock_and_prep(nor, SPI_NOR_OPS_UNLOCK);
	if (ret)
		return ret;
	/* Wait until finished previous command */
	ret = spi_nor_wait_till_ready(nor);
	if (ret)
		goto err;
	status = read_sr(nor);

	protected_area_start = get_protected_area_start(nor,
						bp_bits_from_sr(nor, status));
	if (offset >= protected_area_start)
		ret = MTD_IS_LOCKED;
	else if (offset+len < protected_area_start)
		ret = MTD_IS_UNLOCKED;
	else
		ret = MTD_IS_PARTIALLY_LOCKED;

err:
	spi_nor_unlock_and_unprep(nor, SPI_NOR_OPS_UNLOCK);
	return ret;
}

/* Used when the "_ext_id" is two bytes at most */
#define INFO(_jedec_id, _ext_id, _sector_size, _n_sectors, _flags)	\
		.id = {							\
			((_jedec_id) >> 16) & 0xff,			\
			((_jedec_id) >> 8) & 0xff,			\
			(_jedec_id) & 0xff,				\
			((_ext_id) >> 8) & 0xff,			\
			(_ext_id) & 0xff,				\
			},						\
		.id_len = (!(_jedec_id) ? 0 : (3 + ((_ext_id) ? 2 : 0))),	\
		.sector_size = (_sector_size),				\
		.n_sectors = (_n_sectors),				\
		.page_size = 256,					\
		.flags = (_flags),

#define INFO6(_jedec_id, _ext_id, _sector_size, _n_sectors, _flags)	\
		.id = {							\
			((_jedec_id) >> 16) & 0xff,			\
			((_jedec_id) >> 8) & 0xff,			\
			(_jedec_id) & 0xff,				\
			((_ext_id) >> 16) & 0xff,			\
			((_ext_id) >> 8) & 0xff,			\
			(_ext_id) & 0xff,				\
			},						\
		.id_len = 6,						\
		.sector_size = (_sector_size),				\
		.n_sectors = (_n_sectors),				\
		.page_size = 256,					\
		.flags = (_flags),

#define CAT25_INFO(_sector_size, _n_sectors, _page_size, _addr_width, _flags)	\
		.sector_size = (_sector_size),				\
		.n_sectors = (_n_sectors),				\
		.page_size = (_page_size),				\
		.addr_width = (_addr_width),				\
		.flags = (_flags),

/* NOTE: double check command sets and memory organization when you add
 * more nor chips.  This current list focusses on newer chips, which
 * have been converging on command sets which including JEDEC ID.
 *
 * All newly added entries should describe *hardware* and should use SECT_4K
 * (or SECT_4K_PMC) if hardware supports erasing 4 KiB sectors. For usage
 * scenarios excluding small sectors there is config option that can be
 * disabled: CONFIG_MTD_SPI_NOR_USE_4K_SECTORS.
 * For historical (and compatibility) reasons (before we got above config) some
 * old entries may be missing 4K flag.
 */
static const struct flash_info spi_nor_ids[] = {
	/* Atmel -- some are (confusingly) marketed as "DataFlash" */
	{ "at25fs010",  INFO(0x1f6601, 0, 32 * 1024,   4, SECT_4K) },
	{ "at25fs040",  INFO(0x1f6604, 0, 64 * 1024,   8, SECT_4K) },

	{ "at25df041a", INFO(0x1f4401, 0, 64 * 1024,   8, SECT_4K) },
	{ "at25df321a", INFO(0x1f4701, 0, 64 * 1024,  64, SECT_4K) },
	{ "at25df641",  INFO(0x1f4800, 0, 64 * 1024, 128, SECT_4K) },

	{ "at26f004",   INFO(0x1f0400, 0, 64 * 1024,  8, SECT_4K) },
	{ "at26df081a", INFO(0x1f4501, 0, 64 * 1024, 16, SECT_4K) },
	{ "at26df161a", INFO(0x1f4601, 0, 64 * 1024, 32, SECT_4K) },
	{ "at26df321",  INFO(0x1f4700, 0, 64 * 1024, 64, SECT_4K) },

	{ "at45db081d", INFO(0x1f2500, 0, 64 * 1024, 16, SECT_4K) },

	/* EON -- en25xxx */
	{ "en25f32",    INFO(0x1c3116, 0, 64 * 1024,   64, SECT_4K) },
	{ "en25p32",    INFO(0x1c2016, 0, 64 * 1024,   64, 0) },
	{ "en25q32b",   INFO(0x1c3016, 0, 64 * 1024,   64, 0) },
	{ "en25p64",    INFO(0x1c2017, 0, 64 * 1024,  128, 0) },
	{ "en25q64",    INFO(0x1c3017, 0, 64 * 1024,  128, SECT_4K) },
	{ "en25qh128",  INFO(0x1c7018, 0, 64 * 1024,  256, 0) },
	{ "en25qh256",  INFO(0x1c7019, 0, 64 * 1024,  512, 0) },
	{ "en25s64",	INFO(0x1c3817, 0, 64 * 1024,  128, SECT_4K) },

	/* ESMT */
	{ "f25l32pa", INFO(0x8c2016, 0, 64 * 1024, 64, SECT_4K) },

	/* Everspin */
	{ "mr25h256", CAT25_INFO( 32 * 1024, 1, 256, 2, SPI_NOR_NO_ERASE | SPI_NOR_NO_FR) },
	{ "mr25h10",  CAT25_INFO(128 * 1024, 1, 256, 3, SPI_NOR_NO_ERASE | SPI_NOR_NO_FR) },

	/* Fujitsu */
	{ "mb85rs1mt", INFO(0x047f27, 0, 128 * 1024, 1, SPI_NOR_NO_ERASE) },

	/* GigaDevice */
	{ "gd25q32", INFO(0xc84016, 0, 64 * 1024,  64, SECT_4K) },
	{ "gd25q64", INFO(0xc84017, 0, 64 * 1024, 128, SECT_4K) },
	{ "gd25q128", INFO(0xc84018, 0, 64 * 1024, 256, SECT_4K) },

	/* Intel/Numonyx -- xxxs33b */
	{ "160s33b",  INFO(0x898911, 0, 64 * 1024,  32, 0) },
	{ "320s33b",  INFO(0x898912, 0, 64 * 1024,  64, 0) },
	{ "640s33b",  INFO(0x898913, 0, 64 * 1024, 128, 0) },

	/* ISSI */
	{ "is25cd512", INFO(0x7f9d20, 0, 32 * 1024,   2, SECT_4K) },

	/* Macronix */
	{ "mx25l512e",   INFO(0xc22010, 0, 64 * 1024,   1, SECT_4K) },
	{ "mx25l2005a",  INFO(0xc22012, 0, 64 * 1024,   4, SECT_4K) },
	{ "mx25l4005a",  INFO(0xc22013, 0, 64 * 1024,   8, SECT_4K) },
	{ "mx25l8005",   INFO(0xc22014, 0, 64 * 1024,  16, 0) },
	{ "mx25l1606e",  INFO(0xc22015, 0, 64 * 1024,  32, SECT_4K) },
	{ "mx25l3205d",  INFO(0xc22016, 0, 64 * 1024,  64, 0) },
	{ "mx25l3255e",  INFO(0xc29e16, 0, 64 * 1024,  64, SECT_4K) },
	{ "mx25l6405d",  INFO(0xc22017, 0, 64 * 1024, 128, 0) },
	{ "mx25u6435f",  INFO(0xc22537, 0, 64 * 1024, 128, SECT_4K) },
	{ "mx25l12805d", INFO(0xc22018, 0, 64 * 1024, 256, 0) },
	{ "mx25l12855e", INFO(0xc22618, 0, 64 * 1024, 256, 0) },
	{ "mx25l25635e", INFO(0xc22019, 0, 64 * 1024, 512, 0) },
	{ "mx25l25655e", INFO(0xc22619, 0, 64 * 1024, 512, 0) },
	{ "mx66l51235l", INFO(0xc2201a, 0, 64 * 1024, 1024, SPI_NOR_QUAD_READ) },
	{ "mx66l1g55g",  INFO(0xc2261b, 0, 64 * 1024, 2048, SPI_NOR_QUAD_READ) },

	/* Micron */
	{ "n25q032",	 INFO(0x20ba16, 0, 64 * 1024,   64, SPI_NOR_QUAD_READ) },
<<<<<<< HEAD
	{ "n25q064",     INFO(0x20ba17, 0, 64 * 1024,  128, SPI_NOR_QUAD_READ) },
	{ "n25q128a11",  INFO(0x20bb18, 0, 64 * 1024,  256, SPI_NOR_DUAL_READ | SPI_NOR_QUAD_READ | SPI_NOR_FLASH_LOCK) },
	{ "n25q128a13",  INFO(0x20ba18, 0, 64 * 1024,  256, SPI_NOR_DUAL_READ | SPI_NOR_QUAD_READ | SPI_NOR_FLASH_LOCK) },
	{ "n25q256a",    INFO(0x20bb19, 0, 64 * 1024,  512, SECT_4K | SPI_NOR_DUAL_READ | SPI_NOR_QUAD_READ | USE_FSR | SPI_NOR_FLASH_LOCK) },
	{ "n25q256a13",  INFO(0x20ba19, 0, 64 * 1024,  512, SECT_4K | SPI_NOR_DUAL_READ | SPI_NOR_QUAD_READ | USE_FSR | SPI_NOR_FLASH_LOCK) },
	{ "n25q512a",    INFO(0x20bb20, 0, 64 * 1024, 1024, SECT_4K | SPI_NOR_DUAL_READ | SPI_NOR_QUAD_READ | USE_FSR | SPI_NOR_FLASH_LOCK) },
	{ "n25q512a13",  INFO(0x20ba20, 0, 64 * 1024, 1024, SECT_4K | SPI_NOR_DUAL_READ | SPI_NOR_QUAD_READ | USE_FSR | SPI_NOR_FLASH_LOCK) },
	{ "n25q512ax3",  INFO(0x20ba20, 0, 64 * 1024, 1024, USE_FSR | SPI_NOR_FLASH_LOCK) },
	{ "n25q00",      INFO(0x20ba21, 0, 64 * 1024, 2048, SECT_4K | SPI_NOR_DUAL_READ | SPI_NOR_QUAD_READ | USE_FSR | SPI_NOR_FLASH_LOCK) },
=======
	{ "n25q064",     INFO(0x20ba17, 0, 64 * 1024,  128, SECT_4K | SPI_NOR_QUAD_READ) },
	{ "n25q064a",    INFO(0x20bb17, 0, 64 * 1024,  128, SECT_4K | SPI_NOR_QUAD_READ) },
	{ "n25q128a11",  INFO(0x20bb18, 0, 64 * 1024,  256, SPI_NOR_QUAD_READ) },
	{ "n25q128a13",  INFO(0x20ba18, 0, 64 * 1024,  256, SPI_NOR_QUAD_READ) },
	{ "n25q256a",    INFO(0x20ba19, 0, 64 * 1024,  512, SECT_4K | SPI_NOR_QUAD_READ) },
	{ "n25q512a",    INFO(0x20bb20, 0, 64 * 1024, 1024, SECT_4K | USE_FSR | SPI_NOR_QUAD_READ) },
	{ "n25q512ax3",  INFO(0x20ba20, 0, 64 * 1024, 1024, SECT_4K | USE_FSR | SPI_NOR_QUAD_READ) },
	{ "n25q00",      INFO(0x20ba21, 0, 64 * 1024, 2048, SECT_4K | USE_FSR | SPI_NOR_QUAD_READ) },
>>>>>>> 6a13feb9

	/* PMC */
	{ "pm25lv512",   INFO(0,        0, 32 * 1024,    2, SECT_4K_PMC) },
	{ "pm25lv010",   INFO(0,        0, 32 * 1024,    4, SECT_4K_PMC) },
	{ "pm25lq032",   INFO(0x7f9d46, 0, 64 * 1024,   64, SECT_4K) },

	/* Spansion -- single (large) sector size only, at least
	 * for the chips listed here (without boot sectors).
	 */
	{ "s25sl032p",  INFO(0x010215, 0x4d00,  64 * 1024,  64, SPI_NOR_DUAL_READ | SPI_NOR_QUAD_READ) },
<<<<<<< HEAD
	{ "s25sl064p",  INFO(0x010216, 0x4d00,  64 * 1024, 128, 0) },
	{ "s25fl256s0", INFO(0x010219, 0x4d00, 256 * 1024, 128, SPI_NOR_DUAL_READ | SPI_NOR_QUAD_READ | SPI_NOR_FLASH_LOCK) },
	{ "s25fl256s1", INFO(0x010219, 0x4d01,  64 * 1024, 512, SPI_NOR_DUAL_READ | SPI_NOR_QUAD_READ) },
	{ "s25fl512s",  INFO(0x010220, 0x4d00, 256 * 1024, 256, SPI_NOR_DUAL_READ | SPI_NOR_QUAD_READ) },
	{ "s70fl01gs",  INFO(0x010221, 0x4d00, 256 * 1024, 256, SPI_NOR_DUAL_READ | SPI_NOR_QUAD_READ) },
	{ "s25sl12800", INFO(0x012018, 0x0300, 256 * 1024,  64, SPI_NOR_FLASH_LOCK) },
	{ "s25sl12801", INFO(0x012018, 0x0301,  64 * 1024, 256, SPI_NOR_FLASH_LOCK) },
	{ "s25fl128s",	INFO6(0x012018, 0x4d0180, 64 * 1024, 256, SPI_NOR_QUAD_READ) },
	{ "s25fl129p0", INFO(0x012018, 0x4d00, 256 * 1024,  64, SPI_NOR_DUAL_READ | SPI_NOR_QUAD_READ | SPI_NOR_FLASH_LOCK) },
	{ "s25fl129p1", INFO(0x012018, 0x4d01,  64 * 1024, 256, SPI_NOR_DUAL_READ | SPI_NOR_QUAD_READ | SPI_NOR_FLASH_LOCK) },
=======
	{ "s25sl064p",  INFO(0x010216, 0x4d00,  64 * 1024, 128, SPI_NOR_DUAL_READ | SPI_NOR_QUAD_READ) },
	{ "s25fl256s0", INFO(0x010219, 0x4d00, 256 * 1024, 128, 0) },
	{ "s25fl256s1", INFO(0x010219, 0x4d01,  64 * 1024, 512, SPI_NOR_DUAL_READ | SPI_NOR_QUAD_READ) },
	{ "s25fl512s",  INFO(0x010220, 0x4d00, 256 * 1024, 256, SPI_NOR_DUAL_READ | SPI_NOR_QUAD_READ) },
	{ "s70fl01gs",  INFO(0x010221, 0x4d00, 256 * 1024, 256, 0) },
	{ "s25sl12800", INFO(0x012018, 0x0300, 256 * 1024,  64, 0) },
	{ "s25sl12801", INFO(0x012018, 0x0301,  64 * 1024, 256, 0) },
	{ "s25fl128s",	INFO6(0x012018, 0x4d0180, 64 * 1024, 256, SECT_4K | SPI_NOR_QUAD_READ) },
	{ "s25fl129p0", INFO(0x012018, 0x4d00, 256 * 1024,  64, SPI_NOR_DUAL_READ | SPI_NOR_QUAD_READ) },
	{ "s25fl129p1", INFO(0x012018, 0x4d01,  64 * 1024, 256, SPI_NOR_DUAL_READ | SPI_NOR_QUAD_READ) },
>>>>>>> 6a13feb9
	{ "s25sl004a",  INFO(0x010212,      0,  64 * 1024,   8, 0) },
	{ "s25sl008a",  INFO(0x010213,      0,  64 * 1024,  16, 0) },
	{ "s25sl016a",  INFO(0x010214,      0,  64 * 1024,  32, 0) },
	{ "s25sl032a",  INFO(0x010215,      0,  64 * 1024,  64, 0) },
	{ "s25sl064a",  INFO(0x010216,      0,  64 * 1024, 128, 0) },
	{ "s25fl008k",  INFO(0xef4014,      0,  64 * 1024,  16, SECT_4K) },
	{ "s25fl016k",  INFO(0xef4015,      0,  64 * 1024,  32, SECT_4K) },
	{ "s25fl064k",  INFO(0xef4017,      0,  64 * 1024, 128, SECT_4K) },
	{ "s25fl132k",  INFO(0x014016,      0,  64 * 1024,  64, SECT_4K) },
	{ "s25fl164k",  INFO(0x014017,      0,  64 * 1024, 128, SECT_4K) },
	{ "s25fl204k",  INFO(0x014013,      0,  64 * 1024,   8, SECT_4K) },

	/* SST -- large erase sizes are "overlays", "sectors" are 4K */
	{ "sst25vf040b", INFO(0xbf258d, 0, 64 * 1024,  8, SECT_4K | SST_WRITE) },
	{ "sst25vf080b", INFO(0xbf258e, 0, 64 * 1024, 16, SECT_4K | SST_WRITE) },
	{ "sst25vf016b", INFO(0xbf2541, 0, 64 * 1024, 32, SECT_4K | SST_WRITE) },
	{ "sst25vf032b", INFO(0xbf254a, 0, 64 * 1024, 64, SECT_4K | SST_WRITE) },
	{ "sst25vf064c", INFO(0xbf254b, 0, 64 * 1024, 128, SECT_4K) },
	{ "sst25wf512",  INFO(0xbf2501, 0, 64 * 1024,  1, SECT_4K | SST_WRITE) },
	{ "sst25wf010",  INFO(0xbf2502, 0, 64 * 1024,  2, SECT_4K | SST_WRITE) },
	{ "sst25wf020",  INFO(0xbf2503, 0, 64 * 1024,  4, SECT_4K | SST_WRITE) },
	{ "sst25wf020a", INFO(0x621612, 0, 64 * 1024,  4, SECT_4K) },
	{ "sst25wf040",  INFO(0xbf2504, 0, 64 * 1024,  8, SECT_4K | SST_WRITE) },
	{ "sst25wf080",  INFO(0xbf2505, 0, 64 * 1024, 16, SECT_4K | SST_WRITE) },
	{ "sst26wf016B", INFO(0xbf2651, 0, 64 * 1024, 32, SECT_4K |
							SST_GLOBAL_PROT_UNLK) },

	/* ST Microelectronics -- newer production may have feature updates */
	{ "m25p05",  INFO(0x202010,  0,  32 * 1024,   2, 0) },
	{ "m25p10",  INFO(0x202011,  0,  32 * 1024,   4, 0) },
	{ "m25p20",  INFO(0x202012,  0,  64 * 1024,   4, 0) },
	{ "m25p40",  INFO(0x202013,  0,  64 * 1024,   8, 0) },
	{ "m25p80",  INFO(0x202014,  0,  64 * 1024,  16, 0) },
	{ "m25p16",  INFO(0x202015,  0,  64 * 1024,  32, 0) },
	{ "m25p32",  INFO(0x202016,  0,  64 * 1024,  64, 0) },
	{ "m25p64",  INFO(0x202017,  0,  64 * 1024, 128, 0) },
	{ "m25p128", INFO(0x202018,  0, 256 * 1024,  64, 0) },

	{ "m25p05-nonjedec",  INFO(0, 0,  32 * 1024,   2, 0) },
	{ "m25p10-nonjedec",  INFO(0, 0,  32 * 1024,   4, 0) },
	{ "m25p20-nonjedec",  INFO(0, 0,  64 * 1024,   4, 0) },
	{ "m25p40-nonjedec",  INFO(0, 0,  64 * 1024,   8, 0) },
	{ "m25p80-nonjedec",  INFO(0, 0,  64 * 1024,  16, 0) },
	{ "m25p16-nonjedec",  INFO(0, 0,  64 * 1024,  32, 0) },
	{ "m25p32-nonjedec",  INFO(0, 0,  64 * 1024,  64, 0) },
	{ "m25p64-nonjedec",  INFO(0, 0,  64 * 1024, 128, 0) },
	{ "m25p128-nonjedec", INFO(0, 0, 256 * 1024,  64, 0) },

	{ "m45pe10", INFO(0x204011,  0, 64 * 1024,    2, 0) },
	{ "m45pe80", INFO(0x204014,  0, 64 * 1024,   16, 0) },
	{ "m45pe16", INFO(0x204015,  0, 64 * 1024,   32, 0) },

	{ "m25pe20", INFO(0x208012,  0, 64 * 1024,  4,       0) },
	{ "m25pe80", INFO(0x208014,  0, 64 * 1024, 16,       0) },
	{ "m25pe16", INFO(0x208015,  0, 64 * 1024, 32, SECT_4K) },

	{ "m25px16",    INFO(0x207115,  0, 64 * 1024, 32, SECT_4K) },
	{ "m25px32",    INFO(0x207116,  0, 64 * 1024, 64, SECT_4K) },
	{ "m25px32-s0", INFO(0x207316,  0, 64 * 1024, 64, SECT_4K) },
	{ "m25px32-s1", INFO(0x206316,  0, 64 * 1024, 64, SECT_4K) },
	{ "m25px64",    INFO(0x207117,  0, 64 * 1024, 128, 0) },
	{ "m25px80",    INFO(0x207114,  0, 64 * 1024, 16, 0) },

	/* Winbond -- w25x "blocks" are 64K, "sectors" are 4KiB */
	{ "w25x05", INFO(0xef3010, 0, 64 * 1024,  1,  SECT_4K) },
	{ "w25x10", INFO(0xef3011, 0, 64 * 1024,  2,  SECT_4K) },
	{ "w25x20", INFO(0xef3012, 0, 64 * 1024,  4,  SECT_4K) },
	{ "w25x40", INFO(0xef3013, 0, 64 * 1024,  8,  SECT_4K) },
	{ "w25x80", INFO(0xef3014, 0, 64 * 1024,  16, SECT_4K) },
	{ "w25x16", INFO(0xef3015, 0, 64 * 1024,  32, SECT_4K) },
	{ "w25x32", INFO(0xef3016, 0, 64 * 1024,  64, SECT_4K) },
	{ "w25q32", INFO(0xef4016, 0, 64 * 1024,  64, SECT_4K) },
	{ "w25q32dw", INFO(0xef6016, 0, 64 * 1024,  64, SECT_4K) },
	{ "w25x64", INFO(0xef3017, 0, 64 * 1024, 128, SECT_4K) },
	{ "w25q64", INFO(0xef4017, 0, 64 * 1024, 128, SECT_4K) },
	{ "w25q64dw", INFO(0xef6017, 0, 64 * 1024, 128, SECT_4K) },
	{ "w25q80", INFO(0xef5014, 0, 64 * 1024,  16, SECT_4K) },
	{ "w25q80bl", INFO(0xef4014, 0, 64 * 1024,  16, SECT_4K) },
	{ "w25q128", INFO(0xef4018, 0, 64 * 1024, 256, SECT_4K | SPI_NOR_DUAL_READ | SPI_NOR_QUAD_READ) },
	{ "w25q256", INFO(0xef4019, 0, 64 * 1024, 512, SECT_4K | SPI_NOR_DUAL_READ | SPI_NOR_QUAD_READ) },

	/* Catalyst / On Semiconductor -- non-JEDEC */
	{ "cat25c11", CAT25_INFO(  16, 8, 16, 1, SPI_NOR_NO_ERASE | SPI_NOR_NO_FR) },
	{ "cat25c03", CAT25_INFO(  32, 8, 16, 2, SPI_NOR_NO_ERASE | SPI_NOR_NO_FR) },
	{ "cat25c09", CAT25_INFO( 128, 8, 32, 2, SPI_NOR_NO_ERASE | SPI_NOR_NO_FR) },
	{ "cat25c17", CAT25_INFO( 256, 8, 32, 2, SPI_NOR_NO_ERASE | SPI_NOR_NO_FR) },
	{ "cat25128", CAT25_INFO(2048, 8, 64, 2, SPI_NOR_NO_ERASE | SPI_NOR_NO_FR) },
		/* ISSI flash */
	{ "is25lp032", INFO(0x9d6016, 0, 64 * 1024, 64,
				SECT_4K | SPI_NOR_QUAD_IO_READ) },
	{ "is25lp064", INFO(0x9d6017, 0, 64 * 1024, 128,
				SECT_4K | SPI_NOR_QUAD_IO_READ) },
	{ "is25lp128", INFO(0x9D6018, 0, 64 * 1024, 256,
				SECT_4K | SPI_NOR_QUAD_IO_READ) },
	{ },
};

static const struct flash_info *spi_nor_read_id(struct spi_nor *nor)
{
	int			tmp;
	u8			id[SPI_NOR_MAX_ID_LEN];
<<<<<<< HEAD
	struct flash_info	*info;
	nor->spi->master->flags &= ~SPI_BOTH_FLASH;
=======
	const struct flash_info	*info;
>>>>>>> 6a13feb9

	/* If more than one flash are present,need to read id of second flash */
	tmp = nor->read_reg(nor, SPINOR_OP_RDID, id, SPI_NOR_MAX_ID_LEN);
	if (tmp < 0) {
		dev_dbg(nor->dev, " error %d reading JEDEC ID\n", tmp);
		return ERR_PTR(tmp);
	}

	for (tmp = 0; tmp < ARRAY_SIZE(spi_nor_ids) - 1; tmp++) {
		info = &spi_nor_ids[tmp];
		if (info->id_len) {
			if (!memcmp(info->id, id, info->id_len))
				return &spi_nor_ids[tmp];
		}
	}
	dev_err(nor->dev, "unrecognized JEDEC id bytes: %02x, %2x, %2x\n",
		id[0], id[1], id[2]);
	return ERR_PTR(-ENODEV);
}

static int spi_nor_read(struct mtd_info *mtd, loff_t from, size_t len,
			size_t *retlen, u_char *buf)
{
	struct spi_nor *nor = mtd_to_spi_nor(mtd);
	int ret;

	ret = nor->read(nor, from, len, retlen, buf);

	return ret;
}

static int spi_nor_read_ext(struct mtd_info *mtd, loff_t from, size_t len,
			    size_t *retlen, u_char *buf)
{
	struct spi_nor *nor = mtd_to_spi_nor(mtd);
	u32 addr = from;
	u32 offset = from;
	u32 read_len = 0;
	u32 actual_len = 0;
	u32 read_count = 0;
	u32 rem_bank_len = 0;
	u8 bank = 0;
	u8 stack_shift = 0;
	int ret;

#define OFFSET_16_MB 0x1000000

	dev_dbg(nor->dev, "from 0x%08x, len %zd\n", (u32)from, len);

	ret = spi_nor_lock_and_prep(nor, SPI_NOR_OPS_READ);
	if (ret)
		return ret;
	if (nor->isparallel)
		nor->spi->master->flags |= SPI_DATA_STRIPE;

	while (len) {
		if (nor->addr_width == 3) {
			bank = addr / (OFFSET_16_MB << nor->shift);
			rem_bank_len = ((OFFSET_16_MB << nor->shift) *
							(bank + 1)) - addr;
		}
		offset = addr;
		if (nor->isparallel == 1)
			offset /= 2;
		if (nor->isstacked == 1) {
			stack_shift = 1;
			if (offset >= (nor->mtd->size / 2)) {
				offset = offset - (nor->mtd->size / 2);
				nor->spi->master->flags |= SPI_MASTER_U_PAGE;
			} else {
				nor->spi->master->flags &= ~SPI_MASTER_U_PAGE;
			}
		}
		/* Die cross over issue is not handled */
		if (nor->addr_width == 4) {
			rem_bank_len = (nor->mtd->size >> stack_shift) -
					(offset << nor->shift);
		}
		if (nor->addr_width == 3)
			write_ear(nor, offset);
		if (len < rem_bank_len)
			read_len = len;
		else
			read_len = rem_bank_len;

		/* Wait till previous write/erase is done. */
		ret = spi_nor_wait_till_ready(nor);
		if (ret)
			goto read_err;

		ret = spi_nor_read(mtd, offset, read_len, &actual_len, buf);
		if (ret)
			return ret;

		addr += actual_len;
		len -= actual_len;
		buf += actual_len;
		read_count += actual_len;
	}

	*retlen = read_count;

read_err:
	if (nor->isparallel)
		nor->spi->master->flags &= ~SPI_DATA_STRIPE;
	spi_nor_unlock_and_unprep(nor, SPI_NOR_OPS_READ);
	return ret;
}

static int sst_write(struct mtd_info *mtd, loff_t to, size_t len,
		size_t *retlen, const u_char *buf)
{
	struct spi_nor *nor = mtd_to_spi_nor(mtd);
	size_t actual;
	int ret;

	dev_dbg(nor->dev, "to 0x%08x, len %zd\n", (u32)to, len);

	ret = spi_nor_lock_and_prep(nor, SPI_NOR_OPS_WRITE);
	if (ret)
		return ret;

	write_enable(nor);

	nor->sst_write_second = false;

	actual = to % 2;
	/* Start write from odd address. */
	if (actual) {
		nor->program_opcode = SPINOR_OP_BP;

		/* write one byte. */
		nor->write(nor, to, 1, retlen, buf);
		ret = spi_nor_wait_till_ready(nor);
		if (ret)
			goto time_out;
	}
	to += actual;

	/* Write out most of the data here. */
	for (; actual < len - 1; actual += 2) {
		nor->program_opcode = SPINOR_OP_AAI_WP;

		/* write two bytes. */
		nor->write(nor, to, 2, retlen, buf + actual);
		ret = spi_nor_wait_till_ready(nor);
		if (ret)
			goto time_out;
		to += 2;
		nor->sst_write_second = true;
	}
	nor->sst_write_second = false;

	write_disable(nor);
	ret = spi_nor_wait_till_ready(nor);
	if (ret)
		goto time_out;

	/* Write out trailing byte if it exists. */
	if (actual != len) {
		write_enable(nor);

		nor->program_opcode = SPINOR_OP_BP;
		nor->write(nor, to, 1, retlen, buf + actual);

		ret = spi_nor_wait_till_ready(nor);
		if (ret)
			goto time_out;
		write_disable(nor);
	}
time_out:
	spi_nor_unlock_and_unprep(nor, SPI_NOR_OPS_WRITE);
	return ret;
}

/*
 * Write an address range to the nor chip.  Data must be written in
 * FLASH_PAGESIZE chunks.  The address range may be any size provided
 * it is within the physical boundaries.
 */
static int spi_nor_write(struct mtd_info *mtd, loff_t to, size_t len,
			 size_t *retlen, const u_char *buf)
{
	struct spi_nor *nor = mtd_to_spi_nor(mtd);
	u32 page_offset, page_size, i;
	int ret;

	dev_dbg(nor->dev, "to 0x%08x, len %zd\n", (u32)to, len);
	/* Wait until finished previous write command. */
	ret = spi_nor_wait_till_ready(nor);
	if (ret)
		return ret;

	write_enable(nor);

	page_offset = to & (nor->page_size - 1);

	/* do all the bytes fit onto one page? */
	if (page_offset + len <= nor->page_size) {
		nor->write(nor, to >> nor->shift, len, retlen, buf);
	} else {
		/* the size of data remaining on the first page */
		page_size = nor->page_size - page_offset;
		nor->write(nor, to >> nor->shift, page_size, retlen, buf);

		/* write everything in nor->page_size chunks */
		for (i = page_size; i < len; i += page_size) {
			page_size = len - i;
			if (page_size > nor->page_size)
				page_size = nor->page_size;

			ret = spi_nor_wait_till_ready(nor);
			if (ret)
				return ret;
			write_enable(nor);

			nor->write(nor, (to + i) >> nor->shift, page_size,
				   retlen, buf + i);
		}
	}

	return 0;
}

static int spi_nor_write_ext(struct mtd_info *mtd, loff_t to, size_t len,
			     size_t *retlen, const u_char *buf)
{
	struct spi_nor *nor = mtd_to_spi_nor(mtd);
	u32 addr = to;
	u32 offset = to;
	u32 write_len = 0;
	u32 actual_len = 0;
	u32 write_count = 0;
	u32 rem_bank_len = 0;
	u8 bank = 0;
	u8 stack_shift = 0;
	int ret;

#define OFFSET_16_MB 0x1000000

	dev_dbg(nor->dev, "to 0x%08x, len %zd\n", (u32)to, len);

	ret = spi_nor_lock_and_prep(nor, SPI_NOR_OPS_WRITE);
	if (ret)
		return ret;
	if (nor->isparallel)
		nor->spi->master->flags |= SPI_DATA_STRIPE;

	while (len) {
		actual_len = 0;
		if (nor->addr_width == 3) {
			bank = addr / (OFFSET_16_MB << nor->shift);
			rem_bank_len = ((OFFSET_16_MB << nor->shift) *
							(bank + 1)) - addr;
		}
		offset = addr;

		if (nor->isstacked == 1) {
			stack_shift = 1;
			if (offset >= (nor->mtd->size / 2)) {
				offset = offset - (nor->mtd->size / 2);
				nor->spi->master->flags |= SPI_MASTER_U_PAGE;
			} else {
				nor->spi->master->flags &= ~SPI_MASTER_U_PAGE;
			}
		}
		/* Die cross over issue is not handled */
		if (nor->addr_width == 4)
			rem_bank_len = (nor->mtd->size >> stack_shift) - offset;
		if (nor->addr_width == 3)
			write_ear(nor, (offset >> nor->shift));
		if (len < rem_bank_len)
			write_len = len;
		else
			write_len = rem_bank_len;

		ret = spi_nor_write(mtd, offset, write_len, &actual_len, buf);
		if (ret)
			goto write_err;

		addr += actual_len;
		len -= actual_len;
		buf += actual_len;
		write_count += actual_len;
	}

	*retlen = write_count;

write_err:
	if (nor->isparallel)
		nor->spi->master->flags &= ~SPI_DATA_STRIPE;
	spi_nor_unlock_and_unprep(nor, SPI_NOR_OPS_WRITE);
	return ret;
}

static int macronix_quad_enable(struct spi_nor *nor)
{
	int ret, val;

	val = read_sr(nor);
	write_enable(nor);

	nor->cmd_buf[0] = val | SR_QUAD_EN_MX;
	nor->write_reg(nor, SPINOR_OP_WRSR, nor->cmd_buf, 1, 0);

	if (spi_nor_wait_till_ready(nor))
		return 1;

	ret = read_sr(nor);
	if (!(ret > 0 && (ret & SR_QUAD_EN_MX))) {
		dev_err(nor->dev, "Macronix Quad bit not set\n");
		return -EINVAL;
	}

	return 0;
}

static int __maybe_unused spansion_quad_enable(struct spi_nor *nor)
{
	int ret;
	int quad_en = CR_QUAD_EN_SPAN << 8;

	if (nor->isparallel)
		nor->spi->master->flags |= SPI_DATA_STRIPE;

	quad_en |= read_sr(nor);
	quad_en |= (read_cr(nor) << 8);

	if (nor->isparallel)
		nor->spi->master->flags &= ~SPI_DATA_STRIPE;

	write_enable(nor);

	ret = write_sr_cr(nor, quad_en);
	if (ret < 0) {
		dev_err(nor->dev,
			"error while writing configuration register\n");
		return -EINVAL;
	}

	if (nor->isparallel)
		nor->spi->master->flags |= SPI_DATA_STRIPE;
	/* read back and check it */
	ret = read_cr(nor);
	if (!(ret > 0 && (ret & CR_QUAD_EN_SPAN))) {
		dev_err(nor->dev, "Spansion Quad bit not set\n");
		if (nor->isparallel)
			nor->spi->master->flags &= ~SPI_DATA_STRIPE;
		return -EINVAL;
	}

	if (nor->isparallel)
		nor->spi->master->flags &= ~SPI_DATA_STRIPE;

	return 0;
}

static int micron_quad_enable(struct spi_nor *nor)
{
	int ret;
	u8 val;

	ret = nor->read_reg(nor, SPINOR_OP_RD_EVCR, &val, 1);
	if (ret < 0) {
		dev_err(nor->dev, "error %d reading EVCR\n", ret);
		return ret;
	}

	write_enable(nor);

	/* set EVCR, enable quad I/O */
	nor->cmd_buf[0] = val & ~EVCR_QUAD_EN_MICRON;
	ret = nor->write_reg(nor, SPINOR_OP_WD_EVCR, nor->cmd_buf, 1, 0);
	if (ret < 0) {
		dev_err(nor->dev, "error while writing EVCR register\n");
		return ret;
	}

	ret = spi_nor_wait_till_ready(nor);
	if (ret)
		return ret;

	/* read EVCR and check it */
	ret = nor->read_reg(nor, SPINOR_OP_RD_EVCR, &val, 1);
	if (ret < 0) {
		dev_err(nor->dev, "error %d reading EVCR\n", ret);
		return ret;
	}
	if (val & EVCR_QUAD_EN_MICRON) {
		dev_err(nor->dev, "Micron EVCR Quad bit not clear\n");
		return -EINVAL;
	}

	return 0;
}

static int set_quad_mode(struct spi_nor *nor, const struct flash_info *info)
{
	int status;

	switch (JEDEC_MFR(info)) {
	case CFI_MFR_ISSI:
	case CFI_MFR_MACRONIX:
		status = macronix_quad_enable(nor);
		if (status) {
			dev_err(nor->dev, "Macronix quad-read not enabled\n");
			return -EINVAL;
		}
		return status;
	case CFI_MFR_ST:
		if (!(nor->spi->mode & SPI_TX_QUAD)) {
			dev_info(nor->dev, "Controller not in SPI_TX_QUAD mode, just use extended SPI mode\n");
			return 0;
		}
		status = micron_quad_enable(nor);
		if (status) {
			dev_err(nor->dev, "Micron quad-read not enabled\n");
			return -EINVAL;
		}
		return status;
	case CFI_MFR_AMD:
		status = spansion_quad_enable(nor);
		if (status) {
			dev_err(nor->dev, "Spansion quad-read not enabled\n");
			return -EINVAL;
		}
		return status;
	default:
		return 0;
	}
}

static int spi_nor_check(struct spi_nor *nor)
{
	if (!nor->dev || !nor->read || !nor->write ||
		!nor->read_reg || !nor->write_reg || !nor->erase) {
		pr_err("spi-nor: please fill all the necessary fields!\n");
		return -EINVAL;
	}

	return 0;
}

int spi_nor_scan(struct spi_nor *nor, const char *name, enum read_mode mode)
{
	const struct flash_info *info = NULL;
	struct device *dev = nor->dev;
	struct mtd_info *mtd = nor->mtd;
	struct device_node *np = dev->of_node;
	struct device_node *np_spi;
	uint64_t actual_size;
	int ret;
	int i;

	ret = spi_nor_check(nor);
	if (ret)
		return ret;

	if (name)
		info = spi_nor_match_id(name);
	/* Try to auto-detect if chip name wasn't specified or not found */
	if (!info)
		info = spi_nor_read_id(nor);
	if (IS_ERR_OR_NULL(info))
		return -ENOENT;

	/*
	 * If caller has specified name of flash model that can normally be
	 * detected using JEDEC, let's verify it.
	 */
	if (name && info->id_len) {
		const struct flash_info *jinfo;

		jinfo = spi_nor_read_id(nor);
		if (IS_ERR(jinfo)) {
			return PTR_ERR(jinfo);
		} else if (jinfo != info) {
			/*
			 * JEDEC knows better, so overwrite platform ID. We
			 * can't trust partitions any longer, but we'll let
			 * mtd apply them anyway, since some partitions may be
			 * marked read-only, and we don't want to lose that
			 * information, even if it's not 100% accurate.
			 */
			dev_warn(dev, "found %s, expected %s\n",
				 jinfo->name, info->name);
			info = jinfo;
		}
	}

	mutex_init(&nor->lock);

	/*
	 * Atmel, SST and Intel/Numonyx serial nor tend to power
	 * up with the software protection bits set
	 */

	if (JEDEC_MFR(info) == CFI_MFR_ATMEL ||
	    JEDEC_MFR(info) == CFI_MFR_INTEL ||
	    JEDEC_MFR(info) == CFI_MFR_SST) {
		write_enable(nor);
		write_sr(nor, 0);

		if (info->flags & SST_GLOBAL_PROT_UNLK) {
			write_enable(nor);
			/* Unlock global write protection bits */
			nor->write_reg(nor, GLOBAL_BLKPROT_UNLK, NULL, 0, 0);
		}
	}

	if (!mtd->name)
		mtd->name = dev_name(dev);
	mtd->type = MTD_NORFLASH;
	mtd->writesize = 1;
	mtd->flags = MTD_CAP_NORFLASH;
	mtd->size = info->sector_size * info->n_sectors;
	mtd->_erase = spi_nor_erase;
	mtd->_read = spi_nor_read_ext;
	actual_size = mtd->size;

	{
#ifdef CONFIG_OF
		u32 is_dual;

		np_spi = of_get_next_parent(np);
		if ((of_property_match_string(np_spi, "compatible",
		    "xlnx,zynq-qspi-1.0") >= 0) ||
			(of_property_match_string(np_spi, "compatible",
					"xlnx,zynqmp-qspi-1.0") >= 0)) {
			if (of_property_read_u32(np_spi, "is-dual",
						 &is_dual) < 0) {
				/* Default to single if prop not defined */
				nor->shift = 0;
				nor->isstacked = 0;
				nor->isparallel = 0;
			} else {
				if (is_dual == 1) {
					/* dual parallel */
					nor->shift = 1;
					info->sector_size <<= nor->shift;
					info->page_size <<= nor->shift;
					mtd->size <<= nor->shift;
					nor->isparallel = 1;
					nor->isstacked = 0;
					nor->spi->master->flags |=
							SPI_BOTH_FLASH;
				} else {
#ifdef CONFIG_SPI_ZYNQ_QSPI_DUAL_STACKED
					/* dual stacked */
					nor->shift = 0;
					mtd->size <<= 1;
					info->n_sectors <<= 1;
					nor->isstacked = 1;
					nor->isparallel = 0;
#else
					u32 is_stacked;
					if (of_property_read_u32(np_spi,
							"is-stacked",
							&is_stacked) < 0) {
						is_stacked = 0;
					}
					if (is_stacked) {
						/* dual stacked */
						nor->shift = 0;
						mtd->size <<= 1;
						info->n_sectors <<= 1;
						nor->isstacked = 1;
						nor->isparallel = 0;
					} else {
						/* single */
						nor->shift = 0;
						nor->isstacked = 0;
						nor->isparallel = 0;
					}
#endif
				}
			}
		}
#else
		/* Default to single */
		nor->shift = 0;
		nor->isstacked = 0;
		nor->isparallel = 0;
#endif
	}

	nor->n_sectors = info->n_sectors;
	nor->sector_size = info->sector_size;
	/* nor protection support for STmicro chips */
	if (info->flags & SPI_NOR_FLASH_LOCK) {
		mtd->_lock = spi_nor_lock;
		mtd->_unlock = spi_nor_unlock;
		mtd->_is_locked = spi_nor_is_locked;
	}

	/* sst nor chips use AAI word program */
	if (info->flags & SST_WRITE)
		mtd->_write = sst_write;
	else
		mtd->_write = spi_nor_write_ext;

	if (info->flags & USE_FSR)
		nor->flags |= SNOR_F_USE_FSR;

#ifdef CONFIG_MTD_SPI_NOR_USE_4K_SECTORS
	/* prefer "small sector" erase if possible */
	if (info->flags & SECT_4K) {
		nor->erase_opcode = SPINOR_OP_BE_4K;
		mtd->erasesize = 4096 << nor->shift;
	} else if (info->flags & SECT_4K_PMC) {
		nor->erase_opcode = SPINOR_OP_BE_4K_PMC;
		mtd->erasesize = 4096;
	} else
#endif
	{
		nor->erase_opcode = SPINOR_OP_SE;
		mtd->erasesize = info->sector_size;
	}

	if (info->flags & SPI_NOR_NO_ERASE)
		mtd->flags |= MTD_NO_ERASE;

	nor->jedec_id = info->id[0];
	mtd->dev.parent = dev;
	nor->page_size = info->page_size;
	mtd->writebufsize = nor->page_size;

	if (np) {
		/* If we were instantiated by DT, use it */
		if (of_property_read_bool(np, "m25p,fast-read"))
			nor->flash_read = SPI_NOR_FAST;
		else
			nor->flash_read = SPI_NOR_NORMAL;
	} else {
		/* If we weren't instantiated by DT, default to fast-read */
		nor->flash_read = SPI_NOR_FAST;
	}

	/* Some devices cannot do fast-read, no matter what DT tells us */
	if (info->flags & SPI_NOR_NO_FR)
		nor->flash_read = SPI_NOR_NORMAL;

	/* Quad/Dual-read mode takes precedence over fast/normal */
	if (mode == SPI_NOR_QUAD && info->flags & SPI_NOR_QUAD_READ) {
		ret = set_quad_mode(nor, info);
		if (ret) {
			dev_err(dev, "quad mode not supported\n");
			return ret;
		}
		nor->flash_read = SPI_NOR_QUAD;
	} else if (mode == SPI_NOR_QUAD &&
		   info->flags & SPI_NOR_QUAD_IO_READ) {
		ret = set_quad_mode(nor, info);
		if (ret) {
			dev_err(dev, "quad IO mode not supported\n");
			return ret;
		}
		nor->flash_read = SPI_NOR_QUAD_IO;
	} else if (mode == SPI_NOR_DUAL && info->flags & SPI_NOR_DUAL_READ) {
		nor->flash_read = SPI_NOR_DUAL;
	}

	/* Default commands */
	switch (nor->flash_read) {
	case SPI_NOR_QUAD_IO:
		nor->read_opcode = SPINOR_OP_READ_1_4_4;
		break;
	case SPI_NOR_QUAD:
		nor->read_opcode = SPINOR_OP_READ_1_1_4;
		break;
	case SPI_NOR_DUAL:
		nor->read_opcode = SPINOR_OP_READ_1_1_2;
		break;
	case SPI_NOR_FAST:
		nor->read_opcode = SPINOR_OP_READ_FAST;
		break;
	case SPI_NOR_NORMAL:
		nor->read_opcode = SPINOR_OP_READ;
		break;
	default:
		dev_err(dev, "No Read opcode defined\n");
		return -EINVAL;
	}

	nor->program_opcode = SPINOR_OP_PP;

	if (info->addr_width)
		nor->addr_width = info->addr_width;
	else if (actual_size > 0x1000000) {
#ifdef CONFIG_OF
		np_spi = of_get_next_parent(np);
		if (of_property_match_string(np_spi, "compatible",
					     "xlnx,zynq-qspi-1.0") >= 0) {
			int status;

			nor->addr_width = 3;
			set_4byte(nor, info, 0);
			status = read_ear(nor, info);
			if (status < 0)
				dev_warn(dev, "failed to read ear reg\n");
			else
				nor->curbank = status & EAR_SEGMENT_MASK;
		} else {
#endif
		/* enable 4-byte addressing if the device exceeds 16MiB */
		nor->addr_width = 4;
		if (JEDEC_MFR(info) == CFI_MFR_AMD) {
			/* Dedicated 4-byte command set */
			switch (nor->flash_read) {
			case SPI_NOR_QUAD_IO:
				nor->read_opcode = SPINOR_OP_READ4_1_4_4;
				break;
			case SPI_NOR_QUAD:
				nor->read_opcode = SPINOR_OP_READ4_1_1_4;
				break;
			case SPI_NOR_DUAL:
				nor->read_opcode = SPINOR_OP_READ4_1_1_2;
				break;
			case SPI_NOR_FAST:
				nor->read_opcode = SPINOR_OP_READ4_FAST;
				break;
			case SPI_NOR_NORMAL:
				nor->read_opcode = SPINOR_OP_READ4;
				break;
			}
			nor->program_opcode = SPINOR_OP_PP_4B;
			/* No small sector erase for 4-byte command set */
			nor->erase_opcode = SPINOR_OP_SE_4B;
			mtd->erasesize = info->sector_size;
		} else
			set_4byte(nor, info, 1);
			if (nor->isstacked) {
				nor->spi->master->flags |= SPI_MASTER_U_PAGE;
				set_4byte(nor, info, 1);
				nor->spi->master->flags &= ~SPI_MASTER_U_PAGE;
			}
#ifdef CONFIG_OF
		}
#endif
	} else {
		nor->addr_width = 3;
	}

	nor->read_dummy = spi_nor_read_dummy_cycles(nor);

	dev_info(dev, "%s (%lld Kbytes)\n", info->name,
			(long long)mtd->size >> 10);

	dev_dbg(dev,
		"mtd .name = %s, .size = 0x%llx (%lldMiB), "
		".erasesize = 0x%.8x (%uKiB) .numeraseregions = %d\n",
		mtd->name, (long long)mtd->size, (long long)(mtd->size >> 20),
		mtd->erasesize, mtd->erasesize / 1024, mtd->numeraseregions);

	if (mtd->numeraseregions)
		for (i = 0; i < mtd->numeraseregions; i++)
			dev_dbg(dev,
				"mtd.eraseregions[%d] = { .offset = 0x%llx, "
				".erasesize = 0x%.8x (%uKiB), "
				".numblocks = %d }\n",
				i, (long long)mtd->eraseregions[i].offset,
				mtd->eraseregions[i].erasesize,
				mtd->eraseregions[i].erasesize / 1024,
				mtd->eraseregions[i].numblocks);
	return 0;
}
EXPORT_SYMBOL_GPL(spi_nor_scan);

static const struct flash_info *spi_nor_match_id(const char *name)
{
	const struct flash_info *id = spi_nor_ids;

	while (id->name) {
		if (!strcmp(name, id->name))
			return id;
		id++;
	}
	return NULL;
}

void spi_nor_shutdown(struct spi_nor *nor)
{
	if (nor->addr_width == 3 &&
		(nor->mtd->size >> nor->shift) > 0x1000000)
		write_ear(nor, 0);
}
EXPORT_SYMBOL_GPL(spi_nor_shutdown);

MODULE_LICENSE("GPL");
MODULE_AUTHOR("Huang Shijie <shijie8@gmail.com>");
MODULE_AUTHOR("Mike Lavender");
MODULE_DESCRIPTION("framework for SPI NOR");<|MERGE_RESOLUTION|>--- conflicted
+++ resolved
@@ -893,26 +893,16 @@
 
 	/* Micron */
 	{ "n25q032",	 INFO(0x20ba16, 0, 64 * 1024,   64, SPI_NOR_QUAD_READ) },
-<<<<<<< HEAD
-	{ "n25q064",     INFO(0x20ba17, 0, 64 * 1024,  128, SPI_NOR_QUAD_READ) },
+	{ "n25q064",     INFO(0x20ba17, 0, 64 * 1024,  128, SECT_4K | SPI_NOR_QUAD_READ) },
+	{ "n25q064a",    INFO(0x20bb17, 0, 64 * 1024,  128, SECT_4K | SPI_NOR_QUAD_READ) },
 	{ "n25q128a11",  INFO(0x20bb18, 0, 64 * 1024,  256, SPI_NOR_DUAL_READ | SPI_NOR_QUAD_READ | SPI_NOR_FLASH_LOCK) },
 	{ "n25q128a13",  INFO(0x20ba18, 0, 64 * 1024,  256, SPI_NOR_DUAL_READ | SPI_NOR_QUAD_READ | SPI_NOR_FLASH_LOCK) },
 	{ "n25q256a",    INFO(0x20bb19, 0, 64 * 1024,  512, SECT_4K | SPI_NOR_DUAL_READ | SPI_NOR_QUAD_READ | USE_FSR | SPI_NOR_FLASH_LOCK) },
 	{ "n25q256a13",  INFO(0x20ba19, 0, 64 * 1024,  512, SECT_4K | SPI_NOR_DUAL_READ | SPI_NOR_QUAD_READ | USE_FSR | SPI_NOR_FLASH_LOCK) },
 	{ "n25q512a",    INFO(0x20bb20, 0, 64 * 1024, 1024, SECT_4K | SPI_NOR_DUAL_READ | SPI_NOR_QUAD_READ | USE_FSR | SPI_NOR_FLASH_LOCK) },
 	{ "n25q512a13",  INFO(0x20ba20, 0, 64 * 1024, 1024, SECT_4K | SPI_NOR_DUAL_READ | SPI_NOR_QUAD_READ | USE_FSR | SPI_NOR_FLASH_LOCK) },
-	{ "n25q512ax3",  INFO(0x20ba20, 0, 64 * 1024, 1024, USE_FSR | SPI_NOR_FLASH_LOCK) },
+	{ "n25q512ax3",  INFO(0x20ba20, 0, 64 * 1024, 1024, SECT_4K | USE_FSR | SPI_NOR_QUAD_READ | SPI_NOR_FLASH_LOCK) },
 	{ "n25q00",      INFO(0x20ba21, 0, 64 * 1024, 2048, SECT_4K | SPI_NOR_DUAL_READ | SPI_NOR_QUAD_READ | USE_FSR | SPI_NOR_FLASH_LOCK) },
-=======
-	{ "n25q064",     INFO(0x20ba17, 0, 64 * 1024,  128, SECT_4K | SPI_NOR_QUAD_READ) },
-	{ "n25q064a",    INFO(0x20bb17, 0, 64 * 1024,  128, SECT_4K | SPI_NOR_QUAD_READ) },
-	{ "n25q128a11",  INFO(0x20bb18, 0, 64 * 1024,  256, SPI_NOR_QUAD_READ) },
-	{ "n25q128a13",  INFO(0x20ba18, 0, 64 * 1024,  256, SPI_NOR_QUAD_READ) },
-	{ "n25q256a",    INFO(0x20ba19, 0, 64 * 1024,  512, SECT_4K | SPI_NOR_QUAD_READ) },
-	{ "n25q512a",    INFO(0x20bb20, 0, 64 * 1024, 1024, SECT_4K | USE_FSR | SPI_NOR_QUAD_READ) },
-	{ "n25q512ax3",  INFO(0x20ba20, 0, 64 * 1024, 1024, SECT_4K | USE_FSR | SPI_NOR_QUAD_READ) },
-	{ "n25q00",      INFO(0x20ba21, 0, 64 * 1024, 2048, SECT_4K | USE_FSR | SPI_NOR_QUAD_READ) },
->>>>>>> 6a13feb9
 
 	/* PMC */
 	{ "pm25lv512",   INFO(0,        0, 32 * 1024,    2, SECT_4K_PMC) },
@@ -923,8 +913,7 @@
 	 * for the chips listed here (without boot sectors).
 	 */
 	{ "s25sl032p",  INFO(0x010215, 0x4d00,  64 * 1024,  64, SPI_NOR_DUAL_READ | SPI_NOR_QUAD_READ) },
-<<<<<<< HEAD
-	{ "s25sl064p",  INFO(0x010216, 0x4d00,  64 * 1024, 128, 0) },
+	{ "s25sl064p",  INFO(0x010216, 0x4d00,  64 * 1024, 128, SPI_NOR_DUAL_READ | SPI_NOR_QUAD_READ) },
 	{ "s25fl256s0", INFO(0x010219, 0x4d00, 256 * 1024, 128, SPI_NOR_DUAL_READ | SPI_NOR_QUAD_READ | SPI_NOR_FLASH_LOCK) },
 	{ "s25fl256s1", INFO(0x010219, 0x4d01,  64 * 1024, 512, SPI_NOR_DUAL_READ | SPI_NOR_QUAD_READ) },
 	{ "s25fl512s",  INFO(0x010220, 0x4d00, 256 * 1024, 256, SPI_NOR_DUAL_READ | SPI_NOR_QUAD_READ) },
@@ -934,18 +923,6 @@
 	{ "s25fl128s",	INFO6(0x012018, 0x4d0180, 64 * 1024, 256, SPI_NOR_QUAD_READ) },
 	{ "s25fl129p0", INFO(0x012018, 0x4d00, 256 * 1024,  64, SPI_NOR_DUAL_READ | SPI_NOR_QUAD_READ | SPI_NOR_FLASH_LOCK) },
 	{ "s25fl129p1", INFO(0x012018, 0x4d01,  64 * 1024, 256, SPI_NOR_DUAL_READ | SPI_NOR_QUAD_READ | SPI_NOR_FLASH_LOCK) },
-=======
-	{ "s25sl064p",  INFO(0x010216, 0x4d00,  64 * 1024, 128, SPI_NOR_DUAL_READ | SPI_NOR_QUAD_READ) },
-	{ "s25fl256s0", INFO(0x010219, 0x4d00, 256 * 1024, 128, 0) },
-	{ "s25fl256s1", INFO(0x010219, 0x4d01,  64 * 1024, 512, SPI_NOR_DUAL_READ | SPI_NOR_QUAD_READ) },
-	{ "s25fl512s",  INFO(0x010220, 0x4d00, 256 * 1024, 256, SPI_NOR_DUAL_READ | SPI_NOR_QUAD_READ) },
-	{ "s70fl01gs",  INFO(0x010221, 0x4d00, 256 * 1024, 256, 0) },
-	{ "s25sl12800", INFO(0x012018, 0x0300, 256 * 1024,  64, 0) },
-	{ "s25sl12801", INFO(0x012018, 0x0301,  64 * 1024, 256, 0) },
-	{ "s25fl128s",	INFO6(0x012018, 0x4d0180, 64 * 1024, 256, SECT_4K | SPI_NOR_QUAD_READ) },
-	{ "s25fl129p0", INFO(0x012018, 0x4d00, 256 * 1024,  64, SPI_NOR_DUAL_READ | SPI_NOR_QUAD_READ) },
-	{ "s25fl129p1", INFO(0x012018, 0x4d01,  64 * 1024, 256, SPI_NOR_DUAL_READ | SPI_NOR_QUAD_READ) },
->>>>>>> 6a13feb9
 	{ "s25sl004a",  INFO(0x010212,      0,  64 * 1024,   8, 0) },
 	{ "s25sl008a",  INFO(0x010213,      0,  64 * 1024,  16, 0) },
 	{ "s25sl016a",  INFO(0x010214,      0,  64 * 1024,  32, 0) },
@@ -1047,12 +1024,8 @@
 {
 	int			tmp;
 	u8			id[SPI_NOR_MAX_ID_LEN];
-<<<<<<< HEAD
-	struct flash_info	*info;
+	const struct flash_info	*info;
 	nor->spi->master->flags &= ~SPI_BOTH_FLASH;
-=======
-	const struct flash_info	*info;
->>>>>>> 6a13feb9
 
 	/* If more than one flash are present,need to read id of second flash */
 	tmp = nor->read_reg(nor, SPINOR_OP_RDID, id, SPI_NOR_MAX_ID_LEN);
@@ -1498,7 +1471,7 @@
 
 int spi_nor_scan(struct spi_nor *nor, const char *name, enum read_mode mode)
 {
-	const struct flash_info *info = NULL;
+	struct flash_info *info = NULL;
 	struct device *dev = nor->dev;
 	struct mtd_info *mtd = nor->mtd;
 	struct device_node *np = dev->of_node;
