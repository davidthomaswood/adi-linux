/*
 * USB hub driver.
 *
 * (C) Copyright 1999 Linus Torvalds
 * (C) Copyright 1999 Johannes Erdfelt
 * (C) Copyright 1999 Gregory P. Smith
 * (C) Copyright 2001 Brad Hards (bhards@bigpond.net.au)
 *
 */

#include <linux/kernel.h>
#include <linux/errno.h>
#include <linux/module.h>
#include <linux/moduleparam.h>
#include <linux/completion.h>
#include <linux/sched.h>
#include <linux/list.h>
#include <linux/slab.h>
#include <linux/ioctl.h>
#include <linux/usb.h>
#include <linux/usbdevice_fs.h>
#include <linux/usb/hcd.h>
#include <linux/usb/quirks.h>
#include <linux/kthread.h>
#include <linux/mutex.h>
#include <linux/freezer.h>

#include <asm/uaccess.h>
#include <asm/byteorder.h>

#include "usb.h"

/* if we are in debug mode, always announce new devices */
#ifdef DEBUG
#ifndef CONFIG_USB_ANNOUNCE_NEW_DEVICES
#define CONFIG_USB_ANNOUNCE_NEW_DEVICES
#endif
#endif

struct usb_hub {
	struct device		*intfdev;	/* the "interface" device */
	struct usb_device	*hdev;
	struct kref		kref;
	struct urb		*urb;		/* for interrupt polling pipe */

	/* buffer for urb ... with extra space in case of babble */
	char			(*buffer)[8];
	union {
		struct usb_hub_status	hub;
		struct usb_port_status	port;
	}			*status;	/* buffer for status reports */
	struct mutex		status_mutex;	/* for the status buffer */

	int			error;		/* last reported error */
	int			nerrors;	/* track consecutive errors */

	struct list_head	event_list;	/* hubs w/data or errs ready */
	unsigned long		event_bits[1];	/* status change bitmask */
	unsigned long		change_bits[1];	/* ports with logical connect
							status change */
	unsigned long		busy_bits[1];	/* ports being reset or
							resumed */
	unsigned long		removed_bits[1]; /* ports with a "removed"
							device present */
	unsigned long		wakeup_bits[1];	/* ports that have signaled
							remote wakeup */
#if USB_MAXCHILDREN > 31 /* 8*sizeof(unsigned long) - 1 */
#error event_bits[] is too short!
#endif

	struct usb_hub_descriptor *descriptor;	/* class descriptor */
	struct usb_tt		tt;		/* Transaction Translator */

	unsigned		mA_per_port;	/* current for each child */

	unsigned		limited_power:1;
	unsigned		quiescing:1;
	unsigned		disconnected:1;

	unsigned		has_indicators:1;
	u8			indicator[USB_MAXCHILDREN];
	struct delayed_work	leds;
	struct delayed_work	init_work;
	void			**port_owners;
};

static inline int hub_is_superspeed(struct usb_device *hdev)
{
	return (hdev->descriptor.bDeviceProtocol == USB_HUB_PR_SS);
}

/* Protect struct usb_device->state and ->children members
 * Note: Both are also protected by ->dev.sem, except that ->state can
 * change to USB_STATE_NOTATTACHED even when the semaphore isn't held. */
static DEFINE_SPINLOCK(device_state_lock);

/* khubd's worklist and its lock */
static DEFINE_SPINLOCK(hub_event_lock);
static LIST_HEAD(hub_event_list);	/* List of hubs needing servicing */

/* Wakes up khubd */
static DECLARE_WAIT_QUEUE_HEAD(khubd_wait);

static struct task_struct *khubd_task;

/* cycle leds on hubs that aren't blinking for attention */
static bool blinkenlights = 0;
module_param (blinkenlights, bool, S_IRUGO);
MODULE_PARM_DESC (blinkenlights, "true to cycle leds on hubs");

/*
 * Device SATA8000 FW1.0 from DATAST0R Technology Corp requires about
 * 10 seconds to send reply for the initial 64-byte descriptor request.
 */
/* define initial 64-byte descriptor request timeout in milliseconds */
static int initial_descriptor_timeout = USB_CTRL_GET_TIMEOUT;
module_param(initial_descriptor_timeout, int, S_IRUGO|S_IWUSR);
MODULE_PARM_DESC(initial_descriptor_timeout,
		"initial 64-byte descriptor request timeout in milliseconds "
		"(default 5000 - 5.0 seconds)");

/*
 * As of 2.6.10 we introduce a new USB device initialization scheme which
 * closely resembles the way Windows works.  Hopefully it will be compatible
 * with a wider range of devices than the old scheme.  However some previously
 * working devices may start giving rise to "device not accepting address"
 * errors; if that happens the user can try the old scheme by adjusting the
 * following module parameters.
 *
 * For maximum flexibility there are two boolean parameters to control the
 * hub driver's behavior.  On the first initialization attempt, if the
 * "old_scheme_first" parameter is set then the old scheme will be used,
 * otherwise the new scheme is used.  If that fails and "use_both_schemes"
 * is set, then the driver will make another attempt, using the other scheme.
 */
static bool old_scheme_first = 0;
module_param(old_scheme_first, bool, S_IRUGO | S_IWUSR);
MODULE_PARM_DESC(old_scheme_first,
		 "start with the old device initialization scheme");

static bool use_both_schemes = 1;
module_param(use_both_schemes, bool, S_IRUGO | S_IWUSR);
MODULE_PARM_DESC(use_both_schemes,
		"try the other device initialization scheme if the "
		"first one fails");

/* Mutual exclusion for EHCI CF initialization.  This interferes with
 * port reset on some companion controllers.
 */
DECLARE_RWSEM(ehci_cf_port_reset_rwsem);
EXPORT_SYMBOL_GPL(ehci_cf_port_reset_rwsem);

#define HUB_DEBOUNCE_TIMEOUT	1500
#define HUB_DEBOUNCE_STEP	  25
#define HUB_DEBOUNCE_STABLE	 100


static int usb_reset_and_verify_device(struct usb_device *udev);

static inline char *portspeed(struct usb_hub *hub, int portstatus)
{
	if (hub_is_superspeed(hub->hdev))
		return "5.0 Gb/s";
	if (portstatus & USB_PORT_STAT_HIGH_SPEED)
    		return "480 Mb/s";
	else if (portstatus & USB_PORT_STAT_LOW_SPEED)
		return "1.5 Mb/s";
	else
		return "12 Mb/s";
}

/* Note that hdev or one of its children must be locked! */
static struct usb_hub *hdev_to_hub(struct usb_device *hdev)
{
	if (!hdev || !hdev->actconfig)
		return NULL;
	return usb_get_intfdata(hdev->actconfig->interface[0]);
}

static int usb_device_supports_lpm(struct usb_device *udev)
{
	/* USB 2.1 (and greater) devices indicate LPM support through
	 * their USB 2.0 Extended Capabilities BOS descriptor.
	 */
	if (udev->speed == USB_SPEED_HIGH) {
		if (udev->bos->ext_cap &&
			(USB_LPM_SUPPORT &
			 le32_to_cpu(udev->bos->ext_cap->bmAttributes)))
			return 1;
		return 0;
	}

	/* All USB 3.0 must support LPM, but we need their max exit latency
	 * information from the SuperSpeed Extended Capabilities BOS descriptor.
	 */
	if (!udev->bos->ss_cap) {
		dev_warn(&udev->dev, "No LPM exit latency info found.  "
				"Power management will be impacted.\n");
		return 0;
	}
	if (udev->parent->lpm_capable)
		return 1;

	dev_warn(&udev->dev, "Parent hub missing LPM exit latency info.  "
			"Power management will be impacted.\n");
	return 0;
}

/*
 * Set the Maximum Exit Latency (MEL) for the host to initiate a transition from
 * either U1 or U2.
 */
static void usb_set_lpm_mel(struct usb_device *udev,
		struct usb3_lpm_parameters *udev_lpm_params,
		unsigned int udev_exit_latency,
		struct usb_hub *hub,
		struct usb3_lpm_parameters *hub_lpm_params,
		unsigned int hub_exit_latency)
{
	unsigned int total_mel;
	unsigned int device_mel;
	unsigned int hub_mel;

	/*
	 * Calculate the time it takes to transition all links from the roothub
	 * to the parent hub into U0.  The parent hub must then decode the
	 * packet (hub header decode latency) to figure out which port it was
	 * bound for.
	 *
	 * The Hub Header decode latency is expressed in 0.1us intervals (0x1
	 * means 0.1us).  Multiply that by 100 to get nanoseconds.
	 */
	total_mel = hub_lpm_params->mel +
		(hub->descriptor->u.ss.bHubHdrDecLat * 100);

	/*
	 * How long will it take to transition the downstream hub's port into
	 * U0?  The greater of either the hub exit latency or the device exit
	 * latency.
	 *
	 * The BOS U1/U2 exit latencies are expressed in 1us intervals.
	 * Multiply that by 1000 to get nanoseconds.
	 */
	device_mel = udev_exit_latency * 1000;
	hub_mel = hub_exit_latency * 1000;
	if (device_mel > hub_mel)
		total_mel += device_mel;
	else
		total_mel += hub_mel;

	udev_lpm_params->mel = total_mel;
}

/*
 * Set the maximum Device to Host Exit Latency (PEL) for the device to initiate
 * a transition from either U1 or U2.
 */
static void usb_set_lpm_pel(struct usb_device *udev,
		struct usb3_lpm_parameters *udev_lpm_params,
		unsigned int udev_exit_latency,
		struct usb_hub *hub,
		struct usb3_lpm_parameters *hub_lpm_params,
		unsigned int hub_exit_latency,
		unsigned int port_to_port_exit_latency)
{
	unsigned int first_link_pel;
	unsigned int hub_pel;

	/*
	 * First, the device sends an LFPS to transition the link between the
	 * device and the parent hub into U0.  The exit latency is the bigger of
	 * the device exit latency or the hub exit latency.
	 */
	if (udev_exit_latency > hub_exit_latency)
		first_link_pel = udev_exit_latency * 1000;
	else
		first_link_pel = hub_exit_latency * 1000;

	/*
	 * When the hub starts to receive the LFPS, there is a slight delay for
	 * it to figure out that one of the ports is sending an LFPS.  Then it
	 * will forward the LFPS to its upstream link.  The exit latency is the
	 * delay, plus the PEL that we calculated for this hub.
	 */
	hub_pel = port_to_port_exit_latency * 1000 + hub_lpm_params->pel;

	/*
	 * According to figure C-7 in the USB 3.0 spec, the PEL for this device
	 * is the greater of the two exit latencies.
	 */
	if (first_link_pel > hub_pel)
		udev_lpm_params->pel = first_link_pel;
	else
		udev_lpm_params->pel = hub_pel;
}

/*
 * Set the System Exit Latency (SEL) to indicate the total worst-case time from
 * when a device initiates a transition to U0, until when it will receive the
 * first packet from the host controller.
 *
 * Section C.1.5.1 describes the four components to this:
 *  - t1: device PEL
 *  - t2: time for the ERDY to make it from the device to the host.
 *  - t3: a host-specific delay to process the ERDY.
 *  - t4: time for the packet to make it from the host to the device.
 *
 * t3 is specific to both the xHCI host and the platform the host is integrated
 * into.  The Intel HW folks have said it's negligible, FIXME if a different
 * vendor says otherwise.
 */
static void usb_set_lpm_sel(struct usb_device *udev,
		struct usb3_lpm_parameters *udev_lpm_params)
{
	struct usb_device *parent;
	unsigned int num_hubs;
	unsigned int total_sel;

	/* t1 = device PEL */
	total_sel = udev_lpm_params->pel;
	/* How many external hubs are in between the device & the root port. */
	for (parent = udev->parent, num_hubs = 0; parent->parent;
			parent = parent->parent)
		num_hubs++;
	/* t2 = 2.1us + 250ns * (num_hubs - 1) */
	if (num_hubs > 0)
		total_sel += 2100 + 250 * (num_hubs - 1);

	/* t4 = 250ns * num_hubs */
	total_sel += 250 * num_hubs;

	udev_lpm_params->sel = total_sel;
}

static void usb_set_lpm_parameters(struct usb_device *udev)
{
	struct usb_hub *hub;
	unsigned int port_to_port_delay;
	unsigned int udev_u1_del;
	unsigned int udev_u2_del;
	unsigned int hub_u1_del;
	unsigned int hub_u2_del;

	if (!udev->lpm_capable || udev->speed != USB_SPEED_SUPER)
		return;

	hub = hdev_to_hub(udev->parent);
	/* It doesn't take time to transition the roothub into U0, since it
	 * doesn't have an upstream link.
	 */
	if (!hub)
		return;

	udev_u1_del = udev->bos->ss_cap->bU1devExitLat;
	udev_u2_del = udev->bos->ss_cap->bU2DevExitLat;
	hub_u1_del = udev->parent->bos->ss_cap->bU1devExitLat;
	hub_u2_del = udev->parent->bos->ss_cap->bU2DevExitLat;

	usb_set_lpm_mel(udev, &udev->u1_params, udev_u1_del,
			hub, &udev->parent->u1_params, hub_u1_del);

	usb_set_lpm_mel(udev, &udev->u2_params, udev_u2_del,
			hub, &udev->parent->u2_params, hub_u2_del);

	/*
	 * Appendix C, section C.2.2.2, says that there is a slight delay from
	 * when the parent hub notices the downstream port is trying to
	 * transition to U0 to when the hub initiates a U0 transition on its
	 * upstream port.  The section says the delays are tPort2PortU1EL and
	 * tPort2PortU2EL, but it doesn't define what they are.
	 *
	 * The hub chapter, sections 10.4.2.4 and 10.4.2.5 seem to be talking
	 * about the same delays.  Use the maximum delay calculations from those
	 * sections.  For U1, it's tHubPort2PortExitLat, which is 1us max.  For
	 * U2, it's tHubPort2PortExitLat + U2DevExitLat - U1DevExitLat.  I
	 * assume the device exit latencies they are talking about are the hub
	 * exit latencies.
	 *
	 * What do we do if the U2 exit latency is less than the U1 exit
	 * latency?  It's possible, although not likely...
	 */
	port_to_port_delay = 1;

	usb_set_lpm_pel(udev, &udev->u1_params, udev_u1_del,
			hub, &udev->parent->u1_params, hub_u1_del,
			port_to_port_delay);

	if (hub_u2_del > hub_u1_del)
		port_to_port_delay = 1 + hub_u2_del - hub_u1_del;
	else
		port_to_port_delay = 1 + hub_u1_del;

	usb_set_lpm_pel(udev, &udev->u2_params, udev_u2_del,
			hub, &udev->parent->u2_params, hub_u2_del,
			port_to_port_delay);

	/* Now that we've got PEL, calculate SEL. */
	usb_set_lpm_sel(udev, &udev->u1_params);
	usb_set_lpm_sel(udev, &udev->u2_params);
}

/* USB 2.0 spec Section 11.24.4.5 */
static int get_hub_descriptor(struct usb_device *hdev, void *data)
{
	int i, ret, size;
	unsigned dtype;

	if (hub_is_superspeed(hdev)) {
		dtype = USB_DT_SS_HUB;
		size = USB_DT_SS_HUB_SIZE;
	} else {
		dtype = USB_DT_HUB;
		size = sizeof(struct usb_hub_descriptor);
	}

	for (i = 0; i < 3; i++) {
		ret = usb_control_msg(hdev, usb_rcvctrlpipe(hdev, 0),
			USB_REQ_GET_DESCRIPTOR, USB_DIR_IN | USB_RT_HUB,
			dtype << 8, 0, data, size,
			USB_CTRL_GET_TIMEOUT);
		if (ret >= (USB_DT_HUB_NONVAR_SIZE + 2))
			return ret;
	}
	return -EINVAL;
}

/*
 * USB 2.0 spec Section 11.24.2.1
 */
static int clear_hub_feature(struct usb_device *hdev, int feature)
{
	return usb_control_msg(hdev, usb_sndctrlpipe(hdev, 0),
		USB_REQ_CLEAR_FEATURE, USB_RT_HUB, feature, 0, NULL, 0, 1000);
}

/*
 * USB 2.0 spec Section 11.24.2.2
 */
static int clear_port_feature(struct usb_device *hdev, int port1, int feature)
{
	return usb_control_msg(hdev, usb_sndctrlpipe(hdev, 0),
		USB_REQ_CLEAR_FEATURE, USB_RT_PORT, feature, port1,
		NULL, 0, 1000);
}

/*
 * USB 2.0 spec Section 11.24.2.13
 */
static int set_port_feature(struct usb_device *hdev, int port1, int feature)
{
	return usb_control_msg(hdev, usb_sndctrlpipe(hdev, 0),
		USB_REQ_SET_FEATURE, USB_RT_PORT, feature, port1,
		NULL, 0, 1000);
}

/*
 * USB 2.0 spec Section 11.24.2.7.1.10 and table 11-7
 * for info about using port indicators
 */
static void set_port_led(
	struct usb_hub *hub,
	int port1,
	int selector
)
{
	int status = set_port_feature(hub->hdev, (selector << 8) | port1,
			USB_PORT_FEAT_INDICATOR);
	if (status < 0)
		dev_dbg (hub->intfdev,
			"port %d indicator %s status %d\n",
			port1,
			({ char *s; switch (selector) {
			case HUB_LED_AMBER: s = "amber"; break;
			case HUB_LED_GREEN: s = "green"; break;
			case HUB_LED_OFF: s = "off"; break;
			case HUB_LED_AUTO: s = "auto"; break;
			default: s = "??"; break;
			}; s; }),
			status);
}

#define	LED_CYCLE_PERIOD	((2*HZ)/3)

static void led_work (struct work_struct *work)
{
	struct usb_hub		*hub =
		container_of(work, struct usb_hub, leds.work);
	struct usb_device	*hdev = hub->hdev;
	unsigned		i;
	unsigned		changed = 0;
	int			cursor = -1;

	if (hdev->state != USB_STATE_CONFIGURED || hub->quiescing)
		return;

	for (i = 0; i < hub->descriptor->bNbrPorts; i++) {
		unsigned	selector, mode;

		/* 30%-50% duty cycle */

		switch (hub->indicator[i]) {
		/* cycle marker */
		case INDICATOR_CYCLE:
			cursor = i;
			selector = HUB_LED_AUTO;
			mode = INDICATOR_AUTO;
			break;
		/* blinking green = sw attention */
		case INDICATOR_GREEN_BLINK:
			selector = HUB_LED_GREEN;
			mode = INDICATOR_GREEN_BLINK_OFF;
			break;
		case INDICATOR_GREEN_BLINK_OFF:
			selector = HUB_LED_OFF;
			mode = INDICATOR_GREEN_BLINK;
			break;
		/* blinking amber = hw attention */
		case INDICATOR_AMBER_BLINK:
			selector = HUB_LED_AMBER;
			mode = INDICATOR_AMBER_BLINK_OFF;
			break;
		case INDICATOR_AMBER_BLINK_OFF:
			selector = HUB_LED_OFF;
			mode = INDICATOR_AMBER_BLINK;
			break;
		/* blink green/amber = reserved */
		case INDICATOR_ALT_BLINK:
			selector = HUB_LED_GREEN;
			mode = INDICATOR_ALT_BLINK_OFF;
			break;
		case INDICATOR_ALT_BLINK_OFF:
			selector = HUB_LED_AMBER;
			mode = INDICATOR_ALT_BLINK;
			break;
		default:
			continue;
		}
		if (selector != HUB_LED_AUTO)
			changed = 1;
		set_port_led(hub, i + 1, selector);
		hub->indicator[i] = mode;
	}
	if (!changed && blinkenlights) {
		cursor++;
		cursor %= hub->descriptor->bNbrPorts;
		set_port_led(hub, cursor + 1, HUB_LED_GREEN);
		hub->indicator[cursor] = INDICATOR_CYCLE;
		changed++;
	}
	if (changed)
		schedule_delayed_work(&hub->leds, LED_CYCLE_PERIOD);
}

/* use a short timeout for hub/port status fetches */
#define	USB_STS_TIMEOUT		1000
#define	USB_STS_RETRIES		5

/*
 * USB 2.0 spec Section 11.24.2.6
 */
static int get_hub_status(struct usb_device *hdev,
		struct usb_hub_status *data)
{
	int i, status = -ETIMEDOUT;

	for (i = 0; i < USB_STS_RETRIES &&
			(status == -ETIMEDOUT || status == -EPIPE); i++) {
		status = usb_control_msg(hdev, usb_rcvctrlpipe(hdev, 0),
			USB_REQ_GET_STATUS, USB_DIR_IN | USB_RT_HUB, 0, 0,
			data, sizeof(*data), USB_STS_TIMEOUT);
	}
	return status;
}

/*
 * USB 2.0 spec Section 11.24.2.7
 */
static int get_port_status(struct usb_device *hdev, int port1,
		struct usb_port_status *data)
{
	int i, status = -ETIMEDOUT;

	for (i = 0; i < USB_STS_RETRIES &&
			(status == -ETIMEDOUT || status == -EPIPE); i++) {
		status = usb_control_msg(hdev, usb_rcvctrlpipe(hdev, 0),
			USB_REQ_GET_STATUS, USB_DIR_IN | USB_RT_PORT, 0, port1,
			data, sizeof(*data), USB_STS_TIMEOUT);
	}
	return status;
}

static int hub_port_status(struct usb_hub *hub, int port1,
		u16 *status, u16 *change)
{
	int ret;

	mutex_lock(&hub->status_mutex);
	ret = get_port_status(hub->hdev, port1, &hub->status->port);
	if (ret < 4) {
		dev_err(hub->intfdev,
			"%s failed (err = %d)\n", __func__, ret);
		if (ret >= 0)
			ret = -EIO;
	} else {
		*status = le16_to_cpu(hub->status->port.wPortStatus);
		*change = le16_to_cpu(hub->status->port.wPortChange);

		ret = 0;
	}
	mutex_unlock(&hub->status_mutex);
	return ret;
}

static void kick_khubd(struct usb_hub *hub)
{
	unsigned long	flags;

	spin_lock_irqsave(&hub_event_lock, flags);
	if (!hub->disconnected && list_empty(&hub->event_list)) {
		list_add_tail(&hub->event_list, &hub_event_list);

		/* Suppress autosuspend until khubd runs */
		usb_autopm_get_interface_no_resume(
				to_usb_interface(hub->intfdev));
		wake_up(&khubd_wait);
	}
	spin_unlock_irqrestore(&hub_event_lock, flags);
}

void usb_kick_khubd(struct usb_device *hdev)
{
	struct usb_hub *hub = hdev_to_hub(hdev);

	if (hub)
		kick_khubd(hub);
}

/*
 * Let the USB core know that a USB 3.0 device has sent a Function Wake Device
 * Notification, which indicates it had initiated remote wakeup.
 *
 * USB 3.0 hubs do not report the port link state change from U3 to U0 when the
 * device initiates resume, so the USB core will not receive notice of the
 * resume through the normal hub interrupt URB.
 */
void usb_wakeup_notification(struct usb_device *hdev,
		unsigned int portnum)
{
	struct usb_hub *hub;

	if (!hdev)
		return;

	hub = hdev_to_hub(hdev);
	if (hub) {
		set_bit(portnum, hub->wakeup_bits);
		kick_khubd(hub);
	}
}
EXPORT_SYMBOL_GPL(usb_wakeup_notification);

/* completion function, fires on port status changes and various faults */
static void hub_irq(struct urb *urb)
{
	struct usb_hub *hub = urb->context;
	int status = urb->status;
	unsigned i;
	unsigned long bits;

	switch (status) {
	case -ENOENT:		/* synchronous unlink */
	case -ECONNRESET:	/* async unlink */
	case -ESHUTDOWN:	/* hardware going away */
		return;

	default:		/* presumably an error */
		/* Cause a hub reset after 10 consecutive errors */
		dev_dbg (hub->intfdev, "transfer --> %d\n", status);
		if ((++hub->nerrors < 10) || hub->error)
			goto resubmit;
		hub->error = status;
		/* FALL THROUGH */

	/* let khubd handle things */
	case 0:			/* we got data:  port status changed */
		bits = 0;
		for (i = 0; i < urb->actual_length; ++i)
			bits |= ((unsigned long) ((*hub->buffer)[i]))
					<< (i*8);
		hub->event_bits[0] = bits;
		break;
	}

	hub->nerrors = 0;

	/* Something happened, let khubd figure it out */
	kick_khubd(hub);

resubmit:
	if (hub->quiescing)
		return;

	if ((status = usb_submit_urb (hub->urb, GFP_ATOMIC)) != 0
			&& status != -ENODEV && status != -EPERM)
		dev_err (hub->intfdev, "resubmit --> %d\n", status);
}

/* USB 2.0 spec Section 11.24.2.3 */
static inline int
hub_clear_tt_buffer (struct usb_device *hdev, u16 devinfo, u16 tt)
{
	return usb_control_msg(hdev, usb_sndctrlpipe(hdev, 0),
			       HUB_CLEAR_TT_BUFFER, USB_RT_PORT, devinfo,
			       tt, NULL, 0, 1000);
}

/*
 * enumeration blocks khubd for a long time. we use keventd instead, since
 * long blocking there is the exception, not the rule.  accordingly, HCDs
 * talking to TTs must queue control transfers (not just bulk and iso), so
 * both can talk to the same hub concurrently.
 */
static void hub_tt_work(struct work_struct *work)
{
	struct usb_hub		*hub =
		container_of(work, struct usb_hub, tt.clear_work);
	unsigned long		flags;
	int			limit = 100;

	spin_lock_irqsave (&hub->tt.lock, flags);
	while (--limit && !list_empty (&hub->tt.clear_list)) {
		struct list_head	*next;
		struct usb_tt_clear	*clear;
		struct usb_device	*hdev = hub->hdev;
		const struct hc_driver	*drv;
		int			status;

		next = hub->tt.clear_list.next;
		clear = list_entry (next, struct usb_tt_clear, clear_list);
		list_del (&clear->clear_list);

		/* drop lock so HCD can concurrently report other TT errors */
		spin_unlock_irqrestore (&hub->tt.lock, flags);
		status = hub_clear_tt_buffer (hdev, clear->devinfo, clear->tt);
		if (status)
			dev_err (&hdev->dev,
				"clear tt %d (%04x) error %d\n",
				clear->tt, clear->devinfo, status);

		/* Tell the HCD, even if the operation failed */
		drv = clear->hcd->driver;
		if (drv->clear_tt_buffer_complete)
			(drv->clear_tt_buffer_complete)(clear->hcd, clear->ep);

		kfree(clear);
		spin_lock_irqsave(&hub->tt.lock, flags);
	}
	spin_unlock_irqrestore (&hub->tt.lock, flags);
}

/**
 * usb_hub_clear_tt_buffer - clear control/bulk TT state in high speed hub
 * @urb: an URB associated with the failed or incomplete split transaction
 *
 * High speed HCDs use this to tell the hub driver that some split control or
 * bulk transaction failed in a way that requires clearing internal state of
 * a transaction translator.  This is normally detected (and reported) from
 * interrupt context.
 *
 * It may not be possible for that hub to handle additional full (or low)
 * speed transactions until that state is fully cleared out.
 */
int usb_hub_clear_tt_buffer(struct urb *urb)
{
	struct usb_device	*udev = urb->dev;
	int			pipe = urb->pipe;
	struct usb_tt		*tt = udev->tt;
	unsigned long		flags;
	struct usb_tt_clear	*clear;

	/* we've got to cope with an arbitrary number of pending TT clears,
	 * since each TT has "at least two" buffers that can need it (and
	 * there can be many TTs per hub).  even if they're uncommon.
	 */
	if ((clear = kmalloc (sizeof *clear, GFP_ATOMIC)) == NULL) {
		dev_err (&udev->dev, "can't save CLEAR_TT_BUFFER state\n");
		/* FIXME recover somehow ... RESET_TT? */
		return -ENOMEM;
	}

	/* info that CLEAR_TT_BUFFER needs */
	clear->tt = tt->multi ? udev->ttport : 1;
	clear->devinfo = usb_pipeendpoint (pipe);
	clear->devinfo |= udev->devnum << 4;
	clear->devinfo |= usb_pipecontrol (pipe)
			? (USB_ENDPOINT_XFER_CONTROL << 11)
			: (USB_ENDPOINT_XFER_BULK << 11);
	if (usb_pipein (pipe))
		clear->devinfo |= 1 << 15;

	/* info for completion callback */
	clear->hcd = bus_to_hcd(udev->bus);
	clear->ep = urb->ep;

	/* tell keventd to clear state for this TT */
	spin_lock_irqsave (&tt->lock, flags);
	list_add_tail (&clear->clear_list, &tt->clear_list);
	schedule_work(&tt->clear_work);
	spin_unlock_irqrestore (&tt->lock, flags);
	return 0;
}
EXPORT_SYMBOL_GPL(usb_hub_clear_tt_buffer);

/* If do_delay is false, return the number of milliseconds the caller
 * needs to delay.
 */
static unsigned hub_power_on(struct usb_hub *hub, bool do_delay)
{
	int port1;
	unsigned pgood_delay = hub->descriptor->bPwrOn2PwrGood * 2;
	unsigned delay;
	u16 wHubCharacteristics =
			le16_to_cpu(hub->descriptor->wHubCharacteristics);

	/* Enable power on each port.  Some hubs have reserved values
	 * of LPSM (> 2) in their descriptors, even though they are
	 * USB 2.0 hubs.  Some hubs do not implement port-power switching
	 * but only emulate it.  In all cases, the ports won't work
	 * unless we send these messages to the hub.
	 */
	if ((wHubCharacteristics & HUB_CHAR_LPSM) < 2)
		dev_dbg(hub->intfdev, "enabling power on all ports\n");
	else
		dev_dbg(hub->intfdev, "trying to enable port power on "
				"non-switchable hub\n");
	for (port1 = 1; port1 <= hub->descriptor->bNbrPorts; port1++)
		set_port_feature(hub->hdev, port1, USB_PORT_FEAT_POWER);

	/* Wait at least 100 msec for power to become stable */
	delay = max(pgood_delay, (unsigned) 100);
	if (do_delay)
		msleep(delay);
	return delay;
}

static int hub_hub_status(struct usb_hub *hub,
		u16 *status, u16 *change)
{
	int ret;

	mutex_lock(&hub->status_mutex);
	ret = get_hub_status(hub->hdev, &hub->status->hub);
	if (ret < 0)
		dev_err (hub->intfdev,
			"%s failed (err = %d)\n", __func__, ret);
	else {
		*status = le16_to_cpu(hub->status->hub.wHubStatus);
		*change = le16_to_cpu(hub->status->hub.wHubChange); 
		ret = 0;
	}
	mutex_unlock(&hub->status_mutex);
	return ret;
}

static int hub_port_disable(struct usb_hub *hub, int port1, int set_state)
{
	struct usb_device *hdev = hub->hdev;
	int ret = 0;

	if (hdev->children[port1-1] && set_state)
		usb_set_device_state(hdev->children[port1-1],
				USB_STATE_NOTATTACHED);
	if (!hub->error && !hub_is_superspeed(hub->hdev))
		ret = clear_port_feature(hdev, port1, USB_PORT_FEAT_ENABLE);
	if (ret)
		dev_err(hub->intfdev, "cannot disable port %d (err = %d)\n",
				port1, ret);
	return ret;
}

/*
 * Disable a port and mark a logical connect-change event, so that some
 * time later khubd will disconnect() any existing usb_device on the port
 * and will re-enumerate if there actually is a device attached.
 */
static void hub_port_logical_disconnect(struct usb_hub *hub, int port1)
{
	dev_dbg(hub->intfdev, "logical disconnect on port %d\n", port1);
	hub_port_disable(hub, port1, 1);

	/* FIXME let caller ask to power down the port:
	 *  - some devices won't enumerate without a VBUS power cycle
	 *  - SRP saves power that way
	 *  - ... new call, TBD ...
	 * That's easy if this hub can switch power per-port, and
	 * khubd reactivates the port later (timer, SRP, etc).
	 * Powerdown must be optional, because of reset/DFU.
	 */

	set_bit(port1, hub->change_bits);
 	kick_khubd(hub);
}

/**
 * usb_remove_device - disable a device's port on its parent hub
 * @udev: device to be disabled and removed
 * Context: @udev locked, must be able to sleep.
 *
 * After @udev's port has been disabled, khubd is notified and it will
 * see that the device has been disconnected.  When the device is
 * physically unplugged and something is plugged in, the events will
 * be received and processed normally.
 */
int usb_remove_device(struct usb_device *udev)
{
	struct usb_hub *hub;
	struct usb_interface *intf;

	if (!udev->parent)	/* Can't remove a root hub */
		return -EINVAL;
	hub = hdev_to_hub(udev->parent);
	intf = to_usb_interface(hub->intfdev);

	usb_autopm_get_interface(intf);
	set_bit(udev->portnum, hub->removed_bits);
	hub_port_logical_disconnect(hub, udev->portnum);
	usb_autopm_put_interface(intf);
	return 0;
}

enum hub_activation_type {
	HUB_INIT, HUB_INIT2, HUB_INIT3,		/* INITs must come first */
	HUB_POST_RESET, HUB_RESUME, HUB_RESET_RESUME,
};

static void hub_init_func2(struct work_struct *ws);
static void hub_init_func3(struct work_struct *ws);

static void hub_activate(struct usb_hub *hub, enum hub_activation_type type)
{
	struct usb_device *hdev = hub->hdev;
	struct usb_hcd *hcd;
	int ret;
	int port1;
	int status;
	bool need_debounce_delay = false;
	unsigned delay;

	/* Continue a partial initialization */
	if (type == HUB_INIT2)
		goto init2;
	if (type == HUB_INIT3)
		goto init3;

	/* The superspeed hub except for root hub has to use Hub Depth
	 * value as an offset into the route string to locate the bits
	 * it uses to determine the downstream port number. So hub driver
	 * should send a set hub depth request to superspeed hub after
	 * the superspeed hub is set configuration in initialization or
	 * reset procedure.
	 *
	 * After a resume, port power should still be on.
	 * For any other type of activation, turn it on.
	 */
	if (type != HUB_RESUME) {
		if (hdev->parent && hub_is_superspeed(hdev)) {
			ret = usb_control_msg(hdev, usb_sndctrlpipe(hdev, 0),
					HUB_SET_DEPTH, USB_RT_HUB,
					hdev->level - 1, 0, NULL, 0,
					USB_CTRL_SET_TIMEOUT);
			if (ret < 0)
				dev_err(hub->intfdev,
						"set hub depth failed\n");
		}

		/* Speed up system boot by using a delayed_work for the
		 * hub's initial power-up delays.  This is pretty awkward
		 * and the implementation looks like a home-brewed sort of
		 * setjmp/longjmp, but it saves at least 100 ms for each
		 * root hub (assuming usbcore is compiled into the kernel
		 * rather than as a module).  It adds up.
		 *
		 * This can't be done for HUB_RESUME or HUB_RESET_RESUME
		 * because for those activation types the ports have to be
		 * operational when we return.  In theory this could be done
		 * for HUB_POST_RESET, but it's easier not to.
		 */
		if (type == HUB_INIT) {
			delay = hub_power_on(hub, false);
			PREPARE_DELAYED_WORK(&hub->init_work, hub_init_func2);
			schedule_delayed_work(&hub->init_work,
					msecs_to_jiffies(delay));

			/* Suppress autosuspend until init is done */
			usb_autopm_get_interface_no_resume(
					to_usb_interface(hub->intfdev));
			return;		/* Continues at init2: below */
		} else if (type == HUB_RESET_RESUME) {
			/* The internal host controller state for the hub device
			 * may be gone after a host power loss on system resume.
			 * Update the device's info so the HW knows it's a hub.
			 */
			hcd = bus_to_hcd(hdev->bus);
			if (hcd->driver->update_hub_device) {
				ret = hcd->driver->update_hub_device(hcd, hdev,
						&hub->tt, GFP_NOIO);
				if (ret < 0) {
					dev_err(hub->intfdev, "Host not "
							"accepting hub info "
							"update.\n");
					dev_err(hub->intfdev, "LS/FS devices "
							"and hubs may not work "
							"under this hub\n.");
				}
			}
			hub_power_on(hub, true);
		} else {
			hub_power_on(hub, true);
		}
	}
 init2:

	/* Check each port and set hub->change_bits to let khubd know
	 * which ports need attention.
	 */
	for (port1 = 1; port1 <= hdev->maxchild; ++port1) {
		struct usb_device *udev = hdev->children[port1-1];
		u16 portstatus, portchange;

		portstatus = portchange = 0;
		status = hub_port_status(hub, port1, &portstatus, &portchange);
		if (udev || (portstatus & USB_PORT_STAT_CONNECTION))
			dev_dbg(hub->intfdev,
					"port %d: status %04x change %04x\n",
					port1, portstatus, portchange);

		/* After anything other than HUB_RESUME (i.e., initialization
		 * or any sort of reset), every port should be disabled.
		 * Unconnected ports should likewise be disabled (paranoia),
		 * and so should ports for which we have no usb_device.
		 */
		if ((portstatus & USB_PORT_STAT_ENABLE) && (
				type != HUB_RESUME ||
				!(portstatus & USB_PORT_STAT_CONNECTION) ||
				!udev ||
				udev->state == USB_STATE_NOTATTACHED)) {
			/*
			 * USB3 protocol ports will automatically transition
			 * to Enabled state when detect an USB3.0 device attach.
			 * Do not disable USB3 protocol ports.
			 */
			if (!hub_is_superspeed(hdev)) {
				clear_port_feature(hdev, port1,
						   USB_PORT_FEAT_ENABLE);
				portstatus &= ~USB_PORT_STAT_ENABLE;
			} else {
				/* Pretend that power was lost for USB3 devs */
				portstatus &= ~USB_PORT_STAT_ENABLE;
			}
		}

		/* Clear status-change flags; we'll debounce later */
		if (portchange & USB_PORT_STAT_C_CONNECTION) {
			need_debounce_delay = true;
			clear_port_feature(hub->hdev, port1,
					USB_PORT_FEAT_C_CONNECTION);
		}
		if (portchange & USB_PORT_STAT_C_ENABLE) {
			need_debounce_delay = true;
			clear_port_feature(hub->hdev, port1,
					USB_PORT_FEAT_C_ENABLE);
		}
		if ((portchange & USB_PORT_STAT_C_BH_RESET) &&
				hub_is_superspeed(hub->hdev)) {
			need_debounce_delay = true;
			clear_port_feature(hub->hdev, port1,
					USB_PORT_FEAT_C_BH_PORT_RESET);
		}
		/* We can forget about a "removed" device when there's a
		 * physical disconnect or the connect status changes.
		 */
		if (!(portstatus & USB_PORT_STAT_CONNECTION) ||
				(portchange & USB_PORT_STAT_C_CONNECTION))
			clear_bit(port1, hub->removed_bits);

		if (!udev || udev->state == USB_STATE_NOTATTACHED) {
			/* Tell khubd to disconnect the device or
			 * check for a new connection
			 */
			if (udev || (portstatus & USB_PORT_STAT_CONNECTION))
				set_bit(port1, hub->change_bits);

		} else if (portstatus & USB_PORT_STAT_ENABLE) {
			bool port_resumed = (portstatus &
					USB_PORT_STAT_LINK_STATE) ==
				USB_SS_PORT_LS_U0;
			/* The power session apparently survived the resume.
			 * If there was an overcurrent or suspend change
			 * (i.e., remote wakeup request), have khubd
			 * take care of it.  Look at the port link state
			 * for USB 3.0 hubs, since they don't have a suspend
			 * change bit, and they don't set the port link change
			 * bit on device-initiated resume.
			 */
			if (portchange || (hub_is_superspeed(hub->hdev) &&
						port_resumed))
				set_bit(port1, hub->change_bits);

		} else if (udev->persist_enabled) {
#ifdef CONFIG_PM
			udev->reset_resume = 1;
#endif
			set_bit(port1, hub->change_bits);

		} else {
			/* The power session is gone; tell khubd */
			usb_set_device_state(udev, USB_STATE_NOTATTACHED);
			set_bit(port1, hub->change_bits);
		}
	}

	/* If no port-status-change flags were set, we don't need any
	 * debouncing.  If flags were set we can try to debounce the
	 * ports all at once right now, instead of letting khubd do them
	 * one at a time later on.
	 *
	 * If any port-status changes do occur during this delay, khubd
	 * will see them later and handle them normally.
	 */
	if (need_debounce_delay) {
		delay = HUB_DEBOUNCE_STABLE;

		/* Don't do a long sleep inside a workqueue routine */
		if (type == HUB_INIT2) {
			PREPARE_DELAYED_WORK(&hub->init_work, hub_init_func3);
			schedule_delayed_work(&hub->init_work,
					msecs_to_jiffies(delay));
			return;		/* Continues at init3: below */
		} else {
			msleep(delay);
		}
	}
 init3:
	hub->quiescing = 0;

	status = usb_submit_urb(hub->urb, GFP_NOIO);
	if (status < 0)
		dev_err(hub->intfdev, "activate --> %d\n", status);
	if (hub->has_indicators && blinkenlights)
		schedule_delayed_work(&hub->leds, LED_CYCLE_PERIOD);

	/* Scan all ports that need attention */
	kick_khubd(hub);

	/* Allow autosuspend if it was suppressed */
	if (type <= HUB_INIT3)
		usb_autopm_put_interface_async(to_usb_interface(hub->intfdev));
}

/* Implement the continuations for the delays above */
static void hub_init_func2(struct work_struct *ws)
{
	struct usb_hub *hub = container_of(ws, struct usb_hub, init_work.work);

	hub_activate(hub, HUB_INIT2);
}

static void hub_init_func3(struct work_struct *ws)
{
	struct usb_hub *hub = container_of(ws, struct usb_hub, init_work.work);

	hub_activate(hub, HUB_INIT3);
}

enum hub_quiescing_type {
	HUB_DISCONNECT, HUB_PRE_RESET, HUB_SUSPEND
};

static void hub_quiesce(struct usb_hub *hub, enum hub_quiescing_type type)
{
	struct usb_device *hdev = hub->hdev;
	int i;

	cancel_delayed_work_sync(&hub->init_work);

	/* khubd and related activity won't re-trigger */
	hub->quiescing = 1;

	if (type != HUB_SUSPEND) {
		/* Disconnect all the children */
		for (i = 0; i < hdev->maxchild; ++i) {
			if (hdev->children[i])
				usb_disconnect(&hdev->children[i]);
		}
	}

	/* Stop khubd and related activity */
	usb_kill_urb(hub->urb);
	if (hub->has_indicators)
		cancel_delayed_work_sync(&hub->leds);
	if (hub->tt.hub)
		cancel_work_sync(&hub->tt.clear_work);
}

/* caller has locked the hub device */
static int hub_pre_reset(struct usb_interface *intf)
{
	struct usb_hub *hub = usb_get_intfdata(intf);

	hub_quiesce(hub, HUB_PRE_RESET);
	return 0;
}

/* caller has locked the hub device */
static int hub_post_reset(struct usb_interface *intf)
{
	struct usb_hub *hub = usb_get_intfdata(intf);

	hub_activate(hub, HUB_POST_RESET);
	return 0;
}

static int hub_configure(struct usb_hub *hub,
	struct usb_endpoint_descriptor *endpoint)
{
	struct usb_hcd *hcd;
	struct usb_device *hdev = hub->hdev;
	struct device *hub_dev = hub->intfdev;
	u16 hubstatus, hubchange;
	u16 wHubCharacteristics;
	unsigned int pipe;
	int maxp, ret;
	char *message = "out of memory";

	hub->buffer = kmalloc(sizeof(*hub->buffer), GFP_KERNEL);
	if (!hub->buffer) {
		ret = -ENOMEM;
		goto fail;
	}

	hub->status = kmalloc(sizeof(*hub->status), GFP_KERNEL);
	if (!hub->status) {
		ret = -ENOMEM;
		goto fail;
	}
	mutex_init(&hub->status_mutex);

	hub->descriptor = kmalloc(sizeof(*hub->descriptor), GFP_KERNEL);
	if (!hub->descriptor) {
		ret = -ENOMEM;
		goto fail;
	}

	/* Request the entire hub descriptor.
	 * hub->descriptor can handle USB_MAXCHILDREN ports,
	 * but the hub can/will return fewer bytes here.
	 */
	ret = get_hub_descriptor(hdev, hub->descriptor);
	if (ret < 0) {
		message = "can't read hub descriptor";
		goto fail;
	} else if (hub->descriptor->bNbrPorts > USB_MAXCHILDREN) {
		message = "hub has too many ports!";
		ret = -ENODEV;
		goto fail;
	}

	hdev->maxchild = hub->descriptor->bNbrPorts;
	dev_info (hub_dev, "%d port%s detected\n", hdev->maxchild,
		(hdev->maxchild == 1) ? "" : "s");

	hdev->children = kzalloc(hdev->maxchild *
				sizeof(struct usb_device *), GFP_KERNEL);
	hub->port_owners = kzalloc(hdev->maxchild * sizeof(void *), GFP_KERNEL);
	if (!hdev->children || !hub->port_owners) {
		ret = -ENOMEM;
		goto fail;
	}

	wHubCharacteristics = le16_to_cpu(hub->descriptor->wHubCharacteristics);

	/* FIXME for USB 3.0, skip for now */
	if ((wHubCharacteristics & HUB_CHAR_COMPOUND) &&
			!(hub_is_superspeed(hdev))) {
		int	i;
		char	portstr [USB_MAXCHILDREN + 1];

		for (i = 0; i < hdev->maxchild; i++)
			portstr[i] = hub->descriptor->u.hs.DeviceRemovable
				    [((i + 1) / 8)] & (1 << ((i + 1) % 8))
				? 'F' : 'R';
		portstr[hdev->maxchild] = 0;
		dev_dbg(hub_dev, "compound device; port removable status: %s\n", portstr);
	} else
		dev_dbg(hub_dev, "standalone hub\n");

	switch (wHubCharacteristics & HUB_CHAR_LPSM) {
	case HUB_CHAR_COMMON_LPSM:
		dev_dbg(hub_dev, "ganged power switching\n");
		break;
	case HUB_CHAR_INDV_PORT_LPSM:
		dev_dbg(hub_dev, "individual port power switching\n");
		break;
	case HUB_CHAR_NO_LPSM:
	case HUB_CHAR_LPSM:
		dev_dbg(hub_dev, "no power switching (usb 1.0)\n");
		break;
	}

	switch (wHubCharacteristics & HUB_CHAR_OCPM) {
	case HUB_CHAR_COMMON_OCPM:
		dev_dbg(hub_dev, "global over-current protection\n");
		break;
	case HUB_CHAR_INDV_PORT_OCPM:
		dev_dbg(hub_dev, "individual port over-current protection\n");
		break;
	case HUB_CHAR_NO_OCPM:
	case HUB_CHAR_OCPM:
		dev_dbg(hub_dev, "no over-current protection\n");
		break;
	}

	spin_lock_init (&hub->tt.lock);
	INIT_LIST_HEAD (&hub->tt.clear_list);
	INIT_WORK(&hub->tt.clear_work, hub_tt_work);
	switch (hdev->descriptor.bDeviceProtocol) {
	case USB_HUB_PR_FS:
		break;
	case USB_HUB_PR_HS_SINGLE_TT:
		dev_dbg(hub_dev, "Single TT\n");
		hub->tt.hub = hdev;
		break;
	case USB_HUB_PR_HS_MULTI_TT:
		ret = usb_set_interface(hdev, 0, 1);
		if (ret == 0) {
			dev_dbg(hub_dev, "TT per port\n");
			hub->tt.multi = 1;
		} else
			dev_err(hub_dev, "Using single TT (err %d)\n",
				ret);
		hub->tt.hub = hdev;
		break;
	case USB_HUB_PR_SS:
		/* USB 3.0 hubs don't have a TT */
		break;
	default:
		dev_dbg(hub_dev, "Unrecognized hub protocol %d\n",
			hdev->descriptor.bDeviceProtocol);
		break;
	}

	/* Note 8 FS bit times == (8 bits / 12000000 bps) ~= 666ns */
	switch (wHubCharacteristics & HUB_CHAR_TTTT) {
		case HUB_TTTT_8_BITS:
			if (hdev->descriptor.bDeviceProtocol != 0) {
				hub->tt.think_time = 666;
				dev_dbg(hub_dev, "TT requires at most %d "
						"FS bit times (%d ns)\n",
					8, hub->tt.think_time);
			}
			break;
		case HUB_TTTT_16_BITS:
			hub->tt.think_time = 666 * 2;
			dev_dbg(hub_dev, "TT requires at most %d "
					"FS bit times (%d ns)\n",
				16, hub->tt.think_time);
			break;
		case HUB_TTTT_24_BITS:
			hub->tt.think_time = 666 * 3;
			dev_dbg(hub_dev, "TT requires at most %d "
					"FS bit times (%d ns)\n",
				24, hub->tt.think_time);
			break;
		case HUB_TTTT_32_BITS:
			hub->tt.think_time = 666 * 4;
			dev_dbg(hub_dev, "TT requires at most %d "
					"FS bit times (%d ns)\n",
				32, hub->tt.think_time);
			break;
	}

	/* probe() zeroes hub->indicator[] */
	if (wHubCharacteristics & HUB_CHAR_PORTIND) {
		hub->has_indicators = 1;
		dev_dbg(hub_dev, "Port indicators are supported\n");
	}

	dev_dbg(hub_dev, "power on to power good time: %dms\n",
		hub->descriptor->bPwrOn2PwrGood * 2);

	/* power budgeting mostly matters with bus-powered hubs,
	 * and battery-powered root hubs (may provide just 8 mA).
	 */
	ret = usb_get_status(hdev, USB_RECIP_DEVICE, 0, &hubstatus);
	if (ret < 2) {
		message = "can't get hub status";
		goto fail;
	}
	le16_to_cpus(&hubstatus);
	if (hdev == hdev->bus->root_hub) {
		if (hdev->bus_mA == 0 || hdev->bus_mA >= 500)
			hub->mA_per_port = 500;
		else {
			hub->mA_per_port = hdev->bus_mA;
			hub->limited_power = 1;
		}
	} else if ((hubstatus & (1 << USB_DEVICE_SELF_POWERED)) == 0) {
		dev_dbg(hub_dev, "hub controller current requirement: %dmA\n",
			hub->descriptor->bHubContrCurrent);
		hub->limited_power = 1;
		if (hdev->maxchild > 0) {
			int remaining = hdev->bus_mA -
					hub->descriptor->bHubContrCurrent;

			if (remaining < hdev->maxchild * 100)
				dev_warn(hub_dev,
					"insufficient power available "
					"to use all downstream ports\n");
			hub->mA_per_port = 100;		/* 7.2.1.1 */
		}
	} else {	/* Self-powered external hub */
		/* FIXME: What about battery-powered external hubs that
		 * provide less current per port? */
		hub->mA_per_port = 500;
	}
	if (hub->mA_per_port < 500)
		dev_dbg(hub_dev, "%umA bus power budget for each child\n",
				hub->mA_per_port);

	/* Update the HCD's internal representation of this hub before khubd
	 * starts getting port status changes for devices under the hub.
	 */
	hcd = bus_to_hcd(hdev->bus);
	if (hcd->driver->update_hub_device) {
		ret = hcd->driver->update_hub_device(hcd, hdev,
				&hub->tt, GFP_KERNEL);
		if (ret < 0) {
			message = "can't update HCD hub info";
			goto fail;
		}
	}

	ret = hub_hub_status(hub, &hubstatus, &hubchange);
	if (ret < 0) {
		message = "can't get hub status";
		goto fail;
	}

	/* local power status reports aren't always correct */
	if (hdev->actconfig->desc.bmAttributes & USB_CONFIG_ATT_SELFPOWER)
		dev_dbg(hub_dev, "local power source is %s\n",
			(hubstatus & HUB_STATUS_LOCAL_POWER)
			? "lost (inactive)" : "good");

	if ((wHubCharacteristics & HUB_CHAR_OCPM) == 0)
		dev_dbg(hub_dev, "%sover-current condition exists\n",
			(hubstatus & HUB_STATUS_OVERCURRENT) ? "" : "no ");

	/* set up the interrupt endpoint
	 * We use the EP's maxpacket size instead of (PORTS+1+7)/8
	 * bytes as USB2.0[11.12.3] says because some hubs are known
	 * to send more data (and thus cause overflow). For root hubs,
	 * maxpktsize is defined in hcd.c's fake endpoint descriptors
	 * to be big enough for at least USB_MAXCHILDREN ports. */
	pipe = usb_rcvintpipe(hdev, endpoint->bEndpointAddress);
	maxp = usb_maxpacket(hdev, pipe, usb_pipeout(pipe));

	if (maxp > sizeof(*hub->buffer))
		maxp = sizeof(*hub->buffer);

	hub->urb = usb_alloc_urb(0, GFP_KERNEL);
	if (!hub->urb) {
		ret = -ENOMEM;
		goto fail;
	}

	usb_fill_int_urb(hub->urb, hdev, pipe, *hub->buffer, maxp, hub_irq,
		hub, endpoint->bInterval);

	/* maybe cycle the hub leds */
	if (hub->has_indicators && blinkenlights)
		hub->indicator [0] = INDICATOR_CYCLE;

	hub_activate(hub, HUB_INIT);
	return 0;

fail:
	dev_err (hub_dev, "config failed, %s (err %d)\n",
			message, ret);
	/* hub_disconnect() frees urb and descriptor */
	return ret;
}

static void hub_release(struct kref *kref)
{
	struct usb_hub *hub = container_of(kref, struct usb_hub, kref);

	usb_put_intf(to_usb_interface(hub->intfdev));
	kfree(hub);
}

static unsigned highspeed_hubs;

static void hub_disconnect(struct usb_interface *intf)
{
	struct usb_hub *hub = usb_get_intfdata(intf);
	struct usb_device *hdev = interface_to_usbdev(intf);

	/* Take the hub off the event list and don't let it be added again */
	spin_lock_irq(&hub_event_lock);
	if (!list_empty(&hub->event_list)) {
		list_del_init(&hub->event_list);
		usb_autopm_put_interface_no_suspend(intf);
	}
	hub->disconnected = 1;
	spin_unlock_irq(&hub_event_lock);

	/* Disconnect all children and quiesce the hub */
	hub->error = 0;
	hub_quiesce(hub, HUB_DISCONNECT);

	usb_set_intfdata (intf, NULL);
	hub->hdev->maxchild = 0;

	if (hub->hdev->speed == USB_SPEED_HIGH)
		highspeed_hubs--;

	usb_free_urb(hub->urb);
	kfree(hdev->children);
	kfree(hub->port_owners);
	kfree(hub->descriptor);
	kfree(hub->status);
	kfree(hub->buffer);

	kref_put(&hub->kref, hub_release);
}

static int hub_probe(struct usb_interface *intf, const struct usb_device_id *id)
{
	struct usb_host_interface *desc;
	struct usb_endpoint_descriptor *endpoint;
	struct usb_device *hdev;
	struct usb_hub *hub;

	desc = intf->cur_altsetting;
	hdev = interface_to_usbdev(intf);

<<<<<<< HEAD
	/* Hubs have proper suspend/resume support.  USB 3.0 device suspend is
	 * different from USB 2.0/1.1 device suspend, and unfortunately we
	 * don't support it yet.  So leave autosuspend disabled for USB 3.0
	 * external hubs for now.  Enable autosuspend for USB 3.0 roothubs,
	 * since that isn't a "real" hub.
	 */
	if (!hub_is_superspeed(hdev) || !hdev->parent)

#ifdef CONFIG_USB_XUSBPS_OTG
		usb_disable_autosuspend(hdev);
#else
		usb_enable_autosuspend(hdev);
#endif
=======
	/* Hubs have proper suspend/resume support. */
	usb_enable_autosuspend(hdev);
>>>>>>> 690efa08

	if (hdev->level == MAX_TOPO_LEVEL) {
		dev_err(&intf->dev,
			"Unsupported bus topology: hub nested too deep\n");
		return -E2BIG;
	}

#ifdef	CONFIG_USB_OTG_BLACKLIST_HUB
	if (hdev->parent) {
		dev_warn(&intf->dev, "ignoring external hub\n");
		return -ENODEV;
	}
#endif

	/* Some hubs have a subclass of 1, which AFAICT according to the */
	/*  specs is not defined, but it works */
	if ((desc->desc.bInterfaceSubClass != 0) &&
	    (desc->desc.bInterfaceSubClass != 1)) {
descriptor_error:
		dev_err (&intf->dev, "bad descriptor, ignoring hub\n");
		return -EIO;
	}

	/* Multiple endpoints? What kind of mutant ninja-hub is this? */
	if (desc->desc.bNumEndpoints != 1)
		goto descriptor_error;

	endpoint = &desc->endpoint[0].desc;

	/* If it's not an interrupt in endpoint, we'd better punt! */
	if (!usb_endpoint_is_int_in(endpoint))
		goto descriptor_error;

	/* We found a hub */
	dev_info (&intf->dev, "USB hub found\n");

	hub = kzalloc(sizeof(*hub), GFP_KERNEL);
	if (!hub) {
		dev_dbg (&intf->dev, "couldn't kmalloc hub struct\n");
		return -ENOMEM;
	}

	kref_init(&hub->kref);
	INIT_LIST_HEAD(&hub->event_list);
	hub->intfdev = &intf->dev;
	hub->hdev = hdev;
	INIT_DELAYED_WORK(&hub->leds, led_work);
	INIT_DELAYED_WORK(&hub->init_work, NULL);
	usb_get_intf(intf);

	usb_set_intfdata (intf, hub);
	intf->needs_remote_wakeup = 1;

	if (hdev->speed == USB_SPEED_HIGH)
		highspeed_hubs++;

	if (hub_configure(hub, endpoint) >= 0)
		return 0;

	hub_disconnect (intf);
	return -ENODEV;
}

static int
hub_ioctl(struct usb_interface *intf, unsigned int code, void *user_data)
{
	struct usb_device *hdev = interface_to_usbdev (intf);

	/* assert ifno == 0 (part of hub spec) */
	switch (code) {
	case USBDEVFS_HUB_PORTINFO: {
		struct usbdevfs_hub_portinfo *info = user_data;
		int i;

		spin_lock_irq(&device_state_lock);
		if (hdev->devnum <= 0)
			info->nports = 0;
		else {
			info->nports = hdev->maxchild;
			for (i = 0; i < info->nports; i++) {
				if (hdev->children[i] == NULL)
					info->port[i] = 0;
				else
					info->port[i] =
						hdev->children[i]->devnum;
			}
		}
		spin_unlock_irq(&device_state_lock);

		return info->nports + 1;
		}

	default:
		return -ENOSYS;
	}
}

/*
 * Allow user programs to claim ports on a hub.  When a device is attached
 * to one of these "claimed" ports, the program will "own" the device.
 */
static int find_port_owner(struct usb_device *hdev, unsigned port1,
		void ***ppowner)
{
	if (hdev->state == USB_STATE_NOTATTACHED)
		return -ENODEV;
	if (port1 == 0 || port1 > hdev->maxchild)
		return -EINVAL;

	/* This assumes that devices not managed by the hub driver
	 * will always have maxchild equal to 0.
	 */
	*ppowner = &(hdev_to_hub(hdev)->port_owners[port1 - 1]);
	return 0;
}

/* In the following three functions, the caller must hold hdev's lock */
int usb_hub_claim_port(struct usb_device *hdev, unsigned port1, void *owner)
{
	int rc;
	void **powner;

	rc = find_port_owner(hdev, port1, &powner);
	if (rc)
		return rc;
	if (*powner)
		return -EBUSY;
	*powner = owner;
	return rc;
}

int usb_hub_release_port(struct usb_device *hdev, unsigned port1, void *owner)
{
	int rc;
	void **powner;

	rc = find_port_owner(hdev, port1, &powner);
	if (rc)
		return rc;
	if (*powner != owner)
		return -ENOENT;
	*powner = NULL;
	return rc;
}

void usb_hub_release_all_ports(struct usb_device *hdev, void *owner)
{
	int n;
	void **powner;

	n = find_port_owner(hdev, 1, &powner);
	if (n == 0) {
		for (; n < hdev->maxchild; (++n, ++powner)) {
			if (*powner == owner)
				*powner = NULL;
		}
	}
}

/* The caller must hold udev's lock */
bool usb_device_is_owned(struct usb_device *udev)
{
	struct usb_hub *hub;

	if (udev->state == USB_STATE_NOTATTACHED || !udev->parent)
		return false;
	hub = hdev_to_hub(udev->parent);
	return !!hub->port_owners[udev->portnum - 1];
}


static void recursively_mark_NOTATTACHED(struct usb_device *udev)
{
	int i;

	for (i = 0; i < udev->maxchild; ++i) {
		if (udev->children[i])
			recursively_mark_NOTATTACHED(udev->children[i]);
	}
	if (udev->state == USB_STATE_SUSPENDED)
		udev->active_duration -= jiffies;
	udev->state = USB_STATE_NOTATTACHED;
}

/**
 * usb_set_device_state - change a device's current state (usbcore, hcds)
 * @udev: pointer to device whose state should be changed
 * @new_state: new state value to be stored
 *
 * udev->state is _not_ fully protected by the device lock.  Although
 * most transitions are made only while holding the lock, the state can
 * can change to USB_STATE_NOTATTACHED at almost any time.  This
 * is so that devices can be marked as disconnected as soon as possible,
 * without having to wait for any semaphores to be released.  As a result,
 * all changes to any device's state must be protected by the
 * device_state_lock spinlock.
 *
 * Once a device has been added to the device tree, all changes to its state
 * should be made using this routine.  The state should _not_ be set directly.
 *
 * If udev->state is already USB_STATE_NOTATTACHED then no change is made.
 * Otherwise udev->state is set to new_state, and if new_state is
 * USB_STATE_NOTATTACHED then all of udev's descendants' states are also set
 * to USB_STATE_NOTATTACHED.
 */
void usb_set_device_state(struct usb_device *udev,
		enum usb_device_state new_state)
{
	unsigned long flags;
	int wakeup = -1;

	spin_lock_irqsave(&device_state_lock, flags);
	if (udev->state == USB_STATE_NOTATTACHED)
		;	/* do nothing */
	else if (new_state != USB_STATE_NOTATTACHED) {

		/* root hub wakeup capabilities are managed out-of-band
		 * and may involve silicon errata ... ignore them here.
		 */
		if (udev->parent) {
			if (udev->state == USB_STATE_SUSPENDED
					|| new_state == USB_STATE_SUSPENDED)
				;	/* No change to wakeup settings */
			else if (new_state == USB_STATE_CONFIGURED)
				wakeup = udev->actconfig->desc.bmAttributes
					 & USB_CONFIG_ATT_WAKEUP;
			else
				wakeup = 0;
		}
		if (udev->state == USB_STATE_SUSPENDED &&
			new_state != USB_STATE_SUSPENDED)
			udev->active_duration -= jiffies;
		else if (new_state == USB_STATE_SUSPENDED &&
				udev->state != USB_STATE_SUSPENDED)
			udev->active_duration += jiffies;
		udev->state = new_state;
	} else
		recursively_mark_NOTATTACHED(udev);
	spin_unlock_irqrestore(&device_state_lock, flags);
	if (wakeup >= 0)
		device_set_wakeup_capable(&udev->dev, wakeup);
}
EXPORT_SYMBOL_GPL(usb_set_device_state);

/*
 * Choose a device number.
 *
 * Device numbers are used as filenames in usbfs.  On USB-1.1 and
 * USB-2.0 buses they are also used as device addresses, however on
 * USB-3.0 buses the address is assigned by the controller hardware
 * and it usually is not the same as the device number.
 *
 * WUSB devices are simple: they have no hubs behind, so the mapping
 * device <-> virtual port number becomes 1:1. Why? to simplify the
 * life of the device connection logic in
 * drivers/usb/wusbcore/devconnect.c. When we do the initial secret
 * handshake we need to assign a temporary address in the unauthorized
 * space. For simplicity we use the first virtual port number found to
 * be free [drivers/usb/wusbcore/devconnect.c:wusbhc_devconnect_ack()]
 * and that becomes it's address [X < 128] or its unauthorized address
 * [X | 0x80].
 *
 * We add 1 as an offset to the one-based USB-stack port number
 * (zero-based wusb virtual port index) for two reasons: (a) dev addr
 * 0 is reserved by USB for default address; (b) Linux's USB stack
 * uses always #1 for the root hub of the controller. So USB stack's
 * port #1, which is wusb virtual-port #0 has address #2.
 *
 * Devices connected under xHCI are not as simple.  The host controller
 * supports virtualization, so the hardware assigns device addresses and
 * the HCD must setup data structures before issuing a set address
 * command to the hardware.
 */
static void choose_devnum(struct usb_device *udev)
{
	int		devnum;
	struct usb_bus	*bus = udev->bus;

	/* If khubd ever becomes multithreaded, this will need a lock */
	if (udev->wusb) {
		devnum = udev->portnum + 1;
		BUG_ON(test_bit(devnum, bus->devmap.devicemap));
	} else {
		/* Try to allocate the next devnum beginning at
		 * bus->devnum_next. */
		devnum = find_next_zero_bit(bus->devmap.devicemap, 128,
					    bus->devnum_next);
		if (devnum >= 128)
			devnum = find_next_zero_bit(bus->devmap.devicemap,
						    128, 1);
		bus->devnum_next = ( devnum >= 127 ? 1 : devnum + 1);
	}
	if (devnum < 128) {
		set_bit(devnum, bus->devmap.devicemap);
		udev->devnum = devnum;
	}
}

static void release_devnum(struct usb_device *udev)
{
	if (udev->devnum > 0) {
		clear_bit(udev->devnum, udev->bus->devmap.devicemap);
		udev->devnum = -1;
	}
}

static void update_devnum(struct usb_device *udev, int devnum)
{
	/* The address for a WUSB device is managed by wusbcore. */
	if (!udev->wusb)
		udev->devnum = devnum;
}

static void hub_free_dev(struct usb_device *udev)
{
	struct usb_hcd *hcd = bus_to_hcd(udev->bus);

	/* Root hubs aren't real devices, so don't free HCD resources */
	if (hcd->driver->free_dev && udev->parent)
		hcd->driver->free_dev(hcd, udev);
}

/**
 * usb_disconnect - disconnect a device (usbcore-internal)
 * @pdev: pointer to device being disconnected
 * Context: !in_interrupt ()
 *
 * Something got disconnected. Get rid of it and all of its children.
 *
 * If *pdev is a normal device then the parent hub must already be locked.
 * If *pdev is a root hub then this routine will acquire the
 * usb_bus_list_lock on behalf of the caller.
 *
 * Only hub drivers (including virtual root hub drivers for host
 * controllers) should ever call this.
 *
 * This call is synchronous, and may not be used in an interrupt context.
 */
void usb_disconnect(struct usb_device **pdev)
{
	struct usb_device	*udev = *pdev;
	int			i;

	/* mark the device as inactive, so any further urb submissions for
	 * this device (and any of its children) will fail immediately.
	 * this quiesces everything except pending urbs.
	 */
	usb_set_device_state(udev, USB_STATE_NOTATTACHED);
	dev_info(&udev->dev, "USB disconnect, device number %d\n",
			udev->devnum);

	usb_lock_device(udev);

	/* Free up all the children before we remove this device */
	for (i = 0; i < udev->maxchild; i++) {
		if (udev->children[i])
			usb_disconnect(&udev->children[i]);
	}

	/* deallocate hcd/hardware state ... nuking all pending urbs and
	 * cleaning up all state associated with the current configuration
	 * so that the hardware is now fully quiesced.
	 */
	dev_dbg (&udev->dev, "unregistering device\n");
	usb_disable_device(udev, 0);
	usb_hcd_synchronize_unlinks(udev);

	usb_remove_ep_devs(&udev->ep0);
	usb_unlock_device(udev);

	/* Unregister the device.  The device driver is responsible
	 * for de-configuring the device and invoking the remove-device
	 * notifier chain (used by usbfs and possibly others).
	 */
	device_del(&udev->dev);

	/* Free the device number and delete the parent's children[]
	 * (or root_hub) pointer.
	 */
	release_devnum(udev);

	/* Avoid races with recursively_mark_NOTATTACHED() */
	spin_lock_irq(&device_state_lock);
	*pdev = NULL;
	spin_unlock_irq(&device_state_lock);

	hub_free_dev(udev);

	put_device(&udev->dev);
}

#ifdef CONFIG_USB_ANNOUNCE_NEW_DEVICES
static void show_string(struct usb_device *udev, char *id, char *string)
{
	if (!string)
		return;
	dev_printk(KERN_INFO, &udev->dev, "%s: %s\n", id, string);
}

static void announce_device(struct usb_device *udev)
{
	dev_info(&udev->dev, "New USB device found, idVendor=%04x, idProduct=%04x\n",
		le16_to_cpu(udev->descriptor.idVendor),
		le16_to_cpu(udev->descriptor.idProduct));
	dev_info(&udev->dev,
		"New USB device strings: Mfr=%d, Product=%d, SerialNumber=%d\n",
		udev->descriptor.iManufacturer,
		udev->descriptor.iProduct,
		udev->descriptor.iSerialNumber);
	show_string(udev, "Product", udev->product);
	show_string(udev, "Manufacturer", udev->manufacturer);
	show_string(udev, "SerialNumber", udev->serial);
}
#else
static inline void announce_device(struct usb_device *udev) { }
#endif

#ifdef	CONFIG_USB_OTG
#include "otg_whitelist.h"
#endif

/**
 * usb_enumerate_device_otg - FIXME (usbcore-internal)
 * @udev: newly addressed device (in ADDRESS state)
 *
 * Finish enumeration for On-The-Go devices
 */
static int usb_enumerate_device_otg(struct usb_device *udev)
{
	int err = 0;

#ifdef	CONFIG_USB_OTG
	/*
	 * OTG-aware devices on OTG-capable root hubs may be able to use SRP,
	 * to wake us after we've powered off VBUS; and HNP, switching roles
	 * "host" to "peripheral".  The OTG descriptor helps figure this out.
	 */
	if (!udev->bus->is_b_host
			&& udev->config
			&& udev->parent == udev->bus->root_hub) {
		struct usb_otg_descriptor	*desc = NULL;
		struct usb_bus			*bus = udev->bus;

		/* descriptor may appear anywhere in config */
		if (__usb_get_extra_descriptor (udev->rawdescriptors[0],
					le16_to_cpu(udev->config[0].desc.wTotalLength),
					USB_DT_OTG, (void **) &desc) == 0) {
			if (desc->bmAttributes & USB_OTG_HNP) {
				unsigned		port1 = udev->portnum;

				dev_info(&udev->dev,
					"Dual-Role OTG device on %sHNP port\n",
					(port1 == bus->otg_port)
						? "" : "non-");

				/* enable HNP before suspend, it's simpler */
				if (port1 == bus->otg_port)
					bus->b_hnp_enable = 1;
				err = usb_control_msg(udev,
					usb_sndctrlpipe(udev, 0),
					USB_REQ_SET_FEATURE, 0,
					bus->b_hnp_enable
						? USB_DEVICE_B_HNP_ENABLE
						: USB_DEVICE_A_ALT_HNP_SUPPORT,
					0, NULL, 0, USB_CTRL_SET_TIMEOUT);
				if (err < 0) {
					/* OTG MESSAGE: report errors here,
					 * customize to match your product.
					 */
					dev_info(&udev->dev,
						"can't set HNP mode: %d\n",
						err);
					bus->b_hnp_enable = 0;
				}
			}
		}
	}

	if (!is_targeted(udev)) {

		/* Maybe it can talk to us, though we can't talk to it.
		 * (Includes HNP test device.)
		 */
		if (udev->bus->b_hnp_enable || udev->bus->is_b_host) {
			err = usb_port_suspend(udev, PMSG_SUSPEND);
			if (err < 0)
				dev_dbg(&udev->dev, "HNP fail, %d\n", err);
		}
		err = -ENOTSUPP;
		goto fail;
	}
fail:
#endif
	return err;
}


/**
 * usb_enumerate_device - Read device configs/intfs/otg (usbcore-internal)
 * @udev: newly addressed device (in ADDRESS state)
 *
 * This is only called by usb_new_device() and usb_authorize_device()
 * and FIXME -- all comments that apply to them apply here wrt to
 * environment.
 *
 * If the device is WUSB and not authorized, we don't attempt to read
 * the string descriptors, as they will be errored out by the device
 * until it has been authorized.
 */
static int usb_enumerate_device(struct usb_device *udev)
{
	int err;

	if (udev->config == NULL) {
		err = usb_get_configuration(udev);
		if (err < 0) {
			dev_err(&udev->dev, "can't read configurations, error %d\n",
				err);
			goto fail;
		}
	}
	if (udev->wusb == 1 && udev->authorized == 0) {
		udev->product = kstrdup("n/a (unauthorized)", GFP_KERNEL);
		udev->manufacturer = kstrdup("n/a (unauthorized)", GFP_KERNEL);
		udev->serial = kstrdup("n/a (unauthorized)", GFP_KERNEL);
	}
	else {
		/* read the standard strings and cache them if present */
		udev->product = usb_cache_string(udev, udev->descriptor.iProduct);
		udev->manufacturer = usb_cache_string(udev,
						      udev->descriptor.iManufacturer);
		udev->serial = usb_cache_string(udev, udev->descriptor.iSerialNumber);
	}
	err = usb_enumerate_device_otg(udev);
fail:
	return err;
}

static void set_usb_port_removable(struct usb_device *udev)
{
	struct usb_device *hdev = udev->parent;
	struct usb_hub *hub;
	u8 port = udev->portnum;
	u16 wHubCharacteristics;
	bool removable = true;

	if (!hdev)
		return;

	hub = hdev_to_hub(udev->parent);

	wHubCharacteristics = le16_to_cpu(hub->descriptor->wHubCharacteristics);

	if (!(wHubCharacteristics & HUB_CHAR_COMPOUND))
		return;

	if (hub_is_superspeed(hdev)) {
		if (hub->descriptor->u.ss.DeviceRemovable & (1 << port))
			removable = false;
	} else {
		if (hub->descriptor->u.hs.DeviceRemovable[port / 8] & (1 << (port % 8)))
			removable = false;
	}

	if (removable)
		udev->removable = USB_DEVICE_REMOVABLE;
	else
		udev->removable = USB_DEVICE_FIXED;
}

/**
 * usb_new_device - perform initial device setup (usbcore-internal)
 * @udev: newly addressed device (in ADDRESS state)
 *
 * This is called with devices which have been detected but not fully
 * enumerated.  The device descriptor is available, but not descriptors
 * for any device configuration.  The caller must have locked either
 * the parent hub (if udev is a normal device) or else the
 * usb_bus_list_lock (if udev is a root hub).  The parent's pointer to
 * udev has already been installed, but udev is not yet visible through
 * sysfs or other filesystem code.
 *
 * It will return if the device is configured properly or not.  Zero if
 * the interface was registered with the driver core; else a negative
 * errno value.
 *
 * This call is synchronous, and may not be used in an interrupt context.
 *
 * Only the hub driver or root-hub registrar should ever call this.
 */
int usb_new_device(struct usb_device *udev)
{
	int err;

	if (udev->parent) {
		/* Initialize non-root-hub device wakeup to disabled;
		 * device (un)configuration controls wakeup capable
		 * sysfs power/wakeup controls wakeup enabled/disabled
		 */
		device_init_wakeup(&udev->dev, 0);
	}

	/* Tell the runtime-PM framework the device is active */
	pm_runtime_set_active(&udev->dev);
	pm_runtime_get_noresume(&udev->dev);
	pm_runtime_use_autosuspend(&udev->dev);
	pm_runtime_enable(&udev->dev);

	/* By default, forbid autosuspend for all devices.  It will be
	 * allowed for hubs during binding.
	 */
	usb_disable_autosuspend(udev);

	err = usb_enumerate_device(udev);	/* Read descriptors */
	if (err < 0)
		goto fail;
	dev_dbg(&udev->dev, "udev %d, busnum %d, minor = %d\n",
			udev->devnum, udev->bus->busnum,
			(((udev->bus->busnum-1) * 128) + (udev->devnum-1)));
	/* export the usbdev device-node for libusb */
	udev->dev.devt = MKDEV(USB_DEVICE_MAJOR,
			(((udev->bus->busnum-1) * 128) + (udev->devnum-1)));

	/* Tell the world! */
	announce_device(udev);

	device_enable_async_suspend(&udev->dev);

	/*
	 * check whether the hub marks this port as non-removable. Do it
	 * now so that platform-specific data can override it in
	 * device_add()
	 */
	if (udev->parent)
		set_usb_port_removable(udev);

	/* Register the device.  The device driver is responsible
	 * for configuring the device and invoking the add-device
	 * notifier chain (used by usbfs and possibly others).
	 */
	err = device_add(&udev->dev);
	if (err) {
		dev_err(&udev->dev, "can't device_add, error %d\n", err);
		goto fail;
	}

	(void) usb_create_ep_devs(&udev->dev, &udev->ep0, udev);
	usb_mark_last_busy(udev);
	pm_runtime_put_sync_autosuspend(&udev->dev);
	return err;

fail:
	usb_set_device_state(udev, USB_STATE_NOTATTACHED);
	pm_runtime_disable(&udev->dev);
	pm_runtime_set_suspended(&udev->dev);
	return err;
}


/**
 * usb_deauthorize_device - deauthorize a device (usbcore-internal)
 * @usb_dev: USB device
 *
 * Move the USB device to a very basic state where interfaces are disabled
 * and the device is in fact unconfigured and unusable.
 *
 * We share a lock (that we have) with device_del(), so we need to
 * defer its call.
 */
int usb_deauthorize_device(struct usb_device *usb_dev)
{
	usb_lock_device(usb_dev);
	if (usb_dev->authorized == 0)
		goto out_unauthorized;

	usb_dev->authorized = 0;
	usb_set_configuration(usb_dev, -1);

	kfree(usb_dev->product);
	usb_dev->product = kstrdup("n/a (unauthorized)", GFP_KERNEL);
	kfree(usb_dev->manufacturer);
	usb_dev->manufacturer = kstrdup("n/a (unauthorized)", GFP_KERNEL);
	kfree(usb_dev->serial);
	usb_dev->serial = kstrdup("n/a (unauthorized)", GFP_KERNEL);

	usb_destroy_configuration(usb_dev);
	usb_dev->descriptor.bNumConfigurations = 0;

out_unauthorized:
	usb_unlock_device(usb_dev);
	return 0;
}


int usb_authorize_device(struct usb_device *usb_dev)
{
	int result = 0, c;

	usb_lock_device(usb_dev);
	if (usb_dev->authorized == 1)
		goto out_authorized;

	result = usb_autoresume_device(usb_dev);
	if (result < 0) {
		dev_err(&usb_dev->dev,
			"can't autoresume for authorization: %d\n", result);
		goto error_autoresume;
	}
	result = usb_get_device_descriptor(usb_dev, sizeof(usb_dev->descriptor));
	if (result < 0) {
		dev_err(&usb_dev->dev, "can't re-read device descriptor for "
			"authorization: %d\n", result);
		goto error_device_descriptor;
	}

	kfree(usb_dev->product);
	usb_dev->product = NULL;
	kfree(usb_dev->manufacturer);
	usb_dev->manufacturer = NULL;
	kfree(usb_dev->serial);
	usb_dev->serial = NULL;

	usb_dev->authorized = 1;
	result = usb_enumerate_device(usb_dev);
	if (result < 0)
		goto error_enumerate;
	/* Choose and set the configuration.  This registers the interfaces
	 * with the driver core and lets interface drivers bind to them.
	 */
	c = usb_choose_configuration(usb_dev);
	if (c >= 0) {
		result = usb_set_configuration(usb_dev, c);
		if (result) {
			dev_err(&usb_dev->dev,
				"can't set config #%d, error %d\n", c, result);
			/* This need not be fatal.  The user can try to
			 * set other configurations. */
		}
	}
	dev_info(&usb_dev->dev, "authorized to connect\n");

error_enumerate:
error_device_descriptor:
	usb_autosuspend_device(usb_dev);
error_autoresume:
out_authorized:
	usb_unlock_device(usb_dev);	// complements locktree
	return result;
}


/* Returns 1 if @hub is a WUSB root hub, 0 otherwise */
static unsigned hub_is_wusb(struct usb_hub *hub)
{
	struct usb_hcd *hcd;
	if (hub->hdev->parent != NULL)  /* not a root hub? */
		return 0;
	hcd = container_of(hub->hdev->bus, struct usb_hcd, self);
	return hcd->wireless;
}


#define PORT_RESET_TRIES	5
#define SET_ADDRESS_TRIES	2
#define GET_DESCRIPTOR_TRIES	2
#define SET_CONFIG_TRIES	(2 * (use_both_schemes + 1))
#define USE_NEW_SCHEME(i)	((i) / 2 == (int)old_scheme_first)

#define HUB_ROOT_RESET_TIME	50	/* times are in msec */
#define HUB_SHORT_RESET_TIME	10
#define HUB_BH_RESET_TIME	50
#define HUB_LONG_RESET_TIME	200
#define HUB_RESET_TIMEOUT	500

static int hub_port_reset(struct usb_hub *hub, int port1,
			struct usb_device *udev, unsigned int delay, bool warm);

/* Is a USB 3.0 port in the Inactive state? */
static bool hub_port_inactive(struct usb_hub *hub, u16 portstatus)
{
	return hub_is_superspeed(hub->hdev) &&
		(portstatus & USB_PORT_STAT_LINK_STATE) ==
		USB_SS_PORT_LS_SS_INACTIVE;
}

static int hub_port_wait_reset(struct usb_hub *hub, int port1,
			struct usb_device *udev, unsigned int delay, bool warm)
{
	int delay_time, ret;
	u16 portstatus;
	u16 portchange;

	for (delay_time = 0;
			delay_time < HUB_RESET_TIMEOUT;
			delay_time += delay) {
		/* wait to give the device a chance to reset */
		msleep(delay);

		/* read and decode port status */
		ret = hub_port_status(hub, port1, &portstatus, &portchange);
		if (ret < 0)
			return ret;

		/*
		 * Some buggy devices require a warm reset to be issued even
		 * when the port appears not to be connected.
		 */
		if (!warm) {
			/*
			 * Some buggy devices can cause an NEC host controller
			 * to transition to the "Error" state after a hot port
			 * reset.  This will show up as the port state in
			 * "Inactive", and the port may also report a
			 * disconnect.  Forcing a warm port reset seems to make
			 * the device work.
			 *
			 * See https://bugzilla.kernel.org/show_bug.cgi?id=41752
			 */
			if (hub_port_inactive(hub, portstatus)) {
				int ret;

				if ((portchange & USB_PORT_STAT_C_CONNECTION))
					clear_port_feature(hub->hdev, port1,
							USB_PORT_FEAT_C_CONNECTION);
				if (portchange & USB_PORT_STAT_C_LINK_STATE)
					clear_port_feature(hub->hdev, port1,
							USB_PORT_FEAT_C_PORT_LINK_STATE);
				if (portchange & USB_PORT_STAT_C_RESET)
					clear_port_feature(hub->hdev, port1,
							USB_PORT_FEAT_C_RESET);
				dev_dbg(hub->intfdev, "hot reset failed, warm reset port %d\n",
						port1);
				ret = hub_port_reset(hub, port1,
						udev, HUB_BH_RESET_TIME,
						true);
				if ((portchange & USB_PORT_STAT_C_CONNECTION))
					clear_port_feature(hub->hdev, port1,
							USB_PORT_FEAT_C_CONNECTION);
				return ret;
			}
			/* Device went away? */
			if (!(portstatus & USB_PORT_STAT_CONNECTION))
				return -ENOTCONN;

			/* bomb out completely if the connection bounced */
			if ((portchange & USB_PORT_STAT_C_CONNECTION))
				return -ENOTCONN;

			/* if we`ve finished resetting, then break out of
			 * the loop
			 */
			if (!(portstatus & USB_PORT_STAT_RESET) &&
			    (portstatus & USB_PORT_STAT_ENABLE)) {
				if (hub_is_wusb(hub))
					udev->speed = USB_SPEED_WIRELESS;
				else if (hub_is_superspeed(hub->hdev))
					udev->speed = USB_SPEED_SUPER;
				else if (portstatus & USB_PORT_STAT_HIGH_SPEED)
					udev->speed = USB_SPEED_HIGH;
				else if (portstatus & USB_PORT_STAT_LOW_SPEED)
					udev->speed = USB_SPEED_LOW;
				else
					udev->speed = USB_SPEED_FULL;
				return 0;
			}
		} else {
			if (portchange & USB_PORT_STAT_C_BH_RESET)
				return 0;
		}

		/* switch to the long delay after two short delay failures */
		if (delay_time >= 2 * HUB_SHORT_RESET_TIME)
			delay = HUB_LONG_RESET_TIME;

		dev_dbg (hub->intfdev,
			"port %d not %sreset yet, waiting %dms\n",
			port1, warm ? "warm " : "", delay);
	}

	return -EBUSY;
}

static void hub_port_finish_reset(struct usb_hub *hub, int port1,
			struct usb_device *udev, int *status, bool warm)
{
	switch (*status) {
	case 0:
		if (!warm) {
			struct usb_hcd *hcd;
			/* TRSTRCY = 10 ms; plus some extra */
			msleep(10 + 40);
			update_devnum(udev, 0);
			hcd = bus_to_hcd(udev->bus);
			if (hcd->driver->reset_device) {
				*status = hcd->driver->reset_device(hcd, udev);
				if (*status < 0) {
					dev_err(&udev->dev, "Cannot reset "
							"HCD device state\n");
					break;
				}
			}
		}
		/* FALL THROUGH */
	case -ENOTCONN:
	case -ENODEV:
		clear_port_feature(hub->hdev,
				port1, USB_PORT_FEAT_C_RESET);
		/* FIXME need disconnect() for NOTATTACHED device */
		if (warm) {
			clear_port_feature(hub->hdev, port1,
					USB_PORT_FEAT_C_BH_PORT_RESET);
			clear_port_feature(hub->hdev, port1,
					USB_PORT_FEAT_C_PORT_LINK_STATE);
		} else {
			usb_set_device_state(udev, *status
					? USB_STATE_NOTATTACHED
					: USB_STATE_DEFAULT);
		}
		break;
	}
}

/* Handle port reset and port warm(BH) reset (for USB3 protocol ports) */
static int hub_port_reset(struct usb_hub *hub, int port1,
			struct usb_device *udev, unsigned int delay, bool warm)
{
	int i, status;

	if (!warm) {
		/* Block EHCI CF initialization during the port reset.
		 * Some companion controllers don't like it when they mix.
		 */
		down_read(&ehci_cf_port_reset_rwsem);
	} else {
		if (!hub_is_superspeed(hub->hdev)) {
			dev_err(hub->intfdev, "only USB3 hub support "
						"warm reset\n");
			return -EINVAL;
		}
	}

	/* Reset the port */
	for (i = 0; i < PORT_RESET_TRIES; i++) {
		status = set_port_feature(hub->hdev, port1, (warm ?
					USB_PORT_FEAT_BH_PORT_RESET :
					USB_PORT_FEAT_RESET));
		if (status) {
			dev_err(hub->intfdev,
					"cannot %sreset port %d (err = %d)\n",
					warm ? "warm " : "", port1, status);
		} else {
			status = hub_port_wait_reset(hub, port1, udev, delay,
								warm);
			if (status && status != -ENOTCONN)
				dev_dbg(hub->intfdev,
						"port_wait_reset: err = %d\n",
						status);
		}

		/* return on disconnect or reset */
		if (status == 0 || status == -ENOTCONN || status == -ENODEV) {
			hub_port_finish_reset(hub, port1, udev, &status, warm);
			goto done;
		}

		dev_dbg (hub->intfdev,
			"port %d not enabled, trying %sreset again...\n",
			port1, warm ? "warm " : "");
		delay = HUB_LONG_RESET_TIME;
	}

	dev_err (hub->intfdev,
		"Cannot enable port %i.  Maybe the USB cable is bad?\n",
		port1);

done:
	if (!warm)
		up_read(&ehci_cf_port_reset_rwsem);

	return status;
}

/* Check if a port is power on */
static int port_is_power_on(struct usb_hub *hub, unsigned portstatus)
{
	int ret = 0;

	if (hub_is_superspeed(hub->hdev)) {
		if (portstatus & USB_SS_PORT_STAT_POWER)
			ret = 1;
	} else {
		if (portstatus & USB_PORT_STAT_POWER)
			ret = 1;
	}

	return ret;
}

#ifdef	CONFIG_PM

/* Check if a port is suspended(USB2.0 port) or in U3 state(USB3.0 port) */
static int port_is_suspended(struct usb_hub *hub, unsigned portstatus)
{
	int ret = 0;

	if (hub_is_superspeed(hub->hdev)) {
		if ((portstatus & USB_PORT_STAT_LINK_STATE)
				== USB_SS_PORT_LS_U3)
			ret = 1;
	} else {
		if (portstatus & USB_PORT_STAT_SUSPEND)
			ret = 1;
	}

	return ret;
}

/* Determine whether the device on a port is ready for a normal resume,
 * is ready for a reset-resume, or should be disconnected.
 */
static int check_port_resume_type(struct usb_device *udev,
		struct usb_hub *hub, int port1,
		int status, unsigned portchange, unsigned portstatus)
{
	/* Is the device still present? */
	if (status || port_is_suspended(hub, portstatus) ||
			!port_is_power_on(hub, portstatus) ||
			!(portstatus & USB_PORT_STAT_CONNECTION)) {
		if (status >= 0)
			status = -ENODEV;
	}

	/* Can't do a normal resume if the port isn't enabled,
	 * so try a reset-resume instead.
	 */
	else if (!(portstatus & USB_PORT_STAT_ENABLE) && !udev->reset_resume) {
		if (udev->persist_enabled)
			udev->reset_resume = 1;
		else
			status = -ENODEV;
	}

	if (status) {
		dev_dbg(hub->intfdev,
				"port %d status %04x.%04x after resume, %d\n",
				port1, portchange, portstatus, status);
	} else if (udev->reset_resume) {

		/* Late port handoff can set status-change bits */
		if (portchange & USB_PORT_STAT_C_CONNECTION)
			clear_port_feature(hub->hdev, port1,
					USB_PORT_FEAT_C_CONNECTION);
		if (portchange & USB_PORT_STAT_C_ENABLE)
			clear_port_feature(hub->hdev, port1,
					USB_PORT_FEAT_C_ENABLE);
	}

	return status;
}

#ifdef	CONFIG_USB_SUSPEND

/*
 * usb_port_suspend - suspend a usb device's upstream port
 * @udev: device that's no longer in active use, not a root hub
 * Context: must be able to sleep; device not locked; pm locks held
 *
 * Suspends a USB device that isn't in active use, conserving power.
 * Devices may wake out of a suspend, if anything important happens,
 * using the remote wakeup mechanism.  They may also be taken out of
 * suspend by the host, using usb_port_resume().  It's also routine
 * to disconnect devices while they are suspended.
 *
 * This only affects the USB hardware for a device; its interfaces
 * (and, for hubs, child devices) must already have been suspended.
 *
 * Selective port suspend reduces power; most suspended devices draw
 * less than 500 uA.  It's also used in OTG, along with remote wakeup.
 * All devices below the suspended port are also suspended.
 *
 * Devices leave suspend state when the host wakes them up.  Some devices
 * also support "remote wakeup", where the device can activate the USB
 * tree above them to deliver data, such as a keypress or packet.  In
 * some cases, this wakes the USB host.
 *
 * Suspending OTG devices may trigger HNP, if that's been enabled
 * between a pair of dual-role devices.  That will change roles, such
 * as from A-Host to A-Peripheral or from B-Host back to B-Peripheral.
 *
 * Devices on USB hub ports have only one "suspend" state, corresponding
 * to ACPI D2, "may cause the device to lose some context".
 * State transitions include:
 *
 *   - suspend, resume ... when the VBUS power link stays live
 *   - suspend, disconnect ... VBUS lost
 *
 * Once VBUS drop breaks the circuit, the port it's using has to go through
 * normal re-enumeration procedures, starting with enabling VBUS power.
 * Other than re-initializing the hub (plug/unplug, except for root hubs),
 * Linux (2.6) currently has NO mechanisms to initiate that:  no khubd
 * timer, no SRP, no requests through sysfs.
 *
 * If CONFIG_USB_SUSPEND isn't enabled, devices only really suspend when
 * the root hub for their bus goes into global suspend ... so we don't
 * (falsely) update the device power state to say it suspended.
 *
 * Returns 0 on success, else negative errno.
 */
int usb_port_suspend(struct usb_device *udev, pm_message_t msg)
{
	struct usb_hub	*hub = hdev_to_hub(udev->parent);
	int		port1 = udev->portnum;
	int		status;

	/* enable remote wakeup when appropriate; this lets the device
	 * wake up the upstream hub (including maybe the root hub).
	 *
	 * NOTE:  OTG devices may issue remote wakeup (or SRP) even when
	 * we don't explicitly enable it here.
	 */
	if (udev->do_remote_wakeup) {
		if (!hub_is_superspeed(hub->hdev)) {
			status = usb_control_msg(udev, usb_sndctrlpipe(udev, 0),
					USB_REQ_SET_FEATURE, USB_RECIP_DEVICE,
					USB_DEVICE_REMOTE_WAKEUP, 0,
					NULL, 0,
					USB_CTRL_SET_TIMEOUT);
		} else {
			/* Assume there's only one function on the USB 3.0
			 * device and enable remote wake for the first
			 * interface. FIXME if the interface association
			 * descriptor shows there's more than one function.
			 */
			status = usb_control_msg(udev, usb_sndctrlpipe(udev, 0),
					USB_REQ_SET_FEATURE,
					USB_RECIP_INTERFACE,
					USB_INTRF_FUNC_SUSPEND,
					USB_INTRF_FUNC_SUSPEND_RW |
					USB_INTRF_FUNC_SUSPEND_LP,
					NULL, 0,
					USB_CTRL_SET_TIMEOUT);
		}
		if (status) {
			dev_dbg(&udev->dev, "won't remote wakeup, status %d\n",
					status);
			/* bail if autosuspend is requested */
			if (PMSG_IS_AUTO(msg))
				return status;
		}
	}

	/* disable USB2 hardware LPM */
	if (udev->usb2_hw_lpm_enabled == 1)
		usb_set_usb2_hardware_lpm(udev, 0);

	if (usb_unlocked_disable_lpm(udev)) {
		dev_err(&udev->dev, "%s Failed to disable LPM before suspend\n.",
				__func__);
		return -ENOMEM;
	}

	/* see 7.1.7.6 */
	if (hub_is_superspeed(hub->hdev))
		status = set_port_feature(hub->hdev,
				port1 | (USB_SS_PORT_LS_U3 << 3),
				USB_PORT_FEAT_LINK_STATE);
	else
		status = set_port_feature(hub->hdev, port1,
						USB_PORT_FEAT_SUSPEND);
	if (status) {
		dev_dbg(hub->intfdev, "can't suspend port %d, status %d\n",
				port1, status);
		/* paranoia:  "should not happen" */
		if (udev->do_remote_wakeup)
			(void) usb_control_msg(udev, usb_sndctrlpipe(udev, 0),
				USB_REQ_CLEAR_FEATURE, USB_RECIP_DEVICE,
				USB_DEVICE_REMOTE_WAKEUP, 0,
				NULL, 0,
				USB_CTRL_SET_TIMEOUT);

		/* Try to enable USB2 hardware LPM again */
		if (udev->usb2_hw_lpm_capable == 1)
			usb_set_usb2_hardware_lpm(udev, 1);

		/* Try to enable USB3 LPM again */
		usb_unlocked_enable_lpm(udev);

		/* System sleep transitions should never fail */
		if (!PMSG_IS_AUTO(msg))
			status = 0;
	} else {
		/* device has up to 10 msec to fully suspend */
		dev_dbg(&udev->dev, "usb %ssuspend, wakeup %d\n",
				(PMSG_IS_AUTO(msg) ? "auto-" : ""),
				udev->do_remote_wakeup);
		usb_set_device_state(udev, USB_STATE_SUSPENDED);
		msleep(10);
	}
	usb_mark_last_busy(hub->hdev);
	return status;
}

/*
 * If the USB "suspend" state is in use (rather than "global suspend"),
 * many devices will be individually taken out of suspend state using
 * special "resume" signaling.  This routine kicks in shortly after
 * hardware resume signaling is finished, either because of selective
 * resume (by host) or remote wakeup (by device) ... now see what changed
 * in the tree that's rooted at this device.
 *
 * If @udev->reset_resume is set then the device is reset before the
 * status check is done.
 */
static int finish_port_resume(struct usb_device *udev)
{
	int	status = 0;
	u16	devstatus;

	/* caller owns the udev device lock */
	dev_dbg(&udev->dev, "%s\n",
		udev->reset_resume ? "finish reset-resume" : "finish resume");

	/* usb ch9 identifies four variants of SUSPENDED, based on what
	 * state the device resumes to.  Linux currently won't see the
	 * first two on the host side; they'd be inside hub_port_init()
	 * during many timeouts, but khubd can't suspend until later.
	 */
	usb_set_device_state(udev, udev->actconfig
			? USB_STATE_CONFIGURED
			: USB_STATE_ADDRESS);

	/* 10.5.4.5 says not to reset a suspended port if the attached
	 * device is enabled for remote wakeup.  Hence the reset
	 * operation is carried out here, after the port has been
	 * resumed.
	 */
	if (udev->reset_resume)
 retry_reset_resume:
		status = usb_reset_and_verify_device(udev);

 	/* 10.5.4.5 says be sure devices in the tree are still there.
 	 * For now let's assume the device didn't go crazy on resume,
	 * and device drivers will know about any resume quirks.
	 */
	if (status == 0) {
		devstatus = 0;
		status = usb_get_status(udev, USB_RECIP_DEVICE, 0, &devstatus);
		if (status >= 0)
			status = (status > 0 ? 0 : -ENODEV);

		/* If a normal resume failed, try doing a reset-resume */
		if (status && !udev->reset_resume && udev->persist_enabled) {
			dev_dbg(&udev->dev, "retry with reset-resume\n");
			udev->reset_resume = 1;
			goto retry_reset_resume;
		}
	}

	if (status) {
		dev_dbg(&udev->dev, "gone after usb resume? status %d\n",
				status);
	} else if (udev->actconfig) {
		le16_to_cpus(&devstatus);
		if (devstatus & (1 << USB_DEVICE_REMOTE_WAKEUP)) {
			status = usb_control_msg(udev,
					usb_sndctrlpipe(udev, 0),
					USB_REQ_CLEAR_FEATURE,
						USB_RECIP_DEVICE,
					USB_DEVICE_REMOTE_WAKEUP, 0,
					NULL, 0,
					USB_CTRL_SET_TIMEOUT);
			if (status)
				dev_dbg(&udev->dev,
					"disable remote wakeup, status %d\n",
					status);
		}
		status = 0;
	}
	return status;
}

/*
 * usb_port_resume - re-activate a suspended usb device's upstream port
 * @udev: device to re-activate, not a root hub
 * Context: must be able to sleep; device not locked; pm locks held
 *
 * This will re-activate the suspended device, increasing power usage
 * while letting drivers communicate again with its endpoints.
 * USB resume explicitly guarantees that the power session between
 * the host and the device is the same as it was when the device
 * suspended.
 *
 * If @udev->reset_resume is set then this routine won't check that the
 * port is still enabled.  Furthermore, finish_port_resume() above will
 * reset @udev.  The end result is that a broken power session can be
 * recovered and @udev will appear to persist across a loss of VBUS power.
 *
 * For example, if a host controller doesn't maintain VBUS suspend current
 * during a system sleep or is reset when the system wakes up, all the USB
 * power sessions below it will be broken.  This is especially troublesome
 * for mass-storage devices containing mounted filesystems, since the
 * device will appear to have disconnected and all the memory mappings
 * to it will be lost.  Using the USB_PERSIST facility, the device can be
 * made to appear as if it had not disconnected.
 *
 * This facility can be dangerous.  Although usb_reset_and_verify_device() makes
 * every effort to insure that the same device is present after the
 * reset as before, it cannot provide a 100% guarantee.  Furthermore it's
 * quite possible for a device to remain unaltered but its media to be
 * changed.  If the user replaces a flash memory card while the system is
 * asleep, he will have only himself to blame when the filesystem on the
 * new card is corrupted and the system crashes.
 *
 * Returns 0 on success, else negative errno.
 */
int usb_port_resume(struct usb_device *udev, pm_message_t msg)
{
	struct usb_hub	*hub = hdev_to_hub(udev->parent);
	int		port1 = udev->portnum;
	int		status;
	u16		portchange, portstatus;

	/* Skip the initial Clear-Suspend step for a remote wakeup */
	status = hub_port_status(hub, port1, &portstatus, &portchange);
	if (status == 0 && !port_is_suspended(hub, portstatus))
		goto SuspendCleared;

	// dev_dbg(hub->intfdev, "resume port %d\n", port1);

	set_bit(port1, hub->busy_bits);

	/* see 7.1.7.7; affects power usage, but not budgeting */
	if (hub_is_superspeed(hub->hdev))
		status = set_port_feature(hub->hdev,
				port1 | (USB_SS_PORT_LS_U0 << 3),
				USB_PORT_FEAT_LINK_STATE);
	else
		status = clear_port_feature(hub->hdev,
				port1, USB_PORT_FEAT_SUSPEND);
	if (status) {
		dev_dbg(hub->intfdev, "can't resume port %d, status %d\n",
				port1, status);
	} else {
		/* drive resume for at least 20 msec */
		dev_dbg(&udev->dev, "usb %sresume\n",
				(PMSG_IS_AUTO(msg) ? "auto-" : ""));
		msleep(25);

		/* Virtual root hubs can trigger on GET_PORT_STATUS to
		 * stop resume signaling.  Then finish the resume
		 * sequence.
		 */
		status = hub_port_status(hub, port1, &portstatus, &portchange);

		/* TRSMRCY = 10 msec */
		msleep(10);
	}

 SuspendCleared:
	if (status == 0) {
		if (hub_is_superspeed(hub->hdev)) {
			if (portchange & USB_PORT_STAT_C_LINK_STATE)
				clear_port_feature(hub->hdev, port1,
					USB_PORT_FEAT_C_PORT_LINK_STATE);
		} else {
			if (portchange & USB_PORT_STAT_C_SUSPEND)
				clear_port_feature(hub->hdev, port1,
						USB_PORT_FEAT_C_SUSPEND);
		}
	}

	clear_bit(port1, hub->busy_bits);

	status = check_port_resume_type(udev,
			hub, port1, status, portchange, portstatus);
	if (status == 0)
		status = finish_port_resume(udev);
	if (status < 0) {
		dev_dbg(&udev->dev, "can't resume, status %d\n", status);
		hub_port_logical_disconnect(hub, port1);
	} else  {
		/* Try to enable USB2 hardware LPM */
		if (udev->usb2_hw_lpm_capable == 1)
			usb_set_usb2_hardware_lpm(udev, 1);

		/* Try to enable USB3 LPM */
		usb_unlocked_enable_lpm(udev);
	}

	return status;
}

/* caller has locked udev */
int usb_remote_wakeup(struct usb_device *udev)
{
	int	status = 0;

	if (udev->state == USB_STATE_SUSPENDED) {
		dev_dbg(&udev->dev, "usb %sresume\n", "wakeup-");
		status = usb_autoresume_device(udev);
		if (status == 0) {
			/* Let the drivers do their thing, then... */
			usb_autosuspend_device(udev);
		}
	}
	return status;
}

#else	/* CONFIG_USB_SUSPEND */

/* When CONFIG_USB_SUSPEND isn't set, we never suspend or resume any ports. */

int usb_port_suspend(struct usb_device *udev, pm_message_t msg)
{
	return 0;
}

/* However we may need to do a reset-resume */

int usb_port_resume(struct usb_device *udev, pm_message_t msg)
{
	struct usb_hub	*hub = hdev_to_hub(udev->parent);
	int		port1 = udev->portnum;
	int		status;
	u16		portchange, portstatus;

	status = hub_port_status(hub, port1, &portstatus, &portchange);
	status = check_port_resume_type(udev,
			hub, port1, status, portchange, portstatus);

	if (status) {
		dev_dbg(&udev->dev, "can't resume, status %d\n", status);
		hub_port_logical_disconnect(hub, port1);
	} else if (udev->reset_resume) {
		dev_dbg(&udev->dev, "reset-resume\n");
		status = usb_reset_and_verify_device(udev);
	}
	return status;
}

#endif

static int hub_suspend(struct usb_interface *intf, pm_message_t msg)
{
	struct usb_hub		*hub = usb_get_intfdata (intf);
	struct usb_device	*hdev = hub->hdev;
	unsigned		port1;
	int			status;

	/* Warn if children aren't already suspended */
	for (port1 = 1; port1 <= hdev->maxchild; port1++) {
		struct usb_device	*udev;

		udev = hdev->children [port1-1];
		if (udev && udev->can_submit) {
			dev_warn(&intf->dev, "port %d nyet suspended\n", port1);
			if (PMSG_IS_AUTO(msg))
				return -EBUSY;
		}
	}
	if (hub_is_superspeed(hdev) && hdev->do_remote_wakeup) {
		/* Enable hub to send remote wakeup for all ports. */
		for (port1 = 1; port1 <= hdev->maxchild; port1++) {
			status = set_port_feature(hdev,
					port1 |
					USB_PORT_FEAT_REMOTE_WAKE_CONNECT |
					USB_PORT_FEAT_REMOTE_WAKE_DISCONNECT |
					USB_PORT_FEAT_REMOTE_WAKE_OVER_CURRENT,
					USB_PORT_FEAT_REMOTE_WAKE_MASK);
		}
	}

	dev_dbg(&intf->dev, "%s\n", __func__);

	/* stop khubd and related activity */
	hub_quiesce(hub, HUB_SUSPEND);
	return 0;
}

static int hub_resume(struct usb_interface *intf)
{
	struct usb_hub *hub = usb_get_intfdata(intf);

	dev_dbg(&intf->dev, "%s\n", __func__);
	hub_activate(hub, HUB_RESUME);
	return 0;
}

static int hub_reset_resume(struct usb_interface *intf)
{
	struct usb_hub *hub = usb_get_intfdata(intf);

	dev_dbg(&intf->dev, "%s\n", __func__);
	hub_activate(hub, HUB_RESET_RESUME);
	return 0;
}

/**
 * usb_root_hub_lost_power - called by HCD if the root hub lost Vbus power
 * @rhdev: struct usb_device for the root hub
 *
 * The USB host controller driver calls this function when its root hub
 * is resumed and Vbus power has been interrupted or the controller
 * has been reset.  The routine marks @rhdev as having lost power.
 * When the hub driver is resumed it will take notice and carry out
 * power-session recovery for all the "USB-PERSIST"-enabled child devices;
 * the others will be disconnected.
 */
void usb_root_hub_lost_power(struct usb_device *rhdev)
{
	dev_warn(&rhdev->dev, "root hub lost power or was reset\n");
	rhdev->reset_resume = 1;
}
EXPORT_SYMBOL_GPL(usb_root_hub_lost_power);

static const char * const usb3_lpm_names[]  = {
	"U0",
	"U1",
	"U2",
	"U3",
};

/*
 * Send a Set SEL control transfer to the device, prior to enabling
 * device-initiated U1 or U2.  This lets the device know the exit latencies from
 * the time the device initiates a U1 or U2 exit, to the time it will receive a
 * packet from the host.
 *
 * This function will fail if the SEL or PEL values for udev are greater than
 * the maximum allowed values for the link state to be enabled.
 */
static int usb_req_set_sel(struct usb_device *udev, enum usb3_link_state state)
{
	struct usb_set_sel_req *sel_values;
	unsigned long long u1_sel;
	unsigned long long u1_pel;
	unsigned long long u2_sel;
	unsigned long long u2_pel;
	int ret;

	/* Convert SEL and PEL stored in ns to us */
	u1_sel = DIV_ROUND_UP(udev->u1_params.sel, 1000);
	u1_pel = DIV_ROUND_UP(udev->u1_params.pel, 1000);
	u2_sel = DIV_ROUND_UP(udev->u2_params.sel, 1000);
	u2_pel = DIV_ROUND_UP(udev->u2_params.pel, 1000);

	/*
	 * Make sure that the calculated SEL and PEL values for the link
	 * state we're enabling aren't bigger than the max SEL/PEL
	 * value that will fit in the SET SEL control transfer.
	 * Otherwise the device would get an incorrect idea of the exit
	 * latency for the link state, and could start a device-initiated
	 * U1/U2 when the exit latencies are too high.
	 */
	if ((state == USB3_LPM_U1 &&
				(u1_sel > USB3_LPM_MAX_U1_SEL_PEL ||
				 u1_pel > USB3_LPM_MAX_U1_SEL_PEL)) ||
			(state == USB3_LPM_U2 &&
			 (u2_sel > USB3_LPM_MAX_U2_SEL_PEL ||
			  u2_pel > USB3_LPM_MAX_U2_SEL_PEL))) {
		dev_dbg(&udev->dev, "Device-initiated %s disabled due "
				"to long SEL %llu ms or PEL %llu ms\n",
				usb3_lpm_names[state], u1_sel, u1_pel);
		return -EINVAL;
	}

	/*
	 * If we're enabling device-initiated LPM for one link state,
	 * but the other link state has a too high SEL or PEL value,
	 * just set those values to the max in the Set SEL request.
	 */
	if (u1_sel > USB3_LPM_MAX_U1_SEL_PEL)
		u1_sel = USB3_LPM_MAX_U1_SEL_PEL;

	if (u1_pel > USB3_LPM_MAX_U1_SEL_PEL)
		u1_pel = USB3_LPM_MAX_U1_SEL_PEL;

	if (u2_sel > USB3_LPM_MAX_U2_SEL_PEL)
		u2_sel = USB3_LPM_MAX_U2_SEL_PEL;

	if (u2_pel > USB3_LPM_MAX_U2_SEL_PEL)
		u2_pel = USB3_LPM_MAX_U2_SEL_PEL;

	/*
	 * usb_enable_lpm() can be called as part of a failed device reset,
	 * which may be initiated by an error path of a mass storage driver.
	 * Therefore, use GFP_NOIO.
	 */
	sel_values = kmalloc(sizeof *(sel_values), GFP_NOIO);
	if (!sel_values)
		return -ENOMEM;

	sel_values->u1_sel = u1_sel;
	sel_values->u1_pel = u1_pel;
	sel_values->u2_sel = cpu_to_le16(u2_sel);
	sel_values->u2_pel = cpu_to_le16(u2_pel);

	ret = usb_control_msg(udev, usb_sndctrlpipe(udev, 0),
			USB_REQ_SET_SEL,
			USB_RECIP_DEVICE,
			0, 0,
			sel_values, sizeof *(sel_values),
			USB_CTRL_SET_TIMEOUT);
	kfree(sel_values);
	return ret;
}

/*
 * Enable or disable device-initiated U1 or U2 transitions.
 */
static int usb_set_device_initiated_lpm(struct usb_device *udev,
		enum usb3_link_state state, bool enable)
{
	int ret;
	int feature;

	switch (state) {
	case USB3_LPM_U1:
		feature = USB_DEVICE_U1_ENABLE;
		break;
	case USB3_LPM_U2:
		feature = USB_DEVICE_U2_ENABLE;
		break;
	default:
		dev_warn(&udev->dev, "%s: Can't %s non-U1 or U2 state.\n",
				__func__, enable ? "enable" : "disable");
		return -EINVAL;
	}

	if (udev->state != USB_STATE_CONFIGURED) {
		dev_dbg(&udev->dev, "%s: Can't %s %s state "
				"for unconfigured device.\n",
				__func__, enable ? "enable" : "disable",
				usb3_lpm_names[state]);
		return 0;
	}

	if (enable) {
		/*
		 * First, let the device know about the exit latencies
		 * associated with the link state we're about to enable.
		 */
		ret = usb_req_set_sel(udev, state);
		if (ret < 0) {
			dev_warn(&udev->dev, "Set SEL for device-initiated "
					"%s failed.\n", usb3_lpm_names[state]);
			return -EBUSY;
		}
		/*
		 * Now send the control transfer to enable device-initiated LPM
		 * for either U1 or U2.
		 */
		ret = usb_control_msg(udev, usb_sndctrlpipe(udev, 0),
				USB_REQ_SET_FEATURE,
				USB_RECIP_DEVICE,
				feature,
				0, NULL, 0,
				USB_CTRL_SET_TIMEOUT);
	} else {
		ret = usb_control_msg(udev, usb_sndctrlpipe(udev, 0),
				USB_REQ_CLEAR_FEATURE,
				USB_RECIP_DEVICE,
				feature,
				0, NULL, 0,
				USB_CTRL_SET_TIMEOUT);
	}
	if (ret < 0) {
		dev_warn(&udev->dev, "%s of device-initiated %s failed.\n",
				enable ? "Enable" : "Disable",
				usb3_lpm_names[state]);
		return -EBUSY;
	}
	return 0;
}

static int usb_set_lpm_timeout(struct usb_device *udev,
		enum usb3_link_state state, int timeout)
{
	int ret;
	int feature;

	switch (state) {
	case USB3_LPM_U1:
		feature = USB_PORT_FEAT_U1_TIMEOUT;
		break;
	case USB3_LPM_U2:
		feature = USB_PORT_FEAT_U2_TIMEOUT;
		break;
	default:
		dev_warn(&udev->dev, "%s: Can't set timeout for non-U1 or U2 state.\n",
				__func__);
		return -EINVAL;
	}

	if (state == USB3_LPM_U1 && timeout > USB3_LPM_U1_MAX_TIMEOUT &&
			timeout != USB3_LPM_DEVICE_INITIATED) {
		dev_warn(&udev->dev, "Failed to set %s timeout to 0x%x, "
				"which is a reserved value.\n",
				usb3_lpm_names[state], timeout);
		return -EINVAL;
	}

	ret = set_port_feature(udev->parent,
			USB_PORT_LPM_TIMEOUT(timeout) | udev->portnum,
			feature);
	if (ret < 0) {
		dev_warn(&udev->dev, "Failed to set %s timeout to 0x%x,"
				"error code %i\n", usb3_lpm_names[state],
				timeout, ret);
		return -EBUSY;
	}
	if (state == USB3_LPM_U1)
		udev->u1_params.timeout = timeout;
	else
		udev->u2_params.timeout = timeout;
	return 0;
}

/*
 * Enable the hub-initiated U1/U2 idle timeouts, and enable device-initiated
 * U1/U2 entry.
 *
 * We will attempt to enable U1 or U2, but there are no guarantees that the
 * control transfers to set the hub timeout or enable device-initiated U1/U2
 * will be successful.
 *
 * If we cannot set the parent hub U1/U2 timeout, we attempt to let the xHCI
 * driver know about it.  If that call fails, it should be harmless, and just
 * take up more slightly more bus bandwidth for unnecessary U1/U2 exit latency.
 */
static void usb_enable_link_state(struct usb_hcd *hcd, struct usb_device *udev,
		enum usb3_link_state state)
{
	int timeout;

	/* We allow the host controller to set the U1/U2 timeout internally
	 * first, so that it can change its schedule to account for the
	 * additional latency to send data to a device in a lower power
	 * link state.
	 */
	timeout = hcd->driver->enable_usb3_lpm_timeout(hcd, udev, state);

	/* xHCI host controller doesn't want to enable this LPM state. */
	if (timeout == 0)
		return;

	if (timeout < 0) {
		dev_warn(&udev->dev, "Could not enable %s link state, "
				"xHCI error %i.\n", usb3_lpm_names[state],
				timeout);
		return;
	}

	if (usb_set_lpm_timeout(udev, state, timeout))
		/* If we can't set the parent hub U1/U2 timeout,
		 * device-initiated LPM won't be allowed either, so let the xHCI
		 * host know that this link state won't be enabled.
		 */
		hcd->driver->disable_usb3_lpm_timeout(hcd, udev, state);

	/* Only a configured device will accept the Set Feature U1/U2_ENABLE */
	else if (udev->actconfig)
		usb_set_device_initiated_lpm(udev, state, true);

}

/*
 * Disable the hub-initiated U1/U2 idle timeouts, and disable device-initiated
 * U1/U2 entry.
 *
 * If this function returns -EBUSY, the parent hub will still allow U1/U2 entry.
 * If zero is returned, the parent will not allow the link to go into U1/U2.
 *
 * If zero is returned, device-initiated U1/U2 entry may still be enabled, but
 * it won't have an effect on the bus link state because the parent hub will
 * still disallow device-initiated U1/U2 entry.
 *
 * If zero is returned, the xHCI host controller may still think U1/U2 entry is
 * possible.  The result will be slightly more bus bandwidth will be taken up
 * (to account for U1/U2 exit latency), but it should be harmless.
 */
static int usb_disable_link_state(struct usb_hcd *hcd, struct usb_device *udev,
		enum usb3_link_state state)
{
	int feature;

	switch (state) {
	case USB3_LPM_U1:
		feature = USB_PORT_FEAT_U1_TIMEOUT;
		break;
	case USB3_LPM_U2:
		feature = USB_PORT_FEAT_U2_TIMEOUT;
		break;
	default:
		dev_warn(&udev->dev, "%s: Can't disable non-U1 or U2 state.\n",
				__func__);
		return -EINVAL;
	}

	if (usb_set_lpm_timeout(udev, state, 0))
		return -EBUSY;

	usb_set_device_initiated_lpm(udev, state, false);

	if (hcd->driver->disable_usb3_lpm_timeout(hcd, udev, state))
		dev_warn(&udev->dev, "Could not disable xHCI %s timeout, "
				"bus schedule bandwidth may be impacted.\n",
				usb3_lpm_names[state]);
	return 0;
}

/*
 * Disable hub-initiated and device-initiated U1 and U2 entry.
 * Caller must own the bandwidth_mutex.
 *
 * This will call usb_enable_lpm() on failure, which will decrement
 * lpm_disable_count, and will re-enable LPM if lpm_disable_count reaches zero.
 */
int usb_disable_lpm(struct usb_device *udev)
{
	struct usb_hcd *hcd;

	if (!udev || !udev->parent ||
			udev->speed != USB_SPEED_SUPER ||
			!udev->lpm_capable)
		return 0;

	hcd = bus_to_hcd(udev->bus);
	if (!hcd || !hcd->driver->disable_usb3_lpm_timeout)
		return 0;

	udev->lpm_disable_count++;
	if ((udev->u1_params.timeout == 0 && udev->u1_params.timeout == 0))
		return 0;

	/* If LPM is enabled, attempt to disable it. */
	if (usb_disable_link_state(hcd, udev, USB3_LPM_U1))
		goto enable_lpm;
	if (usb_disable_link_state(hcd, udev, USB3_LPM_U2))
		goto enable_lpm;

	return 0;

enable_lpm:
	usb_enable_lpm(udev);
	return -EBUSY;
}
EXPORT_SYMBOL_GPL(usb_disable_lpm);

/* Grab the bandwidth_mutex before calling usb_disable_lpm() */
int usb_unlocked_disable_lpm(struct usb_device *udev)
{
	struct usb_hcd *hcd = bus_to_hcd(udev->bus);
	int ret;

	if (!hcd)
		return -EINVAL;

	mutex_lock(hcd->bandwidth_mutex);
	ret = usb_disable_lpm(udev);
	mutex_unlock(hcd->bandwidth_mutex);

	return ret;
}
EXPORT_SYMBOL_GPL(usb_unlocked_disable_lpm);

/*
 * Attempt to enable device-initiated and hub-initiated U1 and U2 entry.  The
 * xHCI host policy may prevent U1 or U2 from being enabled.
 *
 * Other callers may have disabled link PM, so U1 and U2 entry will be disabled
 * until the lpm_disable_count drops to zero.  Caller must own the
 * bandwidth_mutex.
 */
void usb_enable_lpm(struct usb_device *udev)
{
	struct usb_hcd *hcd;

	if (!udev || !udev->parent ||
			udev->speed != USB_SPEED_SUPER ||
			!udev->lpm_capable)
		return;

	udev->lpm_disable_count--;
	hcd = bus_to_hcd(udev->bus);
	/* Double check that we can both enable and disable LPM.
	 * Device must be configured to accept set feature U1/U2 timeout.
	 */
	if (!hcd || !hcd->driver->enable_usb3_lpm_timeout ||
			!hcd->driver->disable_usb3_lpm_timeout)
		return;

	if (udev->lpm_disable_count > 0)
		return;

	usb_enable_link_state(hcd, udev, USB3_LPM_U1);
	usb_enable_link_state(hcd, udev, USB3_LPM_U2);
}
EXPORT_SYMBOL_GPL(usb_enable_lpm);

/* Grab the bandwidth_mutex before calling usb_enable_lpm() */
void usb_unlocked_enable_lpm(struct usb_device *udev)
{
	struct usb_hcd *hcd = bus_to_hcd(udev->bus);

	if (!hcd)
		return;

	mutex_lock(hcd->bandwidth_mutex);
	usb_enable_lpm(udev);
	mutex_unlock(hcd->bandwidth_mutex);
}
EXPORT_SYMBOL_GPL(usb_unlocked_enable_lpm);


#else	/* CONFIG_PM */

#define hub_suspend		NULL
#define hub_resume		NULL
#define hub_reset_resume	NULL

int usb_disable_lpm(struct usb_device *udev)
{
	return 0;
}
EXPORT_SYMBOL_GPL(usb_disable_lpm);

void usb_enable_lpm(struct usb_device *udev) { }
EXPORT_SYMBOL_GPL(usb_enable_lpm);

int usb_unlocked_disable_lpm(struct usb_device *udev)
{
	return 0;
}
EXPORT_SYMBOL_GPL(usb_unlocked_disable_lpm);

void usb_unlocked_enable_lpm(struct usb_device *udev) { }
EXPORT_SYMBOL_GPL(usb_unlocked_enable_lpm);
#endif


/* USB 2.0 spec, 7.1.7.3 / fig 7-29:
 *
 * Between connect detection and reset signaling there must be a delay
 * of 100ms at least for debounce and power-settling.  The corresponding
 * timer shall restart whenever the downstream port detects a disconnect.
 * 
 * Apparently there are some bluetooth and irda-dongles and a number of
 * low-speed devices for which this debounce period may last over a second.
 * Not covered by the spec - but easy to deal with.
 *
 * This implementation uses a 1500ms total debounce timeout; if the
 * connection isn't stable by then it returns -ETIMEDOUT.  It checks
 * every 25ms for transient disconnects.  When the port status has been
 * unchanged for 100ms it returns the port status.
 */
static int hub_port_debounce(struct usb_hub *hub, int port1)
{
	int ret;
	int total_time, stable_time = 0;
	u16 portchange, portstatus;
	unsigned connection = 0xffff;

	for (total_time = 0; ; total_time += HUB_DEBOUNCE_STEP) {
		ret = hub_port_status(hub, port1, &portstatus, &portchange);
		if (ret < 0)
			return ret;

		if (!(portchange & USB_PORT_STAT_C_CONNECTION) &&
		     (portstatus & USB_PORT_STAT_CONNECTION) == connection) {
			stable_time += HUB_DEBOUNCE_STEP;
			if (stable_time >= HUB_DEBOUNCE_STABLE)
				break;
		} else {
			stable_time = 0;
			connection = portstatus & USB_PORT_STAT_CONNECTION;
		}

		if (portchange & USB_PORT_STAT_C_CONNECTION) {
			clear_port_feature(hub->hdev, port1,
					USB_PORT_FEAT_C_CONNECTION);
		}

		if (total_time >= HUB_DEBOUNCE_TIMEOUT)
			break;
		msleep(HUB_DEBOUNCE_STEP);
	}

	dev_dbg (hub->intfdev,
		"debounce: port %d: total %dms stable %dms status 0x%x\n",
		port1, total_time, stable_time, portstatus);

	if (stable_time < HUB_DEBOUNCE_STABLE)
		return -ETIMEDOUT;
	return portstatus;
}

void usb_ep0_reinit(struct usb_device *udev)
{
	usb_disable_endpoint(udev, 0 + USB_DIR_IN, true);
	usb_disable_endpoint(udev, 0 + USB_DIR_OUT, true);
	usb_enable_endpoint(udev, &udev->ep0, true);
}
EXPORT_SYMBOL_GPL(usb_ep0_reinit);

#define usb_sndaddr0pipe()	(PIPE_CONTROL << 30)
#define usb_rcvaddr0pipe()	((PIPE_CONTROL << 30) | USB_DIR_IN)

static int hub_set_address(struct usb_device *udev, int devnum)
{
	int retval;
	struct usb_hcd *hcd = bus_to_hcd(udev->bus);

	/*
	 * The host controller will choose the device address,
	 * instead of the core having chosen it earlier
	 */
	if (!hcd->driver->address_device && devnum <= 1)
		return -EINVAL;
	if (udev->state == USB_STATE_ADDRESS)
		return 0;
	if (udev->state != USB_STATE_DEFAULT)
		return -EINVAL;
	if (hcd->driver->address_device)
		retval = hcd->driver->address_device(hcd, udev);
	else
		retval = usb_control_msg(udev, usb_sndaddr0pipe(),
				USB_REQ_SET_ADDRESS, 0, devnum, 0,
				NULL, 0, USB_CTRL_SET_TIMEOUT);
	if (retval == 0) {
		update_devnum(udev, devnum);
		/* Device now using proper address. */
		usb_set_device_state(udev, USB_STATE_ADDRESS);
		usb_ep0_reinit(udev);
	}
	return retval;
}

/* Reset device, (re)assign address, get device descriptor.
 * Device connection must be stable, no more debouncing needed.
 * Returns device in USB_STATE_ADDRESS, except on error.
 *
 * If this is called for an already-existing device (as part of
 * usb_reset_and_verify_device), the caller must own the device lock.  For a
 * newly detected device that is not accessible through any global
 * pointers, it's not necessary to lock the device.
 */
static int
hub_port_init (struct usb_hub *hub, struct usb_device *udev, int port1,
		int retry_counter)
{
	static DEFINE_MUTEX(usb_address0_mutex);

	struct usb_device	*hdev = hub->hdev;
	struct usb_hcd		*hcd = bus_to_hcd(hdev->bus);
	int			i, j, retval;
	unsigned		delay = HUB_SHORT_RESET_TIME;
	enum usb_device_speed	oldspeed = udev->speed;
	const char		*speed;
	int			devnum = udev->devnum;

	/* root hub ports have a slightly longer reset period
	 * (from USB 2.0 spec, section 7.1.7.5)
	 */
	if (!hdev->parent) {
		delay = HUB_ROOT_RESET_TIME;
		if (port1 == hdev->bus->otg_port)
			hdev->bus->b_hnp_enable = 0;
	}

	/* Some low speed devices have problems with the quick delay, so */
	/*  be a bit pessimistic with those devices. RHbug #23670 */
	if (oldspeed == USB_SPEED_LOW)
		delay = HUB_LONG_RESET_TIME;

	mutex_lock(&usb_address0_mutex);

	/* Reset the device; full speed may morph to high speed */
	/* FIXME a USB 2.0 device may morph into SuperSpeed on reset. */
	retval = hub_port_reset(hub, port1, udev, delay, false);
	if (retval < 0)		/* error or disconnect */
		goto fail;
	/* success, speed is known */

	retval = -ENODEV;

	if (oldspeed != USB_SPEED_UNKNOWN && oldspeed != udev->speed) {
		dev_dbg(&udev->dev, "device reset changed speed!\n");
		goto fail;
	}
	oldspeed = udev->speed;

	/* USB 2.0 section 5.5.3 talks about ep0 maxpacket ...
	 * it's fixed size except for full speed devices.
	 * For Wireless USB devices, ep0 max packet is always 512 (tho
	 * reported as 0xff in the device descriptor). WUSB1.0[4.8.1].
	 */
	switch (udev->speed) {
	case USB_SPEED_SUPER:
	case USB_SPEED_WIRELESS:	/* fixed at 512 */
		udev->ep0.desc.wMaxPacketSize = cpu_to_le16(512);
		break;
	case USB_SPEED_HIGH:		/* fixed at 64 */
		udev->ep0.desc.wMaxPacketSize = cpu_to_le16(64);
		break;
	case USB_SPEED_FULL:		/* 8, 16, 32, or 64 */
		/* to determine the ep0 maxpacket size, try to read
		 * the device descriptor to get bMaxPacketSize0 and
		 * then correct our initial guess.
		 */
		udev->ep0.desc.wMaxPacketSize = cpu_to_le16(64);
		break;
	case USB_SPEED_LOW:		/* fixed at 8 */
		udev->ep0.desc.wMaxPacketSize = cpu_to_le16(8);
		break;
	default:
		goto fail;
	}

	if (udev->speed == USB_SPEED_WIRELESS)
		speed = "variable speed Wireless";
	else
		speed = usb_speed_string(udev->speed);

	if (udev->speed != USB_SPEED_SUPER)
		dev_info(&udev->dev,
				"%s %s USB device number %d using %s\n",
				(udev->config) ? "reset" : "new", speed,
				devnum, udev->bus->controller->driver->name);

	/* Set up TT records, if needed  */
	if (hdev->tt) {
		udev->tt = hdev->tt;
		udev->ttport = hdev->ttport;
	} else if (udev->speed != USB_SPEED_HIGH
			&& hdev->speed == USB_SPEED_HIGH) {
		if (!hub->tt.hub) {
			dev_err(&udev->dev, "parent hub has no TT\n");
			retval = -EINVAL;
			goto fail;
		}
		udev->tt = &hub->tt;
		udev->ttport = port1;
	}
 
	/* Why interleave GET_DESCRIPTOR and SET_ADDRESS this way?
	 * Because device hardware and firmware is sometimes buggy in
	 * this area, and this is how Linux has done it for ages.
	 * Change it cautiously.
	 *
	 * NOTE:  If USE_NEW_SCHEME() is true we will start by issuing
	 * a 64-byte GET_DESCRIPTOR request.  This is what Windows does,
	 * so it may help with some non-standards-compliant devices.
	 * Otherwise we start with SET_ADDRESS and then try to read the
	 * first 8 bytes of the device descriptor to get the ep0 maxpacket
	 * value.
	 */
	for (i = 0; i < GET_DESCRIPTOR_TRIES; (++i, msleep(100))) {
		if (USE_NEW_SCHEME(retry_counter) && !(hcd->driver->flags & HCD_USB3)) {
			struct usb_device_descriptor *buf;
			int r = 0;

#define GET_DESCRIPTOR_BUFSIZE	64
			buf = kmalloc(GET_DESCRIPTOR_BUFSIZE, GFP_NOIO);
			if (!buf) {
				retval = -ENOMEM;
				continue;
			}

			/* Retry on all errors; some devices are flakey.
			 * 255 is for WUSB devices, we actually need to use
			 * 512 (WUSB1.0[4.8.1]).
			 */
			for (j = 0; j < 3; ++j) {
				buf->bMaxPacketSize0 = 0;
				r = usb_control_msg(udev, usb_rcvaddr0pipe(),
					USB_REQ_GET_DESCRIPTOR, USB_DIR_IN,
					USB_DT_DEVICE << 8, 0,
					buf, GET_DESCRIPTOR_BUFSIZE,
					initial_descriptor_timeout);
				switch (buf->bMaxPacketSize0) {
				case 8: case 16: case 32: case 64: case 255:
					if (buf->bDescriptorType ==
							USB_DT_DEVICE) {
						r = 0;
						break;
					}
					/* FALL THROUGH */
				default:
					if (r == 0)
						r = -EPROTO;
					break;
				}
				if (r == 0)
					break;
			}
			udev->descriptor.bMaxPacketSize0 =
					buf->bMaxPacketSize0;
			kfree(buf);

			retval = hub_port_reset(hub, port1, udev, delay, false);
			if (retval < 0)		/* error or disconnect */
				goto fail;
			if (oldspeed != udev->speed) {
				dev_dbg(&udev->dev,
					"device reset changed speed!\n");
				retval = -ENODEV;
				goto fail;
			}
			if (r) {
				dev_err(&udev->dev,
					"device descriptor read/64, error %d\n",
					r);
				retval = -EMSGSIZE;
				continue;
			}
#undef GET_DESCRIPTOR_BUFSIZE
		}

 		/*
 		 * If device is WUSB, we already assigned an
 		 * unauthorized address in the Connect Ack sequence;
 		 * authorization will assign the final address.
 		 */
		if (udev->wusb == 0) {
			for (j = 0; j < SET_ADDRESS_TRIES; ++j) {
				retval = hub_set_address(udev, devnum);
				if (retval >= 0)
					break;
				msleep(200);
			}
			if (retval < 0) {
				dev_err(&udev->dev,
					"device not accepting address %d, error %d\n",
					devnum, retval);
				goto fail;
			}
			if (udev->speed == USB_SPEED_SUPER) {
				devnum = udev->devnum;
				dev_info(&udev->dev,
						"%s SuperSpeed USB device number %d using %s\n",
						(udev->config) ? "reset" : "new",
						devnum, udev->bus->controller->driver->name);
			}

			/* cope with hardware quirkiness:
			 *  - let SET_ADDRESS settle, some device hardware wants it
			 *  - read ep0 maxpacket even for high and low speed,
			 */
			msleep(10);
			if (USE_NEW_SCHEME(retry_counter) && !(hcd->driver->flags & HCD_USB3))
				break;
  		}

		retval = usb_get_device_descriptor(udev, 8);
		if (retval < 8) {
			dev_err(&udev->dev,
					"device descriptor read/8, error %d\n",
					retval);
			if (retval >= 0)
				retval = -EMSGSIZE;
		} else {
			retval = 0;
			break;
		}
	}
	if (retval)
		goto fail;

	/*
	 * Some superspeed devices have finished the link training process
	 * and attached to a superspeed hub port, but the device descriptor
	 * got from those devices show they aren't superspeed devices. Warm
	 * reset the port attached by the devices can fix them.
	 */
	if ((udev->speed == USB_SPEED_SUPER) &&
			(le16_to_cpu(udev->descriptor.bcdUSB) < 0x0300)) {
		dev_err(&udev->dev, "got a wrong device descriptor, "
				"warm reset device\n");
		hub_port_reset(hub, port1, udev,
				HUB_BH_RESET_TIME, true);
		retval = -EINVAL;
		goto fail;
	}

	if (udev->descriptor.bMaxPacketSize0 == 0xff ||
			udev->speed == USB_SPEED_SUPER)
		i = 512;
	else
		i = udev->descriptor.bMaxPacketSize0;
	if (usb_endpoint_maxp(&udev->ep0.desc) != i) {
		if (udev->speed == USB_SPEED_LOW ||
				!(i == 8 || i == 16 || i == 32 || i == 64)) {
			dev_err(&udev->dev, "Invalid ep0 maxpacket: %d\n", i);
			retval = -EMSGSIZE;
			goto fail;
		}
		if (udev->speed == USB_SPEED_FULL)
			dev_dbg(&udev->dev, "ep0 maxpacket = %d\n", i);
		else
			dev_warn(&udev->dev, "Using ep0 maxpacket: %d\n", i);
		udev->ep0.desc.wMaxPacketSize = cpu_to_le16(i);
		usb_ep0_reinit(udev);
	}
  
	retval = usb_get_device_descriptor(udev, USB_DT_DEVICE_SIZE);
	if (retval < (signed)sizeof(udev->descriptor)) {
		dev_err(&udev->dev, "device descriptor read/all, error %d\n",
			retval);
		if (retval >= 0)
			retval = -ENOMSG;
		goto fail;
	}

	if (udev->wusb == 0 && le16_to_cpu(udev->descriptor.bcdUSB) >= 0x0201) {
		retval = usb_get_bos_descriptor(udev);
		if (!retval) {
			udev->lpm_capable = usb_device_supports_lpm(udev);
			usb_set_lpm_parameters(udev);
		}
	}

	retval = 0;
	/* notify HCD that we have a device connected and addressed */
	if (hcd->driver->update_device)
		hcd->driver->update_device(hcd, udev);
fail:
	if (retval) {
		hub_port_disable(hub, port1, 0);
		update_devnum(udev, devnum);	/* for disconnect processing */
	}
	mutex_unlock(&usb_address0_mutex);
	return retval;
}

static void
check_highspeed (struct usb_hub *hub, struct usb_device *udev, int port1)
{
	struct usb_qualifier_descriptor	*qual;
	int				status;

	qual = kmalloc (sizeof *qual, GFP_KERNEL);
	if (qual == NULL)
		return;

	status = usb_get_descriptor (udev, USB_DT_DEVICE_QUALIFIER, 0,
			qual, sizeof *qual);
	if (status == sizeof *qual) {
		dev_info(&udev->dev, "not running at top speed; "
			"connect to a high speed hub\n");
		/* hub LEDs are probably harder to miss than syslog */
		if (hub->has_indicators) {
			hub->indicator[port1-1] = INDICATOR_GREEN_BLINK;
			schedule_delayed_work (&hub->leds, 0);
		}
	}
	kfree(qual);
}

static unsigned
hub_power_remaining (struct usb_hub *hub)
{
	struct usb_device *hdev = hub->hdev;
	int remaining;
	int port1;

	if (!hub->limited_power)
		return 0;

	remaining = hdev->bus_mA - hub->descriptor->bHubContrCurrent;
	for (port1 = 1; port1 <= hdev->maxchild; ++port1) {
		struct usb_device	*udev = hdev->children[port1 - 1];
		int			delta;

		if (!udev)
			continue;

		/* Unconfigured devices may not use more than 100mA,
		 * or 8mA for OTG ports */
		if (udev->actconfig)
			delta = udev->actconfig->desc.bMaxPower * 2;
		else if (port1 != udev->bus->otg_port || hdev->parent)
			delta = 100;
		else
			delta = 8;
		if (delta > hub->mA_per_port)
			dev_warn(&udev->dev,
				 "%dmA is over %umA budget for port %d!\n",
				 delta, hub->mA_per_port, port1);
		remaining -= delta;
	}
	if (remaining < 0) {
		dev_warn(hub->intfdev, "%dmA over power budget!\n",
			- remaining);
		remaining = 0;
	}
	return remaining;
}

/* Handle physical or logical connection change events.
 * This routine is called when:
 * 	a port connection-change occurs;
 *	a port enable-change occurs (often caused by EMI);
 *	usb_reset_and_verify_device() encounters changed descriptors (as from
 *		a firmware download)
 * caller already locked the hub
 */
static void hub_port_connect_change(struct usb_hub *hub, int port1,
					u16 portstatus, u16 portchange)
{
	struct usb_device *hdev = hub->hdev;
	struct device *hub_dev = hub->intfdev;
	struct usb_hcd *hcd = bus_to_hcd(hdev->bus);
	unsigned wHubCharacteristics =
			le16_to_cpu(hub->descriptor->wHubCharacteristics);
	struct usb_device *udev;
	int status, i;

	dev_dbg (hub_dev,
		"port %d, status %04x, change %04x, %s\n",
		port1, portstatus, portchange, portspeed(hub, portstatus));

	if (hub->has_indicators) {
		set_port_led(hub, port1, HUB_LED_AUTO);
		hub->indicator[port1-1] = INDICATOR_AUTO;
	}

#ifdef	CONFIG_USB_OTG
	/* during HNP, don't repeat the debounce */
	if (hdev->bus->is_b_host)
		portchange &= ~(USB_PORT_STAT_C_CONNECTION |
				USB_PORT_STAT_C_ENABLE);
#endif

	/* Try to resuscitate an existing device */
	udev = hdev->children[port1-1];
	if ((portstatus & USB_PORT_STAT_CONNECTION) && udev &&
			udev->state != USB_STATE_NOTATTACHED) {
		usb_lock_device(udev);
		if (portstatus & USB_PORT_STAT_ENABLE) {
			status = 0;		/* Nothing to do */

#ifdef CONFIG_USB_SUSPEND
		} else if (udev->state == USB_STATE_SUSPENDED &&
				udev->persist_enabled) {
			/* For a suspended device, treat this as a
			 * remote wakeup event.
			 */
			status = usb_remote_wakeup(udev);
#endif

		} else {
			status = -ENODEV;	/* Don't resuscitate */
		}
		usb_unlock_device(udev);

		if (status == 0) {
			clear_bit(port1, hub->change_bits);
			return;
		}
	}

	/* Disconnect any existing devices under this port */
	if (udev)
		usb_disconnect(&hdev->children[port1-1]);
	clear_bit(port1, hub->change_bits);

	/* We can forget about a "removed" device when there's a physical
	 * disconnect or the connect status changes.
	 */
	if (!(portstatus & USB_PORT_STAT_CONNECTION) ||
			(portchange & USB_PORT_STAT_C_CONNECTION))
		clear_bit(port1, hub->removed_bits);

	if (portchange & (USB_PORT_STAT_C_CONNECTION |
				USB_PORT_STAT_C_ENABLE)) {
		status = hub_port_debounce(hub, port1);
		if (status < 0) {
			if (printk_ratelimit())
				dev_err(hub_dev, "connect-debounce failed, "
						"port %d disabled\n", port1);
			portstatus &= ~USB_PORT_STAT_CONNECTION;
		} else {
			portstatus = status;
		}
	}

	/* Return now if debouncing failed or nothing is connected or
	 * the device was "removed".
	 */
	if (!(portstatus & USB_PORT_STAT_CONNECTION) ||
			test_bit(port1, hub->removed_bits)) {

		/* maybe switch power back on (e.g. root hub was reset) */
		if ((wHubCharacteristics & HUB_CHAR_LPSM) < 2
				&& !port_is_power_on(hub, portstatus))
			set_port_feature(hdev, port1, USB_PORT_FEAT_POWER);

		if (portstatus & USB_PORT_STAT_ENABLE)
  			goto done;
		return;
	}

	for (i = 0; i < SET_CONFIG_TRIES; i++) {

		/* reallocate for each attempt, since references
		 * to the previous one can escape in various ways
		 */
		udev = usb_alloc_dev(hdev, hdev->bus, port1);
		if (!udev) {
			dev_err (hub_dev,
				"couldn't allocate port %d usb_device\n",
				port1);
			goto done;
		}

		usb_set_device_state(udev, USB_STATE_POWERED);
 		udev->bus_mA = hub->mA_per_port;
		udev->level = hdev->level + 1;
		udev->wusb = hub_is_wusb(hub);

		/* Only USB 3.0 devices are connected to SuperSpeed hubs. */
		if (hub_is_superspeed(hub->hdev))
			udev->speed = USB_SPEED_SUPER;
		else
			udev->speed = USB_SPEED_UNKNOWN;

		choose_devnum(udev);
		if (udev->devnum <= 0) {
			status = -ENOTCONN;	/* Don't retry */
			goto loop;
		}

		/* reset (non-USB 3.0 devices) and get descriptor */
		status = hub_port_init(hub, udev, port1, i);
		if (status < 0)
			goto loop;

		usb_detect_quirks(udev);
		if (udev->quirks & USB_QUIRK_DELAY_INIT)
			msleep(1000);

		/* consecutive bus-powered hubs aren't reliable; they can
		 * violate the voltage drop budget.  if the new child has
		 * a "powered" LED, users should notice we didn't enable it
		 * (without reading syslog), even without per-port LEDs
		 * on the parent.
		 */
		if (udev->descriptor.bDeviceClass == USB_CLASS_HUB
				&& udev->bus_mA <= 100) {
			u16	devstat;

			status = usb_get_status(udev, USB_RECIP_DEVICE, 0,
					&devstat);
			if (status < 2) {
				dev_dbg(&udev->dev, "get status %d ?\n", status);
				goto loop_disable;
			}
			le16_to_cpus(&devstat);
			if ((devstat & (1 << USB_DEVICE_SELF_POWERED)) == 0) {
				dev_err(&udev->dev,
					"can't connect bus-powered hub "
					"to this port\n");
				if (hub->has_indicators) {
					hub->indicator[port1-1] =
						INDICATOR_AMBER_BLINK;
					schedule_delayed_work (&hub->leds, 0);
				}
				status = -ENOTCONN;	/* Don't retry */
				goto loop_disable;
			}
		}
 
		/* check for devices running slower than they could */
		if (le16_to_cpu(udev->descriptor.bcdUSB) >= 0x0200
				&& udev->speed == USB_SPEED_FULL
				&& highspeed_hubs != 0)
			check_highspeed (hub, udev, port1);

		/* Store the parent's children[] pointer.  At this point
		 * udev becomes globally accessible, although presumably
		 * no one will look at it until hdev is unlocked.
		 */
		status = 0;

		/* We mustn't add new devices if the parent hub has
		 * been disconnected; we would race with the
		 * recursively_mark_NOTATTACHED() routine.
		 */
		spin_lock_irq(&device_state_lock);
		if (hdev->state == USB_STATE_NOTATTACHED)
			status = -ENOTCONN;
		else
			hdev->children[port1-1] = udev;
		spin_unlock_irq(&device_state_lock);

		/* Run it through the hoops (find a driver, etc) */
		if (!status) {
			status = usb_new_device(udev);
			if (status) {
				spin_lock_irq(&device_state_lock);
				hdev->children[port1-1] = NULL;
				spin_unlock_irq(&device_state_lock);
			}
		}

		if (status)
			goto loop_disable;

		status = hub_power_remaining(hub);
		if (status)
			dev_dbg(hub_dev, "%dmA power budget left\n", status);

		return;

loop_disable:
		hub_port_disable(hub, port1, 1);
loop:
		usb_ep0_reinit(udev);
		release_devnum(udev);
		hub_free_dev(udev);
		usb_put_dev(udev);
		if ((status == -ENOTCONN) || (status == -ENOTSUPP))
			break;
	}
	if (hub->hdev->parent ||
			!hcd->driver->port_handed_over ||
			!(hcd->driver->port_handed_over)(hcd, port1))
		dev_err(hub_dev, "unable to enumerate USB device on port %d\n",
				port1);
 
done:
	hub_port_disable(hub, port1, 1);
	if (hcd->driver->relinquish_port && !hub->hdev->parent)
		hcd->driver->relinquish_port(hcd, port1);
}

/* Returns 1 if there was a remote wakeup and a connect status change. */
static int hub_handle_remote_wakeup(struct usb_hub *hub, unsigned int port,
		u16 portstatus, u16 portchange)
{
	struct usb_device *hdev;
	struct usb_device *udev;
	int connect_change = 0;
	int ret;

	hdev = hub->hdev;
	udev = hdev->children[port-1];
	if (!hub_is_superspeed(hdev)) {
		if (!(portchange & USB_PORT_STAT_C_SUSPEND))
			return 0;
		clear_port_feature(hdev, port, USB_PORT_FEAT_C_SUSPEND);
	} else {
		if (!udev || udev->state != USB_STATE_SUSPENDED ||
				 (portstatus & USB_PORT_STAT_LINK_STATE) !=
				 USB_SS_PORT_LS_U0)
			return 0;
	}

	if (udev) {
		/* TRSMRCY = 10 msec */
		msleep(10);

		usb_lock_device(udev);
		ret = usb_remote_wakeup(udev);
		usb_unlock_device(udev);
		if (ret < 0)
			connect_change = 1;
	} else {
		ret = -ENODEV;
		hub_port_disable(hub, port, 1);
	}
	dev_dbg(hub->intfdev, "resume on port %d, status %d\n",
			port, ret);
	return connect_change;
}

static void hub_events(void)
{
	struct list_head *tmp;
	struct usb_device *hdev;
	struct usb_interface *intf;
	struct usb_hub *hub;
	struct device *hub_dev;
	u16 hubstatus;
	u16 hubchange;
	u16 portstatus;
	u16 portchange;
	int i, ret;
	int connect_change, wakeup_change;

	/*
	 *  We restart the list every time to avoid a deadlock with
	 * deleting hubs downstream from this one. This should be
	 * safe since we delete the hub from the event list.
	 * Not the most efficient, but avoids deadlocks.
	 */
	while (1) {

		/* Grab the first entry at the beginning of the list */
		spin_lock_irq(&hub_event_lock);
		if (list_empty(&hub_event_list)) {
			spin_unlock_irq(&hub_event_lock);
			break;
		}

		tmp = hub_event_list.next;
		list_del_init(tmp);

		hub = list_entry(tmp, struct usb_hub, event_list);
		kref_get(&hub->kref);
		spin_unlock_irq(&hub_event_lock);

		hdev = hub->hdev;
		hub_dev = hub->intfdev;
		intf = to_usb_interface(hub_dev);
		dev_dbg(hub_dev, "state %d ports %d chg %04x evt %04x\n",
				hdev->state, hub->descriptor
					? hub->descriptor->bNbrPorts
					: 0,
				/* NOTE: expects max 15 ports... */
				(u16) hub->change_bits[0],
				(u16) hub->event_bits[0]);

		/* Lock the device, then check to see if we were
		 * disconnected while waiting for the lock to succeed. */
		usb_lock_device(hdev);
		if (unlikely(hub->disconnected))
			goto loop_disconnected;

		/* If the hub has died, clean up after it */
		if (hdev->state == USB_STATE_NOTATTACHED) {
			hub->error = -ENODEV;
			hub_quiesce(hub, HUB_DISCONNECT);
			goto loop;
		}

		/* Autoresume */
		ret = usb_autopm_get_interface(intf);
		if (ret) {
			dev_dbg(hub_dev, "Can't autoresume: %d\n", ret);
			goto loop;
		}

		/* If this is an inactive hub, do nothing */
		if (hub->quiescing)
			goto loop_autopm;

		if (hub->error) {
			dev_dbg (hub_dev, "resetting for error %d\n",
				hub->error);

			ret = usb_reset_device(hdev);
			if (ret) {
				dev_dbg (hub_dev,
					"error resetting hub: %d\n", ret);
				goto loop_autopm;
			}

			hub->nerrors = 0;
			hub->error = 0;
		}

		/* deal with port status changes */
		for (i = 1; i <= hub->descriptor->bNbrPorts; i++) {
			if (test_bit(i, hub->busy_bits))
				continue;
			connect_change = test_bit(i, hub->change_bits);
			wakeup_change = test_and_clear_bit(i, hub->wakeup_bits);
			if (!test_and_clear_bit(i, hub->event_bits) &&
					!connect_change && !wakeup_change)
				continue;

			ret = hub_port_status(hub, i,
					&portstatus, &portchange);
			if (ret < 0)
				continue;

			if (portchange & USB_PORT_STAT_C_CONNECTION) {
				clear_port_feature(hdev, i,
					USB_PORT_FEAT_C_CONNECTION);
				connect_change = 1;
			}

			if (portchange & USB_PORT_STAT_C_ENABLE) {
				if (!connect_change)
					dev_dbg (hub_dev,
						"port %d enable change, "
						"status %08x\n",
						i, portstatus);
				clear_port_feature(hdev, i,
					USB_PORT_FEAT_C_ENABLE);

				/*
				 * EM interference sometimes causes badly
				 * shielded USB devices to be shutdown by
				 * the hub, this hack enables them again.
				 * Works at least with mouse driver. 
				 */
				if (!(portstatus & USB_PORT_STAT_ENABLE)
				    && !connect_change
				    && hdev->children[i-1]) {
					dev_err (hub_dev,
					    "port %i "
					    "disabled by hub (EMI?), "
					    "re-enabling...\n",
						i);
					connect_change = 1;
				}
			}

			if (hub_handle_remote_wakeup(hub, i,
						portstatus, portchange))
				connect_change = 1;

			if (portchange & USB_PORT_STAT_C_OVERCURRENT) {
				u16 status = 0;
				u16 unused;

				dev_dbg(hub_dev, "over-current change on port "
					"%d\n", i);
				clear_port_feature(hdev, i,
					USB_PORT_FEAT_C_OVER_CURRENT);
				msleep(100);	/* Cool down */
				hub_power_on(hub, true);
				hub_port_status(hub, i, &status, &unused);
				if (status & USB_PORT_STAT_OVERCURRENT)
					dev_err(hub_dev, "over-current "
						"condition on port %d\n", i);
			}

			if (portchange & USB_PORT_STAT_C_RESET) {
				dev_dbg (hub_dev,
					"reset change on port %d\n",
					i);
				clear_port_feature(hdev, i,
					USB_PORT_FEAT_C_RESET);
			}
			if ((portchange & USB_PORT_STAT_C_BH_RESET) &&
					hub_is_superspeed(hub->hdev)) {
				dev_dbg(hub_dev,
					"warm reset change on port %d\n",
					i);
				clear_port_feature(hdev, i,
					USB_PORT_FEAT_C_BH_PORT_RESET);
			}
			if (portchange & USB_PORT_STAT_C_LINK_STATE) {
				clear_port_feature(hub->hdev, i,
						USB_PORT_FEAT_C_PORT_LINK_STATE);
			}
			if (portchange & USB_PORT_STAT_C_CONFIG_ERROR) {
				dev_warn(hub_dev,
					"config error on port %d\n",
					i);
				clear_port_feature(hub->hdev, i,
						USB_PORT_FEAT_C_PORT_CONFIG_ERROR);
			}

			/* Warm reset a USB3 protocol port if it's in
			 * SS.Inactive state.
			 */
			if (hub_is_superspeed(hub->hdev) &&
				(portstatus & USB_PORT_STAT_LINK_STATE)
					== USB_SS_PORT_LS_SS_INACTIVE) {
				dev_dbg(hub_dev, "warm reset port %d\n", i);
				hub_port_reset(hub, i, NULL,
						HUB_BH_RESET_TIME, true);
			}

			if (connect_change)
				hub_port_connect_change(hub, i,
						portstatus, portchange);
		} /* end for i */

		/* deal with hub status changes */
		if (test_and_clear_bit(0, hub->event_bits) == 0)
			;	/* do nothing */
		else if (hub_hub_status(hub, &hubstatus, &hubchange) < 0)
			dev_err (hub_dev, "get_hub_status failed\n");
		else {
			if (hubchange & HUB_CHANGE_LOCAL_POWER) {
				dev_dbg (hub_dev, "power change\n");
				clear_hub_feature(hdev, C_HUB_LOCAL_POWER);
				if (hubstatus & HUB_STATUS_LOCAL_POWER)
					/* FIXME: Is this always true? */
					hub->limited_power = 1;
				else
					hub->limited_power = 0;
			}
			if (hubchange & HUB_CHANGE_OVERCURRENT) {
				u16 status = 0;
				u16 unused;

				dev_dbg(hub_dev, "over-current change\n");
				clear_hub_feature(hdev, C_HUB_OVER_CURRENT);
				msleep(500);	/* Cool down */
                        	hub_power_on(hub, true);
				hub_hub_status(hub, &status, &unused);
				if (status & HUB_STATUS_OVERCURRENT)
					dev_err(hub_dev, "over-current "
						"condition\n");
			}
		}

 loop_autopm:
		/* Balance the usb_autopm_get_interface() above */
		usb_autopm_put_interface_no_suspend(intf);
 loop:
		/* Balance the usb_autopm_get_interface_no_resume() in
		 * kick_khubd() and allow autosuspend.
		 */
		usb_autopm_put_interface(intf);
 loop_disconnected:
		usb_unlock_device(hdev);
		kref_put(&hub->kref, hub_release);

        } /* end while (1) */
}

static int hub_thread(void *__unused)
{
	/* khubd needs to be freezable to avoid intefering with USB-PERSIST
	 * port handover.  Otherwise it might see that a full-speed device
	 * was gone before the EHCI controller had handed its port over to
	 * the companion full-speed controller.
	 */
	set_freezable();

	do {
		hub_events();
		wait_event_freezable(khubd_wait,
				!list_empty(&hub_event_list) ||
				kthread_should_stop());
	} while (!kthread_should_stop() || !list_empty(&hub_event_list));

	pr_debug("%s: khubd exiting\n", usbcore_name);
	return 0;
}

static const struct usb_device_id hub_id_table[] = {
    { .match_flags = USB_DEVICE_ID_MATCH_DEV_CLASS,
      .bDeviceClass = USB_CLASS_HUB},
    { .match_flags = USB_DEVICE_ID_MATCH_INT_CLASS,
      .bInterfaceClass = USB_CLASS_HUB},
    { }						/* Terminating entry */
};

MODULE_DEVICE_TABLE (usb, hub_id_table);

static struct usb_driver hub_driver = {
	.name =		"hub",
	.probe =	hub_probe,
	.disconnect =	hub_disconnect,
	.suspend =	hub_suspend,
	.resume =	hub_resume,
	.reset_resume =	hub_reset_resume,
	.pre_reset =	hub_pre_reset,
	.post_reset =	hub_post_reset,
	.unlocked_ioctl = hub_ioctl,
	.id_table =	hub_id_table,
	.supports_autosuspend =	1,
};

int usb_hub_init(void)
{
	if (usb_register(&hub_driver) < 0) {
		printk(KERN_ERR "%s: can't register hub driver\n",
			usbcore_name);
		return -1;
	}

	khubd_task = kthread_run(hub_thread, NULL, "khubd");
	if (!IS_ERR(khubd_task))
		return 0;

	/* Fall through if kernel_thread failed */
	usb_deregister(&hub_driver);
	printk(KERN_ERR "%s: can't start khubd\n", usbcore_name);

	return -1;
}

void usb_hub_cleanup(void)
{
	kthread_stop(khubd_task);

	/*
	 * Hub resources are freed for us by usb_deregister. It calls
	 * usb_driver_purge on every device which in turn calls that
	 * devices disconnect function if it is using this driver.
	 * The hub_disconnect function takes care of releasing the
	 * individual hub resources. -greg
	 */
	usb_deregister(&hub_driver);
} /* usb_hub_cleanup() */

static int descriptors_changed(struct usb_device *udev,
		struct usb_device_descriptor *old_device_descriptor)
{
	int		changed = 0;
	unsigned	index;
	unsigned	serial_len = 0;
	unsigned	len;
	unsigned	old_length;
	int		length;
	char		*buf;

	if (memcmp(&udev->descriptor, old_device_descriptor,
			sizeof(*old_device_descriptor)) != 0)
		return 1;

	/* Since the idVendor, idProduct, and bcdDevice values in the
	 * device descriptor haven't changed, we will assume the
	 * Manufacturer and Product strings haven't changed either.
	 * But the SerialNumber string could be different (e.g., a
	 * different flash card of the same brand).
	 */
	if (udev->serial)
		serial_len = strlen(udev->serial) + 1;

	len = serial_len;
	for (index = 0; index < udev->descriptor.bNumConfigurations; index++) {
		old_length = le16_to_cpu(udev->config[index].desc.wTotalLength);
		len = max(len, old_length);
	}

	buf = kmalloc(len, GFP_NOIO);
	if (buf == NULL) {
		dev_err(&udev->dev, "no mem to re-read configs after reset\n");
		/* assume the worst */
		return 1;
	}
	for (index = 0; index < udev->descriptor.bNumConfigurations; index++) {
		old_length = le16_to_cpu(udev->config[index].desc.wTotalLength);
		length = usb_get_descriptor(udev, USB_DT_CONFIG, index, buf,
				old_length);
		if (length != old_length) {
			dev_dbg(&udev->dev, "config index %d, error %d\n",
					index, length);
			changed = 1;
			break;
		}
		if (memcmp (buf, udev->rawdescriptors[index], old_length)
				!= 0) {
			dev_dbg(&udev->dev, "config index %d changed (#%d)\n",
				index,
				((struct usb_config_descriptor *) buf)->
					bConfigurationValue);
			changed = 1;
			break;
		}
	}

	if (!changed && serial_len) {
		length = usb_string(udev, udev->descriptor.iSerialNumber,
				buf, serial_len);
		if (length + 1 != serial_len) {
			dev_dbg(&udev->dev, "serial string error %d\n",
					length);
			changed = 1;
		} else if (memcmp(buf, udev->serial, length) != 0) {
			dev_dbg(&udev->dev, "serial string changed\n");
			changed = 1;
		}
	}

	kfree(buf);
	return changed;
}

/**
 * usb_reset_and_verify_device - perform a USB port reset to reinitialize a device
 * @udev: device to reset (not in SUSPENDED or NOTATTACHED state)
 *
 * WARNING - don't use this routine to reset a composite device
 * (one with multiple interfaces owned by separate drivers)!
 * Use usb_reset_device() instead.
 *
 * Do a port reset, reassign the device's address, and establish its
 * former operating configuration.  If the reset fails, or the device's
 * descriptors change from their values before the reset, or the original
 * configuration and altsettings cannot be restored, a flag will be set
 * telling khubd to pretend the device has been disconnected and then
 * re-connected.  All drivers will be unbound, and the device will be
 * re-enumerated and probed all over again.
 *
 * Returns 0 if the reset succeeded, -ENODEV if the device has been
 * flagged for logical disconnection, or some other negative error code
 * if the reset wasn't even attempted.
 *
 * The caller must own the device lock.  For example, it's safe to use
 * this from a driver probe() routine after downloading new firmware.
 * For calls that might not occur during probe(), drivers should lock
 * the device using usb_lock_device_for_reset().
 *
 * Locking exception: This routine may also be called from within an
 * autoresume handler.  Such usage won't conflict with other tasks
 * holding the device lock because these tasks should always call
 * usb_autopm_resume_device(), thereby preventing any unwanted autoresume.
 */
static int usb_reset_and_verify_device(struct usb_device *udev)
{
	struct usb_device		*parent_hdev = udev->parent;
	struct usb_hub			*parent_hub;
	struct usb_hcd			*hcd = bus_to_hcd(udev->bus);
	struct usb_device_descriptor	descriptor = udev->descriptor;
	int 				i, ret = 0;
	int				port1 = udev->portnum;

	if (udev->state == USB_STATE_NOTATTACHED ||
			udev->state == USB_STATE_SUSPENDED) {
		dev_dbg(&udev->dev, "device reset not allowed in state %d\n",
				udev->state);
		return -EINVAL;
	}

	if (!parent_hdev) {
		/* this requires hcd-specific logic; see ohci_restart() */
		dev_dbg(&udev->dev, "%s for root hub!\n", __func__);
		return -EISDIR;
	}
	parent_hub = hdev_to_hub(parent_hdev);

	set_bit(port1, parent_hub->busy_bits);
	for (i = 0; i < SET_CONFIG_TRIES; ++i) {

		/* ep0 maxpacket size may change; let the HCD know about it.
		 * Other endpoints will be handled by re-enumeration. */
		usb_ep0_reinit(udev);
		ret = hub_port_init(parent_hub, udev, port1, i);
		if (ret >= 0 || ret == -ENOTCONN || ret == -ENODEV)
			break;
	}
	clear_bit(port1, parent_hub->busy_bits);

	if (ret < 0)
		goto re_enumerate;
 
	/* Device might have changed firmware (DFU or similar) */
	if (descriptors_changed(udev, &descriptor)) {
		dev_info(&udev->dev, "device firmware changed\n");
		udev->descriptor = descriptor;	/* for disconnect() calls */
		goto re_enumerate;
  	}

	/* Restore the device's previous configuration */
	if (!udev->actconfig)
		goto done;

	mutex_lock(hcd->bandwidth_mutex);
	/* Disable LPM while we reset the device and reinstall the alt settings.
	 * Device-initiated LPM settings, and system exit latency settings are
	 * cleared when the device is reset, so we have to set them up again.
	 */
	ret = usb_disable_lpm(udev);
	if (ret) {
		dev_err(&udev->dev, "%s Failed to disable LPM\n.", __func__);
		mutex_unlock(hcd->bandwidth_mutex);
		goto done;
	}
	ret = usb_hcd_alloc_bandwidth(udev, udev->actconfig, NULL, NULL);
	if (ret < 0) {
		dev_warn(&udev->dev,
				"Busted HC?  Not enough HCD resources for "
				"old configuration.\n");
		usb_enable_lpm(udev);
		mutex_unlock(hcd->bandwidth_mutex);
		goto re_enumerate;
	}
	ret = usb_control_msg(udev, usb_sndctrlpipe(udev, 0),
			USB_REQ_SET_CONFIGURATION, 0,
			udev->actconfig->desc.bConfigurationValue, 0,
			NULL, 0, USB_CTRL_SET_TIMEOUT);
	if (ret < 0) {
		dev_err(&udev->dev,
			"can't restore configuration #%d (error=%d)\n",
			udev->actconfig->desc.bConfigurationValue, ret);
		usb_enable_lpm(udev);
		mutex_unlock(hcd->bandwidth_mutex);
		goto re_enumerate;
  	}
	mutex_unlock(hcd->bandwidth_mutex);
	usb_set_device_state(udev, USB_STATE_CONFIGURED);

	/* Put interfaces back into the same altsettings as before.
	 * Don't bother to send the Set-Interface request for interfaces
	 * that were already in altsetting 0; besides being unnecessary,
	 * many devices can't handle it.  Instead just reset the host-side
	 * endpoint state.
	 */
	for (i = 0; i < udev->actconfig->desc.bNumInterfaces; i++) {
		struct usb_host_config *config = udev->actconfig;
		struct usb_interface *intf = config->interface[i];
		struct usb_interface_descriptor *desc;

		desc = &intf->cur_altsetting->desc;
		if (desc->bAlternateSetting == 0) {
			usb_disable_interface(udev, intf, true);
			usb_enable_interface(udev, intf, true);
			ret = 0;
		} else {
			/* Let the bandwidth allocation function know that this
			 * device has been reset, and it will have to use
			 * alternate setting 0 as the current alternate setting.
			 */
			intf->resetting_device = 1;
			ret = usb_set_interface(udev, desc->bInterfaceNumber,
					desc->bAlternateSetting);
			intf->resetting_device = 0;
		}
		if (ret < 0) {
			dev_err(&udev->dev, "failed to restore interface %d "
				"altsetting %d (error=%d)\n",
				desc->bInterfaceNumber,
				desc->bAlternateSetting,
				ret);
			usb_unlocked_enable_lpm(udev);
			goto re_enumerate;
		}
	}

	/* Now that the alt settings are re-installed, enable LPM. */
	usb_unlocked_enable_lpm(udev);
done:
	return 0;
 
re_enumerate:
	hub_port_logical_disconnect(parent_hub, port1);
	return -ENODEV;
}

/**
 * usb_reset_device - warn interface drivers and perform a USB port reset
 * @udev: device to reset (not in SUSPENDED or NOTATTACHED state)
 *
 * Warns all drivers bound to registered interfaces (using their pre_reset
 * method), performs the port reset, and then lets the drivers know that
 * the reset is over (using their post_reset method).
 *
 * Return value is the same as for usb_reset_and_verify_device().
 *
 * The caller must own the device lock.  For example, it's safe to use
 * this from a driver probe() routine after downloading new firmware.
 * For calls that might not occur during probe(), drivers should lock
 * the device using usb_lock_device_for_reset().
 *
 * If an interface is currently being probed or disconnected, we assume
 * its driver knows how to handle resets.  For all other interfaces,
 * if the driver doesn't have pre_reset and post_reset methods then
 * we attempt to unbind it and rebind afterward.
 */
int usb_reset_device(struct usb_device *udev)
{
	int ret;
	int i;
	struct usb_host_config *config = udev->actconfig;

	if (udev->state == USB_STATE_NOTATTACHED ||
			udev->state == USB_STATE_SUSPENDED) {
		dev_dbg(&udev->dev, "device reset not allowed in state %d\n",
				udev->state);
		return -EINVAL;
	}

	/* Prevent autosuspend during the reset */
	usb_autoresume_device(udev);

	if (config) {
		for (i = 0; i < config->desc.bNumInterfaces; ++i) {
			struct usb_interface *cintf = config->interface[i];
			struct usb_driver *drv;
			int unbind = 0;

			if (cintf->dev.driver) {
				drv = to_usb_driver(cintf->dev.driver);
				if (drv->pre_reset && drv->post_reset)
					unbind = (drv->pre_reset)(cintf);
				else if (cintf->condition ==
						USB_INTERFACE_BOUND)
					unbind = 1;
				if (unbind)
					usb_forced_unbind_intf(cintf);
			}
		}
	}

	ret = usb_reset_and_verify_device(udev);

	if (config) {
		for (i = config->desc.bNumInterfaces - 1; i >= 0; --i) {
			struct usb_interface *cintf = config->interface[i];
			struct usb_driver *drv;
			int rebind = cintf->needs_binding;

			if (!rebind && cintf->dev.driver) {
				drv = to_usb_driver(cintf->dev.driver);
				if (drv->post_reset)
					rebind = (drv->post_reset)(cintf);
				else if (cintf->condition ==
						USB_INTERFACE_BOUND)
					rebind = 1;
			}
			if (ret == 0 && rebind)
				usb_rebind_intf(cintf);
		}
	}

	usb_autosuspend_device(udev);
	return ret;
}
EXPORT_SYMBOL_GPL(usb_reset_device);


/**
 * usb_queue_reset_device - Reset a USB device from an atomic context
 * @iface: USB interface belonging to the device to reset
 *
 * This function can be used to reset a USB device from an atomic
 * context, where usb_reset_device() won't work (as it blocks).
 *
 * Doing a reset via this method is functionally equivalent to calling
 * usb_reset_device(), except for the fact that it is delayed to a
 * workqueue. This means that any drivers bound to other interfaces
 * might be unbound, as well as users from usbfs in user space.
 *
 * Corner cases:
 *
 * - Scheduling two resets at the same time from two different drivers
 *   attached to two different interfaces of the same device is
 *   possible; depending on how the driver attached to each interface
 *   handles ->pre_reset(), the second reset might happen or not.
 *
 * - If a driver is unbound and it had a pending reset, the reset will
 *   be cancelled.
 *
 * - This function can be called during .probe() or .disconnect()
 *   times. On return from .disconnect(), any pending resets will be
 *   cancelled.
 *
 * There is no no need to lock/unlock the @reset_ws as schedule_work()
 * does its own.
 *
 * NOTE: We don't do any reference count tracking because it is not
 *     needed. The lifecycle of the work_struct is tied to the
 *     usb_interface. Before destroying the interface we cancel the
 *     work_struct, so the fact that work_struct is queued and or
 *     running means the interface (and thus, the device) exist and
 *     are referenced.
 */
void usb_queue_reset_device(struct usb_interface *iface)
{
	schedule_work(&iface->reset_ws);
}
EXPORT_SYMBOL_GPL(usb_queue_reset_device);<|MERGE_RESOLUTION|>--- conflicted
+++ resolved
@@ -1545,7 +1545,6 @@
 	desc = intf->cur_altsetting;
 	hdev = interface_to_usbdev(intf);
 
-<<<<<<< HEAD
 	/* Hubs have proper suspend/resume support.  USB 3.0 device suspend is
 	 * different from USB 2.0/1.1 device suspend, and unfortunately we
 	 * don't support it yet.  So leave autosuspend disabled for USB 3.0
@@ -1559,10 +1558,6 @@
 #else
 		usb_enable_autosuspend(hdev);
 #endif
-=======
-	/* Hubs have proper suspend/resume support. */
-	usb_enable_autosuspend(hdev);
->>>>>>> 690efa08
 
 	if (hdev->level == MAX_TOPO_LEVEL) {
 		dev_err(&intf->dev,
