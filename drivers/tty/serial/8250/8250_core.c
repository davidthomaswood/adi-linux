--- conflicted
+++ resolved
@@ -3516,21 +3516,11 @@
 		if (uart_match_port(&serial8250_ports[i].port, port))
 			return &serial8250_ports[i];
 
-<<<<<<< HEAD
-	/* Look at setup port->line port first. If is available, use it */
-	if (port->line >= 0 && port->line < nr_uarts)
-		if (serial8250_ports[port->line].port.type == PORT_UNKNOWN &&
-		    serial8250_ports[port->line].port.iobase == 0) {
-			return &serial8250_ports[port->line];
-		}
-
-=======
 	/* try line number first if still available */
 	i = port->line;
 	if (i < nr_uarts && serial8250_ports[i].port.type == PORT_UNKNOWN &&
 			serial8250_ports[i].port.iobase == 0)
 		return &serial8250_ports[i];
->>>>>>> b2776bf7
 	/*
 	 * We didn't find a matching entry, so look for the first
 	 * free entry.  We look for one which hasn't been previously
