// SPDX-License-Identifier: GPL-2.0-only
/*
 * v4l2-dv-timings - dv-timings helper functions
 *
 * Copyright 2013 Cisco Systems, Inc. and/or its affiliates. All rights reserved.
 */

#include <linux/module.h>
#include <linux/types.h>
#include <linux/kernel.h>
#include <linux/errno.h>
#include <linux/rational.h>
#include <linux/videodev2.h>
#include <linux/v4l2-dv-timings.h>
#include <media/v4l2-dv-timings.h>
#include <linux/math64.h>
#include <linux/hdmi.h>
<<<<<<< HEAD
#include <media/cec.h>
=======
>>>>>>> 9c71c6e9

MODULE_AUTHOR("Hans Verkuil");
MODULE_DESCRIPTION("V4L2 DV Timings Helper Functions");
MODULE_LICENSE("GPL");

const struct v4l2_dv_timings v4l2_dv_timings_presets[] = {
	V4L2_DV_BT_CEA_640X480P59_94,
	V4L2_DV_BT_CEA_720X480I59_94,
	V4L2_DV_BT_CEA_720X480P59_94,
	V4L2_DV_BT_CEA_720X576I50,
	V4L2_DV_BT_CEA_720X576P50,
	V4L2_DV_BT_CEA_1280X720P24,
	V4L2_DV_BT_CEA_1280X720P25,
	V4L2_DV_BT_CEA_1280X720P30,
	V4L2_DV_BT_CEA_1280X720P50,
	V4L2_DV_BT_CEA_1280X720P60,
	V4L2_DV_BT_CEA_1920X1080P24,
	V4L2_DV_BT_CEA_1920X1080P25,
	V4L2_DV_BT_CEA_1920X1080P30,
	V4L2_DV_BT_CEA_1920X1080I50,
	V4L2_DV_BT_CEA_1920X1080P50,
	V4L2_DV_BT_CEA_1920X1080I60,
	V4L2_DV_BT_CEA_1920X1080P60,
	V4L2_DV_BT_DMT_640X350P85,
	V4L2_DV_BT_DMT_640X400P85,
	V4L2_DV_BT_DMT_720X400P85,
	V4L2_DV_BT_DMT_640X480P72,
	V4L2_DV_BT_DMT_640X480P75,
	V4L2_DV_BT_DMT_640X480P85,
	V4L2_DV_BT_DMT_800X600P56,
	V4L2_DV_BT_DMT_800X600P60,
	V4L2_DV_BT_DMT_800X600P72,
	V4L2_DV_BT_DMT_800X600P75,
	V4L2_DV_BT_DMT_800X600P85,
	V4L2_DV_BT_DMT_800X600P120_RB,
	V4L2_DV_BT_DMT_848X480P60,
	V4L2_DV_BT_DMT_1024X768I43,
	V4L2_DV_BT_DMT_1024X768P60,
	V4L2_DV_BT_DMT_1024X768P70,
	V4L2_DV_BT_DMT_1024X768P75,
	V4L2_DV_BT_DMT_1024X768P85,
	V4L2_DV_BT_DMT_1024X768P120_RB,
	V4L2_DV_BT_DMT_1152X864P75,
	V4L2_DV_BT_DMT_1280X768P60_RB,
	V4L2_DV_BT_DMT_1280X768P60,
	V4L2_DV_BT_DMT_1280X768P75,
	V4L2_DV_BT_DMT_1280X768P85,
	V4L2_DV_BT_DMT_1280X768P120_RB,
	V4L2_DV_BT_DMT_1280X800P60_RB,
	V4L2_DV_BT_DMT_1280X800P60,
	V4L2_DV_BT_DMT_1280X800P75,
	V4L2_DV_BT_DMT_1280X800P85,
	V4L2_DV_BT_DMT_1280X800P120_RB,
	V4L2_DV_BT_DMT_1280X960P60,
	V4L2_DV_BT_DMT_1280X960P85,
	V4L2_DV_BT_DMT_1280X960P120_RB,
	V4L2_DV_BT_DMT_1280X1024P60,
	V4L2_DV_BT_DMT_1280X1024P75,
	V4L2_DV_BT_DMT_1280X1024P85,
	V4L2_DV_BT_DMT_1280X1024P120_RB,
	V4L2_DV_BT_DMT_1360X768P60,
	V4L2_DV_BT_DMT_1360X768P120_RB,
	V4L2_DV_BT_DMT_1366X768P60,
	V4L2_DV_BT_DMT_1366X768P60_RB,
	V4L2_DV_BT_DMT_1400X1050P60_RB,
	V4L2_DV_BT_DMT_1400X1050P60,
	V4L2_DV_BT_DMT_1400X1050P75,
	V4L2_DV_BT_DMT_1400X1050P85,
	V4L2_DV_BT_DMT_1400X1050P120_RB,
	V4L2_DV_BT_DMT_1440X900P60_RB,
	V4L2_DV_BT_DMT_1440X900P60,
	V4L2_DV_BT_DMT_1440X900P75,
	V4L2_DV_BT_DMT_1440X900P85,
	V4L2_DV_BT_DMT_1440X900P120_RB,
	V4L2_DV_BT_DMT_1600X900P60_RB,
	V4L2_DV_BT_DMT_1600X1200P60,
	V4L2_DV_BT_DMT_1600X1200P65,
	V4L2_DV_BT_DMT_1600X1200P70,
	V4L2_DV_BT_DMT_1600X1200P75,
	V4L2_DV_BT_DMT_1600X1200P85,
	V4L2_DV_BT_DMT_1600X1200P120_RB,
	V4L2_DV_BT_DMT_1680X1050P60_RB,
	V4L2_DV_BT_DMT_1680X1050P60,
	V4L2_DV_BT_DMT_1680X1050P75,
	V4L2_DV_BT_DMT_1680X1050P85,
	V4L2_DV_BT_DMT_1680X1050P120_RB,
	V4L2_DV_BT_DMT_1792X1344P60,
	V4L2_DV_BT_DMT_1792X1344P75,
	V4L2_DV_BT_DMT_1792X1344P120_RB,
	V4L2_DV_BT_DMT_1856X1392P60,
	V4L2_DV_BT_DMT_1856X1392P75,
	V4L2_DV_BT_DMT_1856X1392P120_RB,
	V4L2_DV_BT_DMT_1920X1200P60_RB,
	V4L2_DV_BT_DMT_1920X1200P60,
	V4L2_DV_BT_DMT_1920X1200P75,
	V4L2_DV_BT_DMT_1920X1200P85,
	V4L2_DV_BT_DMT_1920X1200P120_RB,
	V4L2_DV_BT_DMT_1920X1440P60,
	V4L2_DV_BT_DMT_1920X1440P75,
	V4L2_DV_BT_DMT_1920X1440P120_RB,
	V4L2_DV_BT_DMT_2048X1152P60_RB,
	V4L2_DV_BT_DMT_2560X1600P60_RB,
	V4L2_DV_BT_DMT_2560X1600P60,
	V4L2_DV_BT_DMT_2560X1600P75,
	V4L2_DV_BT_DMT_2560X1600P85,
	V4L2_DV_BT_DMT_2560X1600P120_RB,
	V4L2_DV_BT_CEA_3840X2160P24,
	V4L2_DV_BT_CEA_3840X2160P25,
	V4L2_DV_BT_CEA_3840X2160P30,
	V4L2_DV_BT_CEA_3840X2160P50,
	V4L2_DV_BT_CEA_3840X2160P60,
	V4L2_DV_BT_CEA_4096X2160P24,
	V4L2_DV_BT_CEA_4096X2160P25,
	V4L2_DV_BT_CEA_4096X2160P30,
	V4L2_DV_BT_CEA_4096X2160P50,
	V4L2_DV_BT_DMT_4096X2160P59_94_RB,
	V4L2_DV_BT_CEA_4096X2160P60,
	{ }
};
EXPORT_SYMBOL_GPL(v4l2_dv_timings_presets);

bool v4l2_valid_dv_timings(const struct v4l2_dv_timings *t,
			   const struct v4l2_dv_timings_cap *dvcap,
			   v4l2_check_dv_timings_fnc fnc,
			   void *fnc_handle)
{
	const struct v4l2_bt_timings *bt = &t->bt;
	const struct v4l2_bt_timings_cap *cap = &dvcap->bt;
	u32 caps = cap->capabilities;

	if (t->type != V4L2_DV_BT_656_1120)
		return false;
	if (t->type != dvcap->type ||
	    bt->height < cap->min_height ||
	    bt->height > cap->max_height ||
	    bt->width < cap->min_width ||
	    bt->width > cap->max_width ||
	    bt->pixelclock < cap->min_pixelclock ||
	    bt->pixelclock > cap->max_pixelclock ||
	    (!(caps & V4L2_DV_BT_CAP_CUSTOM) &&
	     cap->standards && bt->standards &&
	     !(bt->standards & cap->standards)) ||
	    (bt->interlaced && !(caps & V4L2_DV_BT_CAP_INTERLACED)) ||
	    (!bt->interlaced && !(caps & V4L2_DV_BT_CAP_PROGRESSIVE)))
		return false;
	return fnc == NULL || fnc(t, fnc_handle);
}
EXPORT_SYMBOL_GPL(v4l2_valid_dv_timings);

int v4l2_enum_dv_timings_cap(struct v4l2_enum_dv_timings *t,
			     const struct v4l2_dv_timings_cap *cap,
			     v4l2_check_dv_timings_fnc fnc,
			     void *fnc_handle)
{
	u32 i, idx;

	memset(t->reserved, 0, sizeof(t->reserved));
	for (i = idx = 0; v4l2_dv_timings_presets[i].bt.width; i++) {
		if (v4l2_valid_dv_timings(v4l2_dv_timings_presets + i, cap,
					  fnc, fnc_handle) &&
		    idx++ == t->index) {
			t->timings = v4l2_dv_timings_presets[i];
			return 0;
		}
	}
	return -EINVAL;
}
EXPORT_SYMBOL_GPL(v4l2_enum_dv_timings_cap);

bool v4l2_find_dv_timings_cap(struct v4l2_dv_timings *t,
			      const struct v4l2_dv_timings_cap *cap,
			      unsigned pclock_delta,
			      v4l2_check_dv_timings_fnc fnc,
			      void *fnc_handle)
{
	int i;

	if (!v4l2_valid_dv_timings(t, cap, fnc, fnc_handle))
		return false;

	for (i = 0; i < v4l2_dv_timings_presets[i].bt.width; i++) {
		if (v4l2_valid_dv_timings(v4l2_dv_timings_presets + i, cap,
					  fnc, fnc_handle) &&
		    v4l2_match_dv_timings(t, v4l2_dv_timings_presets + i,
					  pclock_delta, false)) {
			u32 flags = t->bt.flags & V4L2_DV_FL_REDUCED_FPS;

			*t = v4l2_dv_timings_presets[i];
			if (can_reduce_fps(&t->bt))
				t->bt.flags |= flags;

			return true;
		}
	}
	return false;
}
EXPORT_SYMBOL_GPL(v4l2_find_dv_timings_cap);

bool v4l2_find_dv_timings_cea861_vic(struct v4l2_dv_timings *t, u8 vic)
{
	unsigned int i;

	for (i = 0; i < v4l2_dv_timings_presets[i].bt.width; i++) {
		const struct v4l2_bt_timings *bt =
			&v4l2_dv_timings_presets[i].bt;

		if ((bt->flags & V4L2_DV_FL_HAS_CEA861_VIC) &&
		    bt->cea861_vic == vic) {
			*t = v4l2_dv_timings_presets[i];
			return true;
		}
	}
	return false;
}
EXPORT_SYMBOL_GPL(v4l2_find_dv_timings_cea861_vic);

/**
 * v4l2_match_dv_timings - check if two timings match
 * @t1: compare this v4l2_dv_timings struct...
 * @t2: with this struct.
 * @pclock_delta: the allowed pixelclock deviation.
 * @match_reduced_fps: if true, then fail if V4L2_DV_FL_REDUCED_FPS does not
 *	match.
 *
 * Compare t1 with t2 with a given margin of error for the pixelclock.
 */
bool v4l2_match_dv_timings(const struct v4l2_dv_timings *t1,
			   const struct v4l2_dv_timings *t2,
			   unsigned pclock_delta, bool match_reduced_fps)
{
	if (t1->type != t2->type || t1->type != V4L2_DV_BT_656_1120)
		return false;
	if (t1->bt.width == t2->bt.width &&
	    t1->bt.height == t2->bt.height &&
	    t1->bt.interlaced == t2->bt.interlaced &&
	    t1->bt.polarities == t2->bt.polarities &&
	    t1->bt.pixelclock >= t2->bt.pixelclock - pclock_delta &&
	    t1->bt.pixelclock <= t2->bt.pixelclock + pclock_delta &&
	    t1->bt.hfrontporch == t2->bt.hfrontporch &&
	    t1->bt.hsync == t2->bt.hsync &&
	    t1->bt.hbackporch == t2->bt.hbackporch &&
	    t1->bt.vfrontporch == t2->bt.vfrontporch &&
	    t1->bt.vsync == t2->bt.vsync &&
	    t1->bt.vbackporch == t2->bt.vbackporch &&
	    (!match_reduced_fps ||
	     (t1->bt.flags & V4L2_DV_FL_REDUCED_FPS) ==
		(t2->bt.flags & V4L2_DV_FL_REDUCED_FPS)) &&
	    (!t1->bt.interlaced ||
		(t1->bt.il_vfrontporch == t2->bt.il_vfrontporch &&
		 t1->bt.il_vsync == t2->bt.il_vsync &&
		 t1->bt.il_vbackporch == t2->bt.il_vbackporch)))
		return true;
	return false;
}
EXPORT_SYMBOL_GPL(v4l2_match_dv_timings);

void v4l2_print_dv_timings(const char *dev_prefix, const char *prefix,
			   const struct v4l2_dv_timings *t, bool detailed)
{
	const struct v4l2_bt_timings *bt = &t->bt;
	u32 htot, vtot;
	u32 fps;

	if (t->type != V4L2_DV_BT_656_1120)
		return;

	htot = V4L2_DV_BT_FRAME_WIDTH(bt);
	vtot = V4L2_DV_BT_FRAME_HEIGHT(bt);
	if (bt->interlaced)
		vtot /= 2;

	fps = (htot * vtot) > 0 ? div_u64((100 * (u64)bt->pixelclock),
				  (htot * vtot)) : 0;

	if (prefix == NULL)
		prefix = "";

	pr_info("%s: %s%ux%u%s%u.%u (%ux%u)\n", dev_prefix, prefix,
		bt->width, bt->height, bt->interlaced ? "i" : "p",
		fps / 100, fps % 100, htot, vtot);

	if (!detailed)
		return;

	pr_info("%s: horizontal: fp = %u, %ssync = %u, bp = %u\n",
			dev_prefix, bt->hfrontporch,
			(bt->polarities & V4L2_DV_HSYNC_POS_POL) ? "+" : "-",
			bt->hsync, bt->hbackporch);
	pr_info("%s: vertical: fp = %u, %ssync = %u, bp = %u\n",
			dev_prefix, bt->vfrontporch,
			(bt->polarities & V4L2_DV_VSYNC_POS_POL) ? "+" : "-",
			bt->vsync, bt->vbackporch);
	if (bt->interlaced)
		pr_info("%s: vertical bottom field: fp = %u, %ssync = %u, bp = %u\n",
			dev_prefix, bt->il_vfrontporch,
			(bt->polarities & V4L2_DV_VSYNC_POS_POL) ? "+" : "-",
			bt->il_vsync, bt->il_vbackporch);
	pr_info("%s: pixelclock: %llu\n", dev_prefix, bt->pixelclock);
	pr_info("%s: flags (0x%x):%s%s%s%s%s%s%s%s%s%s\n",
			dev_prefix, bt->flags,
			(bt->flags & V4L2_DV_FL_REDUCED_BLANKING) ?
			" REDUCED_BLANKING" : "",
			((bt->flags & V4L2_DV_FL_REDUCED_BLANKING) &&
			 bt->vsync == 8) ? " (V2)" : "",
			(bt->flags & V4L2_DV_FL_CAN_REDUCE_FPS) ?
			" CAN_REDUCE_FPS" : "",
			(bt->flags & V4L2_DV_FL_REDUCED_FPS) ?
			" REDUCED_FPS" : "",
			(bt->flags & V4L2_DV_FL_HALF_LINE) ?
			" HALF_LINE" : "",
			(bt->flags & V4L2_DV_FL_IS_CE_VIDEO) ?
			" CE_VIDEO" : "",
			(bt->flags & V4L2_DV_FL_FIRST_FIELD_EXTRA_LINE) ?
			" FIRST_FIELD_EXTRA_LINE" : "",
			(bt->flags & V4L2_DV_FL_HAS_PICTURE_ASPECT) ?
			" HAS_PICTURE_ASPECT" : "",
			(bt->flags & V4L2_DV_FL_HAS_CEA861_VIC) ?
			" HAS_CEA861_VIC" : "",
			(bt->flags & V4L2_DV_FL_HAS_HDMI_VIC) ?
			" HAS_HDMI_VIC" : "");
	pr_info("%s: standards (0x%x):%s%s%s%s%s\n", dev_prefix, bt->standards,
			(bt->standards & V4L2_DV_BT_STD_CEA861) ?  " CEA" : "",
			(bt->standards & V4L2_DV_BT_STD_DMT) ?  " DMT" : "",
			(bt->standards & V4L2_DV_BT_STD_CVT) ?  " CVT" : "",
			(bt->standards & V4L2_DV_BT_STD_GTF) ?  " GTF" : "",
			(bt->standards & V4L2_DV_BT_STD_SDI) ?  " SDI" : "");
	if (bt->flags & V4L2_DV_FL_HAS_PICTURE_ASPECT)
		pr_info("%s: picture aspect (hor:vert): %u:%u\n", dev_prefix,
			bt->picture_aspect.numerator,
			bt->picture_aspect.denominator);
	if (bt->flags & V4L2_DV_FL_HAS_CEA861_VIC)
		pr_info("%s: CEA-861 VIC: %u\n", dev_prefix, bt->cea861_vic);
	if (bt->flags & V4L2_DV_FL_HAS_HDMI_VIC)
		pr_info("%s: HDMI VIC: %u\n", dev_prefix, bt->hdmi_vic);
}
EXPORT_SYMBOL_GPL(v4l2_print_dv_timings);

struct v4l2_fract v4l2_dv_timings_aspect_ratio(const struct v4l2_dv_timings *t)
{
	struct v4l2_fract ratio = { 1, 1 };
	unsigned long n, d;

	if (t->type != V4L2_DV_BT_656_1120)
		return ratio;
	if (!(t->bt.flags & V4L2_DV_FL_HAS_PICTURE_ASPECT))
		return ratio;

	ratio.numerator = t->bt.width * t->bt.picture_aspect.denominator;
	ratio.denominator = t->bt.height * t->bt.picture_aspect.numerator;

	rational_best_approximation(ratio.numerator, ratio.denominator,
				    ratio.numerator, ratio.denominator, &n, &d);
	ratio.numerator = n;
	ratio.denominator = d;
	return ratio;
}
EXPORT_SYMBOL_GPL(v4l2_dv_timings_aspect_ratio);

/*
 * CVT defines
 * Based on Coordinated Video Timings Standard
 * version 1.1 September 10, 2003
 */

#define CVT_PXL_CLK_GRAN	250000	/* pixel clock granularity */
#define CVT_PXL_CLK_GRAN_RB_V2 1000	/* granularity for reduced blanking v2*/

/* Normal blanking */
#define CVT_MIN_V_BPORCH	7	/* lines */
#define CVT_MIN_V_PORCH_RND	3	/* lines */
#define CVT_MIN_VSYNC_BP	550	/* min time of vsync + back porch (us) */
#define CVT_HSYNC_PERCENT       8       /* nominal hsync as percentage of line */

/* Normal blanking for CVT uses GTF to calculate horizontal blanking */
#define CVT_CELL_GRAN		8	/* character cell granularity */
#define CVT_M			600	/* blanking formula gradient */
#define CVT_C			40	/* blanking formula offset */
#define CVT_K			128	/* blanking formula scaling factor */
#define CVT_J			20	/* blanking formula scaling factor */
#define CVT_C_PRIME (((CVT_C - CVT_J) * CVT_K / 256) + CVT_J)
#define CVT_M_PRIME (CVT_K * CVT_M / 256)

/* Reduced Blanking */
#define CVT_RB_MIN_V_BPORCH    7       /* lines  */
#define CVT_RB_V_FPORCH        3       /* lines  */
#define CVT_RB_MIN_V_BLANK   460       /* us     */
#define CVT_RB_H_SYNC         32       /* pixels */
#define CVT_RB_H_BLANK       160       /* pixels */
/* Reduce blanking Version 2 */
#define CVT_RB_V2_H_BLANK     80       /* pixels */
#define CVT_RB_MIN_V_FPORCH    3       /* lines  */
#define CVT_RB_V2_MIN_V_FPORCH 1       /* lines  */
#define CVT_RB_V_BPORCH        6       /* lines  */

/** v4l2_detect_cvt - detect if the given timings follow the CVT standard
 * @frame_height - the total height of the frame (including blanking) in lines.
 * @hfreq - the horizontal frequency in Hz.
 * @vsync - the height of the vertical sync in lines.
 * @active_width - active width of image (does not include blanking). This
 * information is needed only in case of version 2 of reduced blanking.
 * In other cases, this parameter does not have any effect on timings.
 * @polarities - the horizontal and vertical polarities (same as struct
 *		v4l2_bt_timings polarities).
 * @interlaced - if this flag is true, it indicates interlaced format
 * @fmt - the resulting timings.
 *
 * This function will attempt to detect if the given values correspond to a
 * valid CVT format. If so, then it will return true, and fmt will be filled
 * in with the found CVT timings.
 */
bool v4l2_detect_cvt(unsigned frame_height,
		     unsigned hfreq,
		     unsigned vsync,
		     unsigned active_width,
		     u32 polarities,
		     bool interlaced,
		     struct v4l2_dv_timings *fmt)
{
	int  v_fp, v_bp, h_fp, h_bp, hsync;
	int  frame_width, image_height, image_width;
	bool reduced_blanking;
	bool rb_v2 = false;
	unsigned pix_clk;

	if (vsync < 4 || vsync > 8)
		return false;

	if (polarities == V4L2_DV_VSYNC_POS_POL)
		reduced_blanking = false;
	else if (polarities == V4L2_DV_HSYNC_POS_POL)
		reduced_blanking = true;
	else
		return false;

	if (reduced_blanking && vsync == 8)
		rb_v2 = true;

	if (rb_v2 && active_width == 0)
		return false;

	if (!rb_v2 && vsync > 7)
		return false;

	if (hfreq == 0)
		return false;

	/* Vertical */
	if (reduced_blanking) {
		if (rb_v2) {
			v_bp = CVT_RB_V_BPORCH;
			v_fp = (CVT_RB_MIN_V_BLANK * hfreq) / 1000000 + 1;
			v_fp -= vsync + v_bp;

			if (v_fp < CVT_RB_V2_MIN_V_FPORCH)
				v_fp = CVT_RB_V2_MIN_V_FPORCH;
		} else {
			v_fp = CVT_RB_V_FPORCH;
			v_bp = (CVT_RB_MIN_V_BLANK * hfreq) / 1000000 + 1;
			v_bp -= vsync + v_fp;

			if (v_bp < CVT_RB_MIN_V_BPORCH)
				v_bp = CVT_RB_MIN_V_BPORCH;
		}
	} else {
		v_fp = CVT_MIN_V_PORCH_RND;
		v_bp = (CVT_MIN_VSYNC_BP * hfreq) / 1000000 + 1 - vsync;

		if (v_bp < CVT_MIN_V_BPORCH)
			v_bp = CVT_MIN_V_BPORCH;
	}

	if (interlaced)
		image_height = (frame_height - 2 * v_fp - 2 * vsync - 2 * v_bp) & ~0x1;
	else
		image_height = (frame_height - v_fp - vsync - v_bp + 1) & ~0x1;

	if (image_height < 0)
		return false;

	/* Aspect ratio based on vsync */
	switch (vsync) {
	case 4:
		image_width = (image_height * 4) / 3;
		break;
	case 5:
		image_width = (image_height * 16) / 9;
		break;
	case 6:
		image_width = (image_height * 16) / 10;
		break;
	case 7:
		/* special case */
		if (image_height == 1024)
			image_width = (image_height * 5) / 4;
		else if (image_height == 768)
			image_width = (image_height * 15) / 9;
		else
			return false;
		break;
	case 8:
		image_width = active_width;
		break;
	default:
		return false;
	}

	if (!rb_v2)
		image_width = image_width & ~7;

	/* Horizontal */
	if (reduced_blanking) {
		int h_blank;
		int clk_gran;

		h_blank = rb_v2 ? CVT_RB_V2_H_BLANK : CVT_RB_H_BLANK;
		clk_gran = rb_v2 ? CVT_PXL_CLK_GRAN_RB_V2 : CVT_PXL_CLK_GRAN;

		pix_clk = (image_width + h_blank) * hfreq;
		pix_clk = (pix_clk / clk_gran) * clk_gran;

		h_bp  = h_blank / 2;
		hsync = CVT_RB_H_SYNC;
		h_fp  = h_blank - h_bp - hsync;

		frame_width = image_width + h_blank;
	} else {
		unsigned ideal_duty_cycle_per_myriad =
			100 * CVT_C_PRIME - (CVT_M_PRIME * 100000) / hfreq;
		int h_blank;

		if (ideal_duty_cycle_per_myriad < 2000)
			ideal_duty_cycle_per_myriad = 2000;

		h_blank = image_width * ideal_duty_cycle_per_myriad /
					(10000 - ideal_duty_cycle_per_myriad);
		h_blank = (h_blank / (2 * CVT_CELL_GRAN)) * 2 * CVT_CELL_GRAN;

		pix_clk = (image_width + h_blank) * hfreq;
		pix_clk = (pix_clk / CVT_PXL_CLK_GRAN) * CVT_PXL_CLK_GRAN;

		h_bp = h_blank / 2;
		frame_width = image_width + h_blank;

		hsync = frame_width * CVT_HSYNC_PERCENT / 100;
		hsync = (hsync / CVT_CELL_GRAN) * CVT_CELL_GRAN;
		h_fp = h_blank - hsync - h_bp;
	}

	fmt->type = V4L2_DV_BT_656_1120;
	fmt->bt.polarities = polarities;
	fmt->bt.width = image_width;
	fmt->bt.height = image_height;
	fmt->bt.hfrontporch = h_fp;
	fmt->bt.vfrontporch = v_fp;
	fmt->bt.hsync = hsync;
	fmt->bt.vsync = vsync;
	fmt->bt.hbackporch = frame_width - image_width - h_fp - hsync;

	if (!interlaced) {
		fmt->bt.vbackporch = frame_height - image_height - v_fp - vsync;
		fmt->bt.interlaced = V4L2_DV_PROGRESSIVE;
	} else {
		fmt->bt.vbackporch = (frame_height - image_height - 2 * v_fp -
				      2 * vsync) / 2;
		fmt->bt.il_vbackporch = frame_height - image_height - 2 * v_fp -
					2 * vsync - fmt->bt.vbackporch;
		fmt->bt.il_vfrontporch = v_fp;
		fmt->bt.il_vsync = vsync;
		fmt->bt.flags |= V4L2_DV_FL_HALF_LINE;
		fmt->bt.interlaced = V4L2_DV_INTERLACED;
	}

	fmt->bt.pixelclock = pix_clk;
	fmt->bt.standards = V4L2_DV_BT_STD_CVT;

	if (reduced_blanking)
		fmt->bt.flags |= V4L2_DV_FL_REDUCED_BLANKING;

	return true;
}
EXPORT_SYMBOL_GPL(v4l2_detect_cvt);

/*
 * GTF defines
 * Based on Generalized Timing Formula Standard
 * Version 1.1 September 2, 1999
 */

#define GTF_PXL_CLK_GRAN	250000	/* pixel clock granularity */

#define GTF_MIN_VSYNC_BP	550	/* min time of vsync + back porch (us) */
#define GTF_V_FP		1	/* vertical front porch (lines) */
#define GTF_CELL_GRAN		8	/* character cell granularity */

/* Default */
#define GTF_D_M			600	/* blanking formula gradient */
#define GTF_D_C			40	/* blanking formula offset */
#define GTF_D_K			128	/* blanking formula scaling factor */
#define GTF_D_J			20	/* blanking formula scaling factor */
#define GTF_D_C_PRIME ((((GTF_D_C - GTF_D_J) * GTF_D_K) / 256) + GTF_D_J)
#define GTF_D_M_PRIME ((GTF_D_K * GTF_D_M) / 256)

/* Secondary */
#define GTF_S_M			3600	/* blanking formula gradient */
#define GTF_S_C			40	/* blanking formula offset */
#define GTF_S_K			128	/* blanking formula scaling factor */
#define GTF_S_J			35	/* blanking formula scaling factor */
#define GTF_S_C_PRIME ((((GTF_S_C - GTF_S_J) * GTF_S_K) / 256) + GTF_S_J)
#define GTF_S_M_PRIME ((GTF_S_K * GTF_S_M) / 256)

/** v4l2_detect_gtf - detect if the given timings follow the GTF standard
 * @frame_height - the total height of the frame (including blanking) in lines.
 * @hfreq - the horizontal frequency in Hz.
 * @vsync - the height of the vertical sync in lines.
 * @polarities - the horizontal and vertical polarities (same as struct
 *		v4l2_bt_timings polarities).
 * @interlaced - if this flag is true, it indicates interlaced format
 * @aspect - preferred aspect ratio. GTF has no method of determining the
 *		aspect ratio in order to derive the image width from the
 *		image height, so it has to be passed explicitly. Usually
 *		the native screen aspect ratio is used for this. If it
 *		is not filled in correctly, then 16:9 will be assumed.
 * @fmt - the resulting timings.
 *
 * This function will attempt to detect if the given values correspond to a
 * valid GTF format. If so, then it will return true, and fmt will be filled
 * in with the found GTF timings.
 */
bool v4l2_detect_gtf(unsigned frame_height,
		unsigned hfreq,
		unsigned vsync,
		u32 polarities,
		bool interlaced,
		struct v4l2_fract aspect,
		struct v4l2_dv_timings *fmt)
{
	int pix_clk;
	int  v_fp, v_bp, h_fp, hsync;
	int frame_width, image_height, image_width;
	bool default_gtf;
	int h_blank;

	if (vsync != 3)
		return false;

	if (polarities == V4L2_DV_VSYNC_POS_POL)
		default_gtf = true;
	else if (polarities == V4L2_DV_HSYNC_POS_POL)
		default_gtf = false;
	else
		return false;

	if (hfreq == 0)
		return false;

	/* Vertical */
	v_fp = GTF_V_FP;
	v_bp = (GTF_MIN_VSYNC_BP * hfreq + 500000) / 1000000 - vsync;
	if (interlaced)
		image_height = (frame_height - 2 * v_fp - 2 * vsync - 2 * v_bp) & ~0x1;
	else
		image_height = (frame_height - v_fp - vsync - v_bp + 1) & ~0x1;

	if (image_height < 0)
		return false;

	if (aspect.numerator == 0 || aspect.denominator == 0) {
		aspect.numerator = 16;
		aspect.denominator = 9;
	}
	image_width = ((image_height * aspect.numerator) / aspect.denominator);
	image_width = (image_width + GTF_CELL_GRAN/2) & ~(GTF_CELL_GRAN - 1);

	/* Horizontal */
	if (default_gtf) {
		u64 num;
		u32 den;

		num = ((image_width * GTF_D_C_PRIME * (u64)hfreq) -
		      ((u64)image_width * GTF_D_M_PRIME * 1000));
		den = (hfreq * (100 - GTF_D_C_PRIME) + GTF_D_M_PRIME * 1000) *
		      (2 * GTF_CELL_GRAN);
		h_blank = div_u64((num + (den >> 1)), den);
		h_blank *= (2 * GTF_CELL_GRAN);
	} else {
		u64 num;
		u32 den;

		num = ((image_width * GTF_S_C_PRIME * (u64)hfreq) -
		      ((u64)image_width * GTF_S_M_PRIME * 1000));
		den = (hfreq * (100 - GTF_S_C_PRIME) + GTF_S_M_PRIME * 1000) *
		      (2 * GTF_CELL_GRAN);
		h_blank = div_u64((num + (den >> 1)), den);
		h_blank *= (2 * GTF_CELL_GRAN);
	}

	frame_width = image_width + h_blank;

	pix_clk = (image_width + h_blank) * hfreq;
	pix_clk = pix_clk / GTF_PXL_CLK_GRAN * GTF_PXL_CLK_GRAN;

	hsync = (frame_width * 8 + 50) / 100;
	hsync = ((hsync + GTF_CELL_GRAN / 2) / GTF_CELL_GRAN) * GTF_CELL_GRAN;

	h_fp = h_blank / 2 - hsync;

	fmt->type = V4L2_DV_BT_656_1120;
	fmt->bt.polarities = polarities;
	fmt->bt.width = image_width;
	fmt->bt.height = image_height;
	fmt->bt.hfrontporch = h_fp;
	fmt->bt.vfrontporch = v_fp;
	fmt->bt.hsync = hsync;
	fmt->bt.vsync = vsync;
	fmt->bt.hbackporch = frame_width - image_width - h_fp - hsync;

	if (!interlaced) {
		fmt->bt.vbackporch = frame_height - image_height - v_fp - vsync;
		fmt->bt.interlaced = V4L2_DV_PROGRESSIVE;
	} else {
		fmt->bt.vbackporch = (frame_height - image_height - 2 * v_fp -
				      2 * vsync) / 2;
		fmt->bt.il_vbackporch = frame_height - image_height - 2 * v_fp -
					2 * vsync - fmt->bt.vbackporch;
		fmt->bt.il_vfrontporch = v_fp;
		fmt->bt.il_vsync = vsync;
		fmt->bt.flags |= V4L2_DV_FL_HALF_LINE;
		fmt->bt.interlaced = V4L2_DV_INTERLACED;
	}

	fmt->bt.pixelclock = pix_clk;
	fmt->bt.standards = V4L2_DV_BT_STD_GTF;

	if (!default_gtf)
		fmt->bt.flags |= V4L2_DV_FL_REDUCED_BLANKING;

	return true;
}
EXPORT_SYMBOL_GPL(v4l2_detect_gtf);

/** v4l2_calc_aspect_ratio - calculate the aspect ratio based on bytes
 *	0x15 and 0x16 from the EDID.
 * @hor_landscape - byte 0x15 from the EDID.
 * @vert_portrait - byte 0x16 from the EDID.
 *
 * Determines the aspect ratio from the EDID.
 * See VESA Enhanced EDID standard, release A, rev 2, section 3.6.2:
 * "Horizontal and Vertical Screen Size or Aspect Ratio"
 */
struct v4l2_fract v4l2_calc_aspect_ratio(u8 hor_landscape, u8 vert_portrait)
{
	struct v4l2_fract aspect = { 16, 9 };
	u8 ratio;

	/* Nothing filled in, fallback to 16:9 */
	if (!hor_landscape && !vert_portrait)
		return aspect;
	/* Both filled in, so they are interpreted as the screen size in cm */
	if (hor_landscape && vert_portrait) {
		aspect.numerator = hor_landscape;
		aspect.denominator = vert_portrait;
		return aspect;
	}
	/* Only one is filled in, so interpret them as a ratio:
	   (val + 99) / 100 */
	ratio = hor_landscape | vert_portrait;
	/* Change some rounded values into the exact aspect ratio */
	if (ratio == 79) {
		aspect.numerator = 16;
		aspect.denominator = 9;
	} else if (ratio == 34) {
		aspect.numerator = 4;
		aspect.denominator = 3;
	} else if (ratio == 68) {
		aspect.numerator = 15;
		aspect.denominator = 9;
	} else {
		aspect.numerator = hor_landscape + 99;
		aspect.denominator = 100;
	}
	if (hor_landscape)
		return aspect;
	/* The aspect ratio is for portrait, so swap numerator and denominator */
	swap(aspect.denominator, aspect.numerator);
	return aspect;
}
EXPORT_SYMBOL_GPL(v4l2_calc_aspect_ratio);

<<<<<<< HEAD
/**
 * v4l2_get_edid_phys_addr() - find and return the physical address
 *
 * @edid:	pointer to the EDID data
 * @size:	size in bytes of the EDID data
 * @offset:	If not %NULL then the location of the physical address
 *		bytes in the EDID will be returned here. This is set to 0
 *		if there is no physical address found.
 *
 * Return: the physical address or CEC_PHYS_ADDR_INVALID if there is none.
 */
u16 v4l2_get_edid_phys_addr(const u8 *edid, unsigned int size,
			    unsigned int *offset)
{
	unsigned int loc = cec_get_edid_spa_location(edid, size);

	if (offset)
		*offset = loc;
	if (loc == 0)
		return CEC_PHYS_ADDR_INVALID;
	return (edid[loc] << 8) | edid[loc + 1];
}
EXPORT_SYMBOL_GPL(v4l2_get_edid_phys_addr);

/**
 * v4l2_set_edid_phys_addr() - find and set the physical address
 *
 * @edid:	pointer to the EDID data
 * @size:	size in bytes of the EDID data
 * @phys_addr:	the new physical address
 *
 * This function finds the location of the physical address in the EDID
 * and fills in the given physical address and updates the checksum
 * at the end of the EDID block. It does nothing if the EDID doesn't
 * contain a physical address.
 */
void v4l2_set_edid_phys_addr(u8 *edid, unsigned int size, u16 phys_addr)
{
	unsigned int loc = cec_get_edid_spa_location(edid, size);
	u8 sum = 0;
	unsigned int i;

	if (loc == 0)
		return;
	edid[loc] = phys_addr >> 8;
	edid[loc + 1] = phys_addr & 0xff;
	loc &= ~0x7f;

	/* update the checksum */
	for (i = loc; i < loc + 127; i++)
		sum += edid[i];
	edid[i] = 256 - sum;
}
EXPORT_SYMBOL_GPL(v4l2_set_edid_phys_addr);

/**
 * v4l2_phys_addr_for_input() - calculate the PA for an input
 *
 * @phys_addr:	the physical address of the parent
 * @input:	the number of the input port, must be between 1 and 15
 *
 * This function calculates a new physical address based on the input
 * port number. For example:
 *
 * PA = 0.0.0.0 and input = 2 becomes 2.0.0.0
 *
 * PA = 3.0.0.0 and input = 1 becomes 3.1.0.0
 *
 * PA = 3.2.1.0 and input = 5 becomes 3.2.1.5
 *
 * PA = 3.2.1.3 and input = 5 becomes f.f.f.f since it maxed out the depth.
 *
 * Return: the new physical address or CEC_PHYS_ADDR_INVALID.
 */
u16 v4l2_phys_addr_for_input(u16 phys_addr, u8 input)
{
	/* Check if input is sane */
	if (WARN_ON(input == 0 || input > 0xf))
		return CEC_PHYS_ADDR_INVALID;

	if (phys_addr == 0)
		return input << 12;

	if ((phys_addr & 0x0fff) == 0)
		return phys_addr | (input << 8);

	if ((phys_addr & 0x00ff) == 0)
		return phys_addr | (input << 4);

	if ((phys_addr & 0x000f) == 0)
		return phys_addr | input;

	/*
	 * All nibbles are used so no valid physical addresses can be assigned
	 * to the input.
	 */
	return CEC_PHYS_ADDR_INVALID;
}
EXPORT_SYMBOL_GPL(v4l2_phys_addr_for_input);

/**
 * v4l2_phys_addr_validate() - validate a physical address from an EDID
 *
 * @phys_addr:	the physical address to validate
 * @parent:	if not %NULL, then this is filled with the parents PA.
 * @port:	if not %NULL, then this is filled with the input port.
 *
 * This validates a physical address as read from an EDID. If the
 * PA is invalid (such as 1.0.1.0 since '0' is only allowed at the end),
 * then it will return -EINVAL.
 *
 * The parent PA is passed into %parent and the input port is passed into
 * %port. For example:
 *
 * PA = 0.0.0.0: has parent 0.0.0.0 and input port 0.
 *
 * PA = 1.0.0.0: has parent 0.0.0.0 and input port 1.
 *
 * PA = 3.2.0.0: has parent 3.0.0.0 and input port 2.
 *
 * PA = f.f.f.f: has parent f.f.f.f and input port 0.
 *
 * Return: 0 if the PA is valid, -EINVAL if not.
 */
int v4l2_phys_addr_validate(u16 phys_addr, u16 *parent, u16 *port)
{
	int i;

	if (parent)
		*parent = phys_addr;
	if (port)
		*port = 0;
	if (phys_addr == CEC_PHYS_ADDR_INVALID)
		return 0;
	for (i = 0; i < 16; i += 4)
		if (phys_addr & (0xf << i))
			break;
	if (i == 16)
		return 0;
	if (parent)
		*parent = phys_addr & (0xfff0 << i);
	if (port)
		*port = (phys_addr >> i) & 0xf;
	for (i += 4; i < 16; i += 4)
		if ((phys_addr & (0xf << i)) == 0)
			return -EINVAL;
	return 0;
}
EXPORT_SYMBOL_GPL(v4l2_phys_addr_validate);
=======
/** v4l2_hdmi_rx_colorimetry - determine HDMI colorimetry information
 *	based on various InfoFrames.
 * @avi: the AVI InfoFrame
 * @hdmi: the HDMI Vendor InfoFrame, may be NULL
 * @height: the frame height
 *
 * Determines the HDMI colorimetry information, i.e. how the HDMI
 * pixel color data should be interpreted.
 *
 * Note that some of the newer features (DCI-P3, HDR) are not yet
 * implemented: the hdmi.h header needs to be updated to the HDMI 2.0
 * and CTA-861-G standards.
 */
struct v4l2_hdmi_colorimetry
v4l2_hdmi_rx_colorimetry(const struct hdmi_avi_infoframe *avi,
			 const struct hdmi_vendor_infoframe *hdmi,
			 unsigned int height)
{
	struct v4l2_hdmi_colorimetry c = {
		V4L2_COLORSPACE_SRGB,
		V4L2_YCBCR_ENC_DEFAULT,
		V4L2_QUANTIZATION_FULL_RANGE,
		V4L2_XFER_FUNC_SRGB
	};
	bool is_ce = avi->video_code || (hdmi && hdmi->vic);
	bool is_sdtv = height <= 576;
	bool default_is_lim_range_rgb = avi->video_code > 1;

	switch (avi->colorspace) {
	case HDMI_COLORSPACE_RGB:
		/* RGB pixel encoding */
		switch (avi->colorimetry) {
		case HDMI_COLORIMETRY_EXTENDED:
			switch (avi->extended_colorimetry) {
			case HDMI_EXTENDED_COLORIMETRY_ADOBE_RGB:
				c.colorspace = V4L2_COLORSPACE_ADOBERGB;
				c.xfer_func = V4L2_XFER_FUNC_ADOBERGB;
				break;
			case HDMI_EXTENDED_COLORIMETRY_BT2020:
				c.colorspace = V4L2_COLORSPACE_BT2020;
				c.xfer_func = V4L2_XFER_FUNC_709;
				break;
			default:
				break;
			}
			break;
		default:
			break;
		}
		switch (avi->quantization_range) {
		case HDMI_QUANTIZATION_RANGE_LIMITED:
			c.quantization = V4L2_QUANTIZATION_LIM_RANGE;
			break;
		case HDMI_QUANTIZATION_RANGE_FULL:
			break;
		default:
			if (default_is_lim_range_rgb)
				c.quantization = V4L2_QUANTIZATION_LIM_RANGE;
			break;
		}
		break;

	default:
		/* YCbCr pixel encoding */
		c.quantization = V4L2_QUANTIZATION_LIM_RANGE;
		switch (avi->colorimetry) {
		case HDMI_COLORIMETRY_NONE:
			if (!is_ce)
				break;
			if (is_sdtv) {
				c.colorspace = V4L2_COLORSPACE_SMPTE170M;
				c.ycbcr_enc = V4L2_YCBCR_ENC_601;
			} else {
				c.colorspace = V4L2_COLORSPACE_REC709;
				c.ycbcr_enc = V4L2_YCBCR_ENC_709;
			}
			c.xfer_func = V4L2_XFER_FUNC_709;
			break;
		case HDMI_COLORIMETRY_ITU_601:
			c.colorspace = V4L2_COLORSPACE_SMPTE170M;
			c.ycbcr_enc = V4L2_YCBCR_ENC_601;
			c.xfer_func = V4L2_XFER_FUNC_709;
			break;
		case HDMI_COLORIMETRY_ITU_709:
			c.colorspace = V4L2_COLORSPACE_REC709;
			c.ycbcr_enc = V4L2_YCBCR_ENC_709;
			c.xfer_func = V4L2_XFER_FUNC_709;
			break;
		case HDMI_COLORIMETRY_EXTENDED:
			switch (avi->extended_colorimetry) {
			case HDMI_EXTENDED_COLORIMETRY_XV_YCC_601:
				c.colorspace = V4L2_COLORSPACE_REC709;
				c.ycbcr_enc = V4L2_YCBCR_ENC_XV709;
				c.xfer_func = V4L2_XFER_FUNC_709;
				break;
			case HDMI_EXTENDED_COLORIMETRY_XV_YCC_709:
				c.colorspace = V4L2_COLORSPACE_REC709;
				c.ycbcr_enc = V4L2_YCBCR_ENC_XV601;
				c.xfer_func = V4L2_XFER_FUNC_709;
				break;
			case HDMI_EXTENDED_COLORIMETRY_S_YCC_601:
				c.colorspace = V4L2_COLORSPACE_SRGB;
				c.ycbcr_enc = V4L2_YCBCR_ENC_601;
				c.xfer_func = V4L2_XFER_FUNC_SRGB;
				break;
			case HDMI_EXTENDED_COLORIMETRY_ADOBE_YCC_601:
				c.colorspace = V4L2_COLORSPACE_ADOBERGB;
				c.ycbcr_enc = V4L2_YCBCR_ENC_601;
				c.xfer_func = V4L2_XFER_FUNC_ADOBERGB;
				break;
			case HDMI_EXTENDED_COLORIMETRY_BT2020:
				c.colorspace = V4L2_COLORSPACE_BT2020;
				c.ycbcr_enc = V4L2_YCBCR_ENC_BT2020;
				c.xfer_func = V4L2_XFER_FUNC_709;
				break;
			case HDMI_EXTENDED_COLORIMETRY_BT2020_CONST_LUM:
				c.colorspace = V4L2_COLORSPACE_BT2020;
				c.ycbcr_enc = V4L2_YCBCR_ENC_BT2020_CONST_LUM;
				c.xfer_func = V4L2_XFER_FUNC_709;
				break;
			default: /* fall back to ITU_709 */
				c.colorspace = V4L2_COLORSPACE_REC709;
				c.ycbcr_enc = V4L2_YCBCR_ENC_709;
				c.xfer_func = V4L2_XFER_FUNC_709;
				break;
			}
			break;
		default:
			break;
		}
		/*
		 * YCC Quantization Range signaling is more-or-less broken,
		 * let's just ignore this.
		 */
		break;
	}
	return c;
}
EXPORT_SYMBOL_GPL(v4l2_hdmi_rx_colorimetry);
>>>>>>> 9c71c6e9
<|MERGE_RESOLUTION|>--- conflicted
+++ resolved
@@ -15,10 +15,7 @@
 #include <media/v4l2-dv-timings.h>
 #include <linux/math64.h>
 #include <linux/hdmi.h>
-<<<<<<< HEAD
 #include <media/cec.h>
-=======
->>>>>>> 9c71c6e9
 
 MODULE_AUTHOR("Hans Verkuil");
 MODULE_DESCRIPTION("V4L2 DV Timings Helper Functions");
@@ -807,157 +804,6 @@
 }
 EXPORT_SYMBOL_GPL(v4l2_calc_aspect_ratio);
 
-<<<<<<< HEAD
-/**
- * v4l2_get_edid_phys_addr() - find and return the physical address
- *
- * @edid:	pointer to the EDID data
- * @size:	size in bytes of the EDID data
- * @offset:	If not %NULL then the location of the physical address
- *		bytes in the EDID will be returned here. This is set to 0
- *		if there is no physical address found.
- *
- * Return: the physical address or CEC_PHYS_ADDR_INVALID if there is none.
- */
-u16 v4l2_get_edid_phys_addr(const u8 *edid, unsigned int size,
-			    unsigned int *offset)
-{
-	unsigned int loc = cec_get_edid_spa_location(edid, size);
-
-	if (offset)
-		*offset = loc;
-	if (loc == 0)
-		return CEC_PHYS_ADDR_INVALID;
-	return (edid[loc] << 8) | edid[loc + 1];
-}
-EXPORT_SYMBOL_GPL(v4l2_get_edid_phys_addr);
-
-/**
- * v4l2_set_edid_phys_addr() - find and set the physical address
- *
- * @edid:	pointer to the EDID data
- * @size:	size in bytes of the EDID data
- * @phys_addr:	the new physical address
- *
- * This function finds the location of the physical address in the EDID
- * and fills in the given physical address and updates the checksum
- * at the end of the EDID block. It does nothing if the EDID doesn't
- * contain a physical address.
- */
-void v4l2_set_edid_phys_addr(u8 *edid, unsigned int size, u16 phys_addr)
-{
-	unsigned int loc = cec_get_edid_spa_location(edid, size);
-	u8 sum = 0;
-	unsigned int i;
-
-	if (loc == 0)
-		return;
-	edid[loc] = phys_addr >> 8;
-	edid[loc + 1] = phys_addr & 0xff;
-	loc &= ~0x7f;
-
-	/* update the checksum */
-	for (i = loc; i < loc + 127; i++)
-		sum += edid[i];
-	edid[i] = 256 - sum;
-}
-EXPORT_SYMBOL_GPL(v4l2_set_edid_phys_addr);
-
-/**
- * v4l2_phys_addr_for_input() - calculate the PA for an input
- *
- * @phys_addr:	the physical address of the parent
- * @input:	the number of the input port, must be between 1 and 15
- *
- * This function calculates a new physical address based on the input
- * port number. For example:
- *
- * PA = 0.0.0.0 and input = 2 becomes 2.0.0.0
- *
- * PA = 3.0.0.0 and input = 1 becomes 3.1.0.0
- *
- * PA = 3.2.1.0 and input = 5 becomes 3.2.1.5
- *
- * PA = 3.2.1.3 and input = 5 becomes f.f.f.f since it maxed out the depth.
- *
- * Return: the new physical address or CEC_PHYS_ADDR_INVALID.
- */
-u16 v4l2_phys_addr_for_input(u16 phys_addr, u8 input)
-{
-	/* Check if input is sane */
-	if (WARN_ON(input == 0 || input > 0xf))
-		return CEC_PHYS_ADDR_INVALID;
-
-	if (phys_addr == 0)
-		return input << 12;
-
-	if ((phys_addr & 0x0fff) == 0)
-		return phys_addr | (input << 8);
-
-	if ((phys_addr & 0x00ff) == 0)
-		return phys_addr | (input << 4);
-
-	if ((phys_addr & 0x000f) == 0)
-		return phys_addr | input;
-
-	/*
-	 * All nibbles are used so no valid physical addresses can be assigned
-	 * to the input.
-	 */
-	return CEC_PHYS_ADDR_INVALID;
-}
-EXPORT_SYMBOL_GPL(v4l2_phys_addr_for_input);
-
-/**
- * v4l2_phys_addr_validate() - validate a physical address from an EDID
- *
- * @phys_addr:	the physical address to validate
- * @parent:	if not %NULL, then this is filled with the parents PA.
- * @port:	if not %NULL, then this is filled with the input port.
- *
- * This validates a physical address as read from an EDID. If the
- * PA is invalid (such as 1.0.1.0 since '0' is only allowed at the end),
- * then it will return -EINVAL.
- *
- * The parent PA is passed into %parent and the input port is passed into
- * %port. For example:
- *
- * PA = 0.0.0.0: has parent 0.0.0.0 and input port 0.
- *
- * PA = 1.0.0.0: has parent 0.0.0.0 and input port 1.
- *
- * PA = 3.2.0.0: has parent 3.0.0.0 and input port 2.
- *
- * PA = f.f.f.f: has parent f.f.f.f and input port 0.
- *
- * Return: 0 if the PA is valid, -EINVAL if not.
- */
-int v4l2_phys_addr_validate(u16 phys_addr, u16 *parent, u16 *port)
-{
-	int i;
-
-	if (parent)
-		*parent = phys_addr;
-	if (port)
-		*port = 0;
-	if (phys_addr == CEC_PHYS_ADDR_INVALID)
-		return 0;
-	for (i = 0; i < 16; i += 4)
-		if (phys_addr & (0xf << i))
-			break;
-	if (i == 16)
-		return 0;
-	if (parent)
-		*parent = phys_addr & (0xfff0 << i);
-	if (port)
-		*port = (phys_addr >> i) & 0xf;
-	for (i += 4; i < 16; i += 4)
-		if ((phys_addr & (0xf << i)) == 0)
-			return -EINVAL;
-	return 0;
-}
-EXPORT_SYMBOL_GPL(v4l2_phys_addr_validate);
-=======
 /** v4l2_hdmi_rx_colorimetry - determine HDMI colorimetry information
  *	based on various InfoFrames.
  * @avi: the AVI InfoFrame
@@ -1097,4 +943,153 @@
 	return c;
 }
 EXPORT_SYMBOL_GPL(v4l2_hdmi_rx_colorimetry);
->>>>>>> 9c71c6e9
+
+/**
+ * v4l2_get_edid_phys_addr() - find and return the physical address
+ *
+ * @edid:	pointer to the EDID data
+ * @size:	size in bytes of the EDID data
+ * @offset:	If not %NULL then the location of the physical address
+ *		bytes in the EDID will be returned here. This is set to 0
+ *		if there is no physical address found.
+ *
+ * Return: the physical address or CEC_PHYS_ADDR_INVALID if there is none.
+ */
+u16 v4l2_get_edid_phys_addr(const u8 *edid, unsigned int size,
+			    unsigned int *offset)
+{
+	unsigned int loc = cec_get_edid_spa_location(edid, size);
+
+	if (offset)
+		*offset = loc;
+	if (loc == 0)
+		return CEC_PHYS_ADDR_INVALID;
+	return (edid[loc] << 8) | edid[loc + 1];
+}
+EXPORT_SYMBOL_GPL(v4l2_get_edid_phys_addr);
+
+/**
+ * v4l2_set_edid_phys_addr() - find and set the physical address
+ *
+ * @edid:	pointer to the EDID data
+ * @size:	size in bytes of the EDID data
+ * @phys_addr:	the new physical address
+ *
+ * This function finds the location of the physical address in the EDID
+ * and fills in the given physical address and updates the checksum
+ * at the end of the EDID block. It does nothing if the EDID doesn't
+ * contain a physical address.
+ */
+void v4l2_set_edid_phys_addr(u8 *edid, unsigned int size, u16 phys_addr)
+{
+	unsigned int loc = cec_get_edid_spa_location(edid, size);
+	u8 sum = 0;
+	unsigned int i;
+
+	if (loc == 0)
+		return;
+	edid[loc] = phys_addr >> 8;
+	edid[loc + 1] = phys_addr & 0xff;
+	loc &= ~0x7f;
+
+	/* update the checksum */
+	for (i = loc; i < loc + 127; i++)
+		sum += edid[i];
+	edid[i] = 256 - sum;
+}
+EXPORT_SYMBOL_GPL(v4l2_set_edid_phys_addr);
+
+/**
+ * v4l2_phys_addr_for_input() - calculate the PA for an input
+ *
+ * @phys_addr:	the physical address of the parent
+ * @input:	the number of the input port, must be between 1 and 15
+ *
+ * This function calculates a new physical address based on the input
+ * port number. For example:
+ *
+ * PA = 0.0.0.0 and input = 2 becomes 2.0.0.0
+ *
+ * PA = 3.0.0.0 and input = 1 becomes 3.1.0.0
+ *
+ * PA = 3.2.1.0 and input = 5 becomes 3.2.1.5
+ *
+ * PA = 3.2.1.3 and input = 5 becomes f.f.f.f since it maxed out the depth.
+ *
+ * Return: the new physical address or CEC_PHYS_ADDR_INVALID.
+ */
+u16 v4l2_phys_addr_for_input(u16 phys_addr, u8 input)
+{
+	/* Check if input is sane */
+	if (WARN_ON(input == 0 || input > 0xf))
+		return CEC_PHYS_ADDR_INVALID;
+
+	if (phys_addr == 0)
+		return input << 12;
+
+	if ((phys_addr & 0x0fff) == 0)
+		return phys_addr | (input << 8);
+
+	if ((phys_addr & 0x00ff) == 0)
+		return phys_addr | (input << 4);
+
+	if ((phys_addr & 0x000f) == 0)
+		return phys_addr | input;
+
+	/*
+	 * All nibbles are used so no valid physical addresses can be assigned
+	 * to the input.
+	 */
+	return CEC_PHYS_ADDR_INVALID;
+}
+EXPORT_SYMBOL_GPL(v4l2_phys_addr_for_input);
+
+/**
+ * v4l2_phys_addr_validate() - validate a physical address from an EDID
+ *
+ * @phys_addr:	the physical address to validate
+ * @parent:	if not %NULL, then this is filled with the parents PA.
+ * @port:	if not %NULL, then this is filled with the input port.
+ *
+ * This validates a physical address as read from an EDID. If the
+ * PA is invalid (such as 1.0.1.0 since '0' is only allowed at the end),
+ * then it will return -EINVAL.
+ *
+ * The parent PA is passed into %parent and the input port is passed into
+ * %port. For example:
+ *
+ * PA = 0.0.0.0: has parent 0.0.0.0 and input port 0.
+ *
+ * PA = 1.0.0.0: has parent 0.0.0.0 and input port 1.
+ *
+ * PA = 3.2.0.0: has parent 3.0.0.0 and input port 2.
+ *
+ * PA = f.f.f.f: has parent f.f.f.f and input port 0.
+ *
+ * Return: 0 if the PA is valid, -EINVAL if not.
+ */
+int v4l2_phys_addr_validate(u16 phys_addr, u16 *parent, u16 *port)
+{
+	int i;
+
+	if (parent)
+		*parent = phys_addr;
+	if (port)
+		*port = 0;
+	if (phys_addr == CEC_PHYS_ADDR_INVALID)
+		return 0;
+	for (i = 0; i < 16; i += 4)
+		if (phys_addr & (0xf << i))
+			break;
+	if (i == 16)
+		return 0;
+	if (parent)
+		*parent = phys_addr & (0xfff0 << i);
+	if (port)
+		*port = (phys_addr >> i) & 0xf;
+	for (i += 4; i < 16; i += 4)
+		if ((phys_addr & (0xf << i)) == 0)
+			return -EINVAL;
+	return 0;
+}
+EXPORT_SYMBOL_GPL(v4l2_phys_addr_validate);