--- conflicted
+++ resolved
@@ -1204,14 +1204,10 @@
 	case V4L2_PIX_FMT_RGB32:	descr = "32-bit A/XRGB 8-8-8-8"; break;
 	case V4L2_PIX_FMT_ARGB32:	descr = "32-bit ARGB 8-8-8-8"; break;
 	case V4L2_PIX_FMT_XRGB32:	descr = "32-bit XRGB 8-8-8-8"; break;
-<<<<<<< HEAD
-	case V4L2_PIX_FMT_BGRX32:	descr = "32-bit XBGR 8-8-8-8"; break;
-=======
 	case V4L2_PIX_FMT_BGRA32:	descr = "32-bit ABGR 8-8-8-8"; break;
 	case V4L2_PIX_FMT_BGRX32:	descr = "32-bit XBGR 8-8-8-8"; break;
 	case V4L2_PIX_FMT_RGBA32:	descr = "32-bit RGBA 8-8-8-8"; break;
 	case V4L2_PIX_FMT_RGBX32:	descr = "32-bit RGBX 8-8-8-8"; break;
->>>>>>> e0d688d4
 	case V4L2_PIX_FMT_XBGR30:	descr = "32-bit XBGR 2-10-10-10"; break;
 	case V4L2_PIX_FMT_XBGR40:	descr = "40-bit XBGR 4-12-12-12"; break;
 	case V4L2_PIX_FMT_BGR48:	descr = "48-bit BGR 16-16-16"; break;
