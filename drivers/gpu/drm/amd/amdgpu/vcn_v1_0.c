/*
 * Copyright 2016 Advanced Micro Devices, Inc.
 *
 * Permission is hereby granted, free of charge, to any person obtaining a
 * copy of this software and associated documentation files (the "Software"),
 * to deal in the Software without restriction, including without limitation
 * the rights to use, copy, modify, merge, publish, distribute, sublicense,
 * and/or sell copies of the Software, and to permit persons to whom the
 * Software is furnished to do so, subject to the following conditions:
 *
 * The above copyright notice and this permission notice shall be included in
 * all copies or substantial portions of the Software.
 *
 * THE SOFTWARE IS PROVIDED "AS IS", WITHOUT WARRANTY OF ANY KIND, EXPRESS OR
 * IMPLIED, INCLUDING BUT NOT LIMITED TO THE WARRANTIES OF MERCHANTABILITY,
 * FITNESS FOR A PARTICULAR PURPOSE AND NONINFRINGEMENT.  IN NO EVENT SHALL
 * THE COPYRIGHT HOLDER(S) OR AUTHOR(S) BE LIABLE FOR ANY CLAIM, DAMAGES OR
 * OTHER LIABILITY, WHETHER IN AN ACTION OF CONTRACT, TORT OR OTHERWISE,
 * ARISING FROM, OUT OF OR IN CONNECTION WITH THE SOFTWARE OR THE USE OR
 * OTHER DEALINGS IN THE SOFTWARE.
 *
 */

#include <linux/firmware.h>
#include <drm/drmP.h>
#include "amdgpu.h"
#include "amdgpu_vcn.h"
#include "soc15.h"
#include "soc15d.h"
#include "soc15_common.h"

#include "vcn/vcn_1_0_offset.h"
#include "vcn/vcn_1_0_sh_mask.h"
#include "hdp/hdp_4_0_offset.h"
#include "mmhub/mmhub_9_1_offset.h"
#include "mmhub/mmhub_9_1_sh_mask.h"

#include "ivsrcid/vcn/irqsrcs_vcn_1_0.h"

#define mmUVD_RBC_XX_IB_REG_CHECK				0x05ab
#define mmUVD_RBC_XX_IB_REG_CHECK_BASE_IDX	1
#define mmUVD_REG_XX_MASK							0x05ac
#define mmUVD_REG_XX_MASK_BASE_IDX				1

static int vcn_v1_0_stop(struct amdgpu_device *adev);
static void vcn_v1_0_set_dec_ring_funcs(struct amdgpu_device *adev);
static void vcn_v1_0_set_enc_ring_funcs(struct amdgpu_device *adev);
static void vcn_v1_0_set_jpeg_ring_funcs(struct amdgpu_device *adev);
static void vcn_v1_0_set_irq_funcs(struct amdgpu_device *adev);
static void vcn_v1_0_jpeg_ring_set_patch_ring(struct amdgpu_ring *ring, uint32_t ptr);

/**
 * vcn_v1_0_early_init - set function pointers
 *
 * @handle: amdgpu_device pointer
 *
 * Set ring and irq function pointers
 */
static int vcn_v1_0_early_init(void *handle)
{
	struct amdgpu_device *adev = (struct amdgpu_device *)handle;

	adev->vcn.num_enc_rings = 2;

	vcn_v1_0_set_dec_ring_funcs(adev);
	vcn_v1_0_set_enc_ring_funcs(adev);
	vcn_v1_0_set_jpeg_ring_funcs(adev);
	vcn_v1_0_set_irq_funcs(adev);

	return 0;
}

/**
 * vcn_v1_0_sw_init - sw init for VCN block
 *
 * @handle: amdgpu_device pointer
 *
 * Load firmware and sw initialization
 */
static int vcn_v1_0_sw_init(void *handle)
{
	struct amdgpu_ring *ring;
	int i, r;
	struct amdgpu_device *adev = (struct amdgpu_device *)handle;

	/* VCN DEC TRAP */
	r = amdgpu_irq_add_id(adev, SOC15_IH_CLIENTID_VCN, VCN_1_0__SRCID__UVD_SYSTEM_MESSAGE_INTERRUPT, &adev->vcn.irq);
	if (r)
		return r;

	/* VCN ENC TRAP */
	for (i = 0; i < adev->vcn.num_enc_rings; ++i) {
		r = amdgpu_irq_add_id(adev, SOC15_IH_CLIENTID_VCN, i + VCN_1_0__SRCID__UVD_ENC_GENERAL_PURPOSE,
					&adev->vcn.irq);
		if (r)
			return r;
	}

	/* VCN JPEG TRAP */
	r = amdgpu_irq_add_id(adev, SOC15_IH_CLIENTID_VCN, 126, &adev->vcn.irq);
	if (r)
		return r;

	r = amdgpu_vcn_sw_init(adev);
	if (r)
		return r;

	if (adev->firmware.load_type == AMDGPU_FW_LOAD_PSP) {
		const struct common_firmware_header *hdr;
		hdr = (const struct common_firmware_header *)adev->vcn.fw->data;
		adev->firmware.ucode[AMDGPU_UCODE_ID_VCN].ucode_id = AMDGPU_UCODE_ID_VCN;
		adev->firmware.ucode[AMDGPU_UCODE_ID_VCN].fw = adev->vcn.fw;
		adev->firmware.fw_size +=
			ALIGN(le32_to_cpu(hdr->ucode_size_bytes), PAGE_SIZE);
		DRM_INFO("PSP loading VCN firmware\n");
	}

	r = amdgpu_vcn_resume(adev);
	if (r)
		return r;

	ring = &adev->vcn.ring_dec;
	sprintf(ring->name, "vcn_dec");
	r = amdgpu_ring_init(adev, ring, 512, &adev->vcn.irq, 0);
	if (r)
		return r;

	for (i = 0; i < adev->vcn.num_enc_rings; ++i) {
		ring = &adev->vcn.ring_enc[i];
		sprintf(ring->name, "vcn_enc%d", i);
		r = amdgpu_ring_init(adev, ring, 512, &adev->vcn.irq, 0);
		if (r)
			return r;
	}

	ring = &adev->vcn.ring_jpeg;
	sprintf(ring->name, "vcn_jpeg");
	r = amdgpu_ring_init(adev, ring, 512, &adev->vcn.irq, 0);
	if (r)
		return r;

	return r;
}

/**
 * vcn_v1_0_sw_fini - sw fini for VCN block
 *
 * @handle: amdgpu_device pointer
 *
 * VCN suspend and free up sw allocation
 */
static int vcn_v1_0_sw_fini(void *handle)
{
	int r;
	struct amdgpu_device *adev = (struct amdgpu_device *)handle;

	r = amdgpu_vcn_suspend(adev);
	if (r)
		return r;

	r = amdgpu_vcn_sw_fini(adev);

	return r;
}

/**
 * vcn_v1_0_hw_init - start and test VCN block
 *
 * @handle: amdgpu_device pointer
 *
 * Initialize the hardware, boot up the VCPU and do some testing
 */
static int vcn_v1_0_hw_init(void *handle)
{
	struct amdgpu_device *adev = (struct amdgpu_device *)handle;
	struct amdgpu_ring *ring = &adev->vcn.ring_dec;
	int i, r;

	ring->ready = true;
	r = amdgpu_ring_test_ring(ring);
	if (r) {
		ring->ready = false;
		goto done;
	}

	for (i = 0; i < adev->vcn.num_enc_rings; ++i) {
		ring = &adev->vcn.ring_enc[i];
		ring->ready = true;
		r = amdgpu_ring_test_ring(ring);
		if (r) {
			ring->ready = false;
			goto done;
		}
	}

	ring = &adev->vcn.ring_jpeg;
	ring->ready = true;
	r = amdgpu_ring_test_ring(ring);
	if (r) {
		ring->ready = false;
		goto done;
	}

done:
	if (!r)
		DRM_INFO("VCN decode and encode initialized successfully(under %s).\n",
			(adev->pg_flags & AMD_PG_SUPPORT_VCN_DPG)?"DPG Mode":"SPG Mode");

	return r;
}

/**
 * vcn_v1_0_hw_fini - stop the hardware block
 *
 * @handle: amdgpu_device pointer
 *
 * Stop the VCN block, mark ring as not ready any more
 */
static int vcn_v1_0_hw_fini(void *handle)
{
	struct amdgpu_device *adev = (struct amdgpu_device *)handle;
	struct amdgpu_ring *ring = &adev->vcn.ring_dec;

	if (RREG32_SOC15(VCN, 0, mmUVD_STATUS))
		vcn_v1_0_stop(adev);

	ring->ready = false;

	return 0;
}

/**
 * vcn_v1_0_suspend - suspend VCN block
 *
 * @handle: amdgpu_device pointer
 *
 * HW fini and suspend VCN block
 */
static int vcn_v1_0_suspend(void *handle)
{
	int r;
	struct amdgpu_device *adev = (struct amdgpu_device *)handle;

	r = vcn_v1_0_hw_fini(adev);
	if (r)
		return r;

	r = amdgpu_vcn_suspend(adev);

	return r;
}

/**
 * vcn_v1_0_resume - resume VCN block
 *
 * @handle: amdgpu_device pointer
 *
 * Resume firmware and hw init VCN block
 */
static int vcn_v1_0_resume(void *handle)
{
	int r;
	struct amdgpu_device *adev = (struct amdgpu_device *)handle;

	r = amdgpu_vcn_resume(adev);
	if (r)
		return r;

	r = vcn_v1_0_hw_init(adev);

	return r;
}

/**
 * vcn_v1_0_mc_resume_spg_mode - memory controller programming
 *
 * @adev: amdgpu_device pointer
 *
 * Let the VCN memory controller know it's offsets
 */
static void vcn_v1_0_mc_resume_spg_mode(struct amdgpu_device *adev)
{
	uint32_t size = AMDGPU_GPU_PAGE_ALIGN(adev->vcn.fw->size + 4);
	uint32_t offset;

<<<<<<< HEAD
=======
	/* cache window 0: fw */
>>>>>>> f9885ef8
	if (adev->firmware.load_type == AMDGPU_FW_LOAD_PSP) {
		WREG32_SOC15(UVD, 0, mmUVD_LMI_VCPU_CACHE_64BIT_BAR_LOW,
			     (adev->firmware.ucode[AMDGPU_UCODE_ID_VCN].tmr_mc_addr_lo));
		WREG32_SOC15(UVD, 0, mmUVD_LMI_VCPU_CACHE_64BIT_BAR_HIGH,
			     (adev->firmware.ucode[AMDGPU_UCODE_ID_VCN].tmr_mc_addr_hi));
		WREG32_SOC15(UVD, 0, mmUVD_VCPU_CACHE_OFFSET0, 0);
		offset = 0;
	} else {
		WREG32_SOC15(UVD, 0, mmUVD_LMI_VCPU_CACHE_64BIT_BAR_LOW,
			lower_32_bits(adev->vcn.gpu_addr));
		WREG32_SOC15(UVD, 0, mmUVD_LMI_VCPU_CACHE_64BIT_BAR_HIGH,
			upper_32_bits(adev->vcn.gpu_addr));
		offset = size;
		WREG32_SOC15(UVD, 0, mmUVD_VCPU_CACHE_OFFSET0,
			     AMDGPU_UVD_FIRMWARE_OFFSET >> 3);
	}

	WREG32_SOC15(UVD, 0, mmUVD_VCPU_CACHE_SIZE0, size);

	/* cache window 1: stack */
	WREG32_SOC15(UVD, 0, mmUVD_LMI_VCPU_CACHE1_64BIT_BAR_LOW,
		     lower_32_bits(adev->vcn.gpu_addr + offset));
	WREG32_SOC15(UVD, 0, mmUVD_LMI_VCPU_CACHE1_64BIT_BAR_HIGH,
		     upper_32_bits(adev->vcn.gpu_addr + offset));
	WREG32_SOC15(UVD, 0, mmUVD_VCPU_CACHE_OFFSET1, 0);
	WREG32_SOC15(UVD, 0, mmUVD_VCPU_CACHE_SIZE1, AMDGPU_VCN_STACK_SIZE);

	/* cache window 2: context */
	WREG32_SOC15(UVD, 0, mmUVD_LMI_VCPU_CACHE2_64BIT_BAR_LOW,
<<<<<<< HEAD
		     lower_32_bits(adev->vcn.gpu_addr + offset + AMDGPU_VCN_HEAP_SIZE));
	WREG32_SOC15(UVD, 0, mmUVD_LMI_VCPU_CACHE2_64BIT_BAR_HIGH,
		     upper_32_bits(adev->vcn.gpu_addr + offset + AMDGPU_VCN_HEAP_SIZE));
=======
		     lower_32_bits(adev->vcn.gpu_addr + offset + AMDGPU_VCN_STACK_SIZE));
	WREG32_SOC15(UVD, 0, mmUVD_LMI_VCPU_CACHE2_64BIT_BAR_HIGH,
		     upper_32_bits(adev->vcn.gpu_addr + offset + AMDGPU_VCN_STACK_SIZE));
>>>>>>> f9885ef8
	WREG32_SOC15(UVD, 0, mmUVD_VCPU_CACHE_OFFSET2, 0);
	WREG32_SOC15(UVD, 0, mmUVD_VCPU_CACHE_SIZE2, AMDGPU_VCN_CONTEXT_SIZE);

	WREG32_SOC15(UVD, 0, mmUVD_UDEC_ADDR_CONFIG,
			adev->gfx.config.gb_addr_config);
	WREG32_SOC15(UVD, 0, mmUVD_UDEC_DB_ADDR_CONFIG,
			adev->gfx.config.gb_addr_config);
	WREG32_SOC15(UVD, 0, mmUVD_UDEC_DBW_ADDR_CONFIG,
			adev->gfx.config.gb_addr_config);
	WREG32_SOC15(UVD, 0, mmUVD_UDEC_DBW_UV_ADDR_CONFIG,
			adev->gfx.config.gb_addr_config);
	WREG32_SOC15(UVD, 0, mmUVD_MIF_CURR_ADDR_CONFIG,
			adev->gfx.config.gb_addr_config);
	WREG32_SOC15(UVD, 0, mmUVD_MIF_CURR_UV_ADDR_CONFIG,
			adev->gfx.config.gb_addr_config);
	WREG32_SOC15(UVD, 0, mmUVD_MIF_RECON1_ADDR_CONFIG,
			adev->gfx.config.gb_addr_config);
	WREG32_SOC15(UVD, 0, mmUVD_MIF_RECON1_UV_ADDR_CONFIG,
			adev->gfx.config.gb_addr_config);
	WREG32_SOC15(UVD, 0, mmUVD_MIF_REF_ADDR_CONFIG,
			adev->gfx.config.gb_addr_config);
	WREG32_SOC15(UVD, 0, mmUVD_MIF_REF_UV_ADDR_CONFIG,
			adev->gfx.config.gb_addr_config);
	WREG32_SOC15(UVD, 0, mmUVD_JPEG_ADDR_CONFIG,
			adev->gfx.config.gb_addr_config);
	WREG32_SOC15(UVD, 0, mmUVD_JPEG_UV_ADDR_CONFIG,
			adev->gfx.config.gb_addr_config);
}

static void vcn_v1_0_mc_resume_dpg_mode(struct amdgpu_device *adev)
{
	uint32_t size = AMDGPU_GPU_PAGE_ALIGN(adev->vcn.fw->size + 4);
	uint32_t offset;

	/* cache window 0: fw */
	if (adev->firmware.load_type == AMDGPU_FW_LOAD_PSP) {
		WREG32_SOC15_DPG_MODE(UVD, 0, mmUVD_LMI_VCPU_CACHE_64BIT_BAR_LOW,
			     (adev->firmware.ucode[AMDGPU_UCODE_ID_VCN].tmr_mc_addr_lo),
			     0xFFFFFFFF, 0);
		WREG32_SOC15_DPG_MODE(UVD, 0, mmUVD_LMI_VCPU_CACHE_64BIT_BAR_HIGH,
			     (adev->firmware.ucode[AMDGPU_UCODE_ID_VCN].tmr_mc_addr_hi),
			     0xFFFFFFFF, 0);
		WREG32_SOC15_DPG_MODE(UVD, 0, mmUVD_VCPU_CACHE_OFFSET0, 0,
			     0xFFFFFFFF, 0);
		offset = 0;
	} else {
		WREG32_SOC15_DPG_MODE(UVD, 0, mmUVD_LMI_VCPU_CACHE_64BIT_BAR_LOW,
			lower_32_bits(adev->vcn.gpu_addr), 0xFFFFFFFF, 0);
		WREG32_SOC15_DPG_MODE(UVD, 0, mmUVD_LMI_VCPU_CACHE_64BIT_BAR_HIGH,
			upper_32_bits(adev->vcn.gpu_addr), 0xFFFFFFFF, 0);
		offset = size;
		WREG32_SOC15_DPG_MODE(UVD, 0, mmUVD_VCPU_CACHE_OFFSET0,
			     AMDGPU_UVD_FIRMWARE_OFFSET >> 3, 0xFFFFFFFF, 0);
	}

	WREG32_SOC15_DPG_MODE(UVD, 0, mmUVD_VCPU_CACHE_SIZE0, size, 0xFFFFFFFF, 0);

	/* cache window 1: stack */
	WREG32_SOC15_DPG_MODE(UVD, 0, mmUVD_LMI_VCPU_CACHE1_64BIT_BAR_LOW,
		     lower_32_bits(adev->vcn.gpu_addr + offset), 0xFFFFFFFF, 0);
	WREG32_SOC15_DPG_MODE(UVD, 0, mmUVD_LMI_VCPU_CACHE1_64BIT_BAR_HIGH,
		     upper_32_bits(adev->vcn.gpu_addr + offset), 0xFFFFFFFF, 0);
	WREG32_SOC15_DPG_MODE(UVD, 0, mmUVD_VCPU_CACHE_OFFSET1, 0,
			     0xFFFFFFFF, 0);
	WREG32_SOC15_DPG_MODE(UVD, 0, mmUVD_VCPU_CACHE_SIZE1, AMDGPU_VCN_STACK_SIZE,
			     0xFFFFFFFF, 0);

	/* cache window 2: context */
	WREG32_SOC15_DPG_MODE(UVD, 0, mmUVD_LMI_VCPU_CACHE2_64BIT_BAR_LOW,
		     lower_32_bits(adev->vcn.gpu_addr + offset + AMDGPU_VCN_STACK_SIZE),
			     0xFFFFFFFF, 0);
	WREG32_SOC15_DPG_MODE(UVD, 0, mmUVD_LMI_VCPU_CACHE2_64BIT_BAR_HIGH,
		     upper_32_bits(adev->vcn.gpu_addr + offset + AMDGPU_VCN_STACK_SIZE),
			     0xFFFFFFFF, 0);
	WREG32_SOC15_DPG_MODE(UVD, 0, mmUVD_VCPU_CACHE_OFFSET2, 0, 0xFFFFFFFF, 0);
	WREG32_SOC15_DPG_MODE(UVD, 0, mmUVD_VCPU_CACHE_SIZE2, AMDGPU_VCN_CONTEXT_SIZE,
			     0xFFFFFFFF, 0);

	/* VCN global tiling registers */
	WREG32_SOC15_DPG_MODE(UVD, 0, mmUVD_UDEC_ADDR_CONFIG,
			adev->gfx.config.gb_addr_config, 0xFFFFFFFF, 0);
	WREG32_SOC15_DPG_MODE(UVD, 0, mmUVD_UDEC_DB_ADDR_CONFIG,
			adev->gfx.config.gb_addr_config, 0xFFFFFFFF, 0);
	WREG32_SOC15_DPG_MODE(UVD, 0, mmUVD_UDEC_DBW_ADDR_CONFIG,
			adev->gfx.config.gb_addr_config, 0xFFFFFFFF, 0);
	WREG32_SOC15_DPG_MODE(UVD, 0, mmUVD_UDEC_DBW_UV_ADDR_CONFIG,
		adev->gfx.config.gb_addr_config, 0xFFFFFFFF, 0);
	WREG32_SOC15_DPG_MODE(UVD, 0, mmUVD_MIF_CURR_ADDR_CONFIG,
		adev->gfx.config.gb_addr_config, 0xFFFFFFFF, 0);
	WREG32_SOC15_DPG_MODE(UVD, 0, mmUVD_MIF_CURR_UV_ADDR_CONFIG,
		adev->gfx.config.gb_addr_config, 0xFFFFFFFF, 0);
	WREG32_SOC15_DPG_MODE(UVD, 0, mmUVD_MIF_RECON1_ADDR_CONFIG,
		adev->gfx.config.gb_addr_config, 0xFFFFFFFF, 0);
	WREG32_SOC15_DPG_MODE(UVD, 0, mmUVD_MIF_RECON1_UV_ADDR_CONFIG,
		adev->gfx.config.gb_addr_config, 0xFFFFFFFF, 0);
	WREG32_SOC15_DPG_MODE(UVD, 0, mmUVD_MIF_REF_ADDR_CONFIG,
		adev->gfx.config.gb_addr_config, 0xFFFFFFFF, 0);
	WREG32_SOC15_DPG_MODE(UVD, 0, mmUVD_MIF_REF_UV_ADDR_CONFIG,
		adev->gfx.config.gb_addr_config, 0xFFFFFFFF, 0);
}

/**
 * vcn_v1_0_disable_clock_gating - disable VCN clock gating
 *
 * @adev: amdgpu_device pointer
 * @sw: enable SW clock gating
 *
 * Disable clock gating for VCN block
 */
static void vcn_v1_0_disable_clock_gating(struct amdgpu_device *adev)
{
	uint32_t data;

	/* JPEG disable CGC */
	data = RREG32_SOC15(VCN, 0, mmJPEG_CGC_CTRL);

	if (adev->cg_flags & AMD_CG_SUPPORT_VCN_MGCG)
		data |= 1 << JPEG_CGC_CTRL__DYN_CLOCK_MODE__SHIFT;
	else
		data &= ~JPEG_CGC_CTRL__DYN_CLOCK_MODE_MASK;

	data |= 1 << JPEG_CGC_CTRL__CLK_GATE_DLY_TIMER__SHIFT;
	data |= 4 << JPEG_CGC_CTRL__CLK_OFF_DELAY__SHIFT;
	WREG32_SOC15(VCN, 0, mmJPEG_CGC_CTRL, data);

	data = RREG32_SOC15(VCN, 0, mmJPEG_CGC_GATE);
	data &= ~(JPEG_CGC_GATE__JPEG_MASK | JPEG_CGC_GATE__JPEG2_MASK);
	WREG32_SOC15(VCN, 0, mmJPEG_CGC_GATE, data);

	/* UVD disable CGC */
	data = RREG32_SOC15(VCN, 0, mmUVD_CGC_CTRL);
	if (adev->cg_flags & AMD_CG_SUPPORT_VCN_MGCG)
		data |= 1 << UVD_CGC_CTRL__DYN_CLOCK_MODE__SHIFT;
	else
		data &= ~ UVD_CGC_CTRL__DYN_CLOCK_MODE_MASK;

	data |= 1 << UVD_CGC_CTRL__CLK_GATE_DLY_TIMER__SHIFT;
	data |= 4 << UVD_CGC_CTRL__CLK_OFF_DELAY__SHIFT;
	WREG32_SOC15(VCN, 0, mmUVD_CGC_CTRL, data);

	data = RREG32_SOC15(VCN, 0, mmUVD_CGC_GATE);
	data &= ~(UVD_CGC_GATE__SYS_MASK
		| UVD_CGC_GATE__UDEC_MASK
		| UVD_CGC_GATE__MPEG2_MASK
		| UVD_CGC_GATE__REGS_MASK
		| UVD_CGC_GATE__RBC_MASK
		| UVD_CGC_GATE__LMI_MC_MASK
		| UVD_CGC_GATE__LMI_UMC_MASK
		| UVD_CGC_GATE__IDCT_MASK
		| UVD_CGC_GATE__MPRD_MASK
		| UVD_CGC_GATE__MPC_MASK
		| UVD_CGC_GATE__LBSI_MASK
		| UVD_CGC_GATE__LRBBM_MASK
		| UVD_CGC_GATE__UDEC_RE_MASK
		| UVD_CGC_GATE__UDEC_CM_MASK
		| UVD_CGC_GATE__UDEC_IT_MASK
		| UVD_CGC_GATE__UDEC_DB_MASK
		| UVD_CGC_GATE__UDEC_MP_MASK
		| UVD_CGC_GATE__WCB_MASK
		| UVD_CGC_GATE__VCPU_MASK
		| UVD_CGC_GATE__SCPU_MASK);
	WREG32_SOC15(VCN, 0, mmUVD_CGC_GATE, data);

	data = RREG32_SOC15(VCN, 0, mmUVD_CGC_CTRL);
	data &= ~(UVD_CGC_CTRL__UDEC_RE_MODE_MASK
		| UVD_CGC_CTRL__UDEC_CM_MODE_MASK
		| UVD_CGC_CTRL__UDEC_IT_MODE_MASK
		| UVD_CGC_CTRL__UDEC_DB_MODE_MASK
		| UVD_CGC_CTRL__UDEC_MP_MODE_MASK
		| UVD_CGC_CTRL__SYS_MODE_MASK
		| UVD_CGC_CTRL__UDEC_MODE_MASK
		| UVD_CGC_CTRL__MPEG2_MODE_MASK
		| UVD_CGC_CTRL__REGS_MODE_MASK
		| UVD_CGC_CTRL__RBC_MODE_MASK
		| UVD_CGC_CTRL__LMI_MC_MODE_MASK
		| UVD_CGC_CTRL__LMI_UMC_MODE_MASK
		| UVD_CGC_CTRL__IDCT_MODE_MASK
		| UVD_CGC_CTRL__MPRD_MODE_MASK
		| UVD_CGC_CTRL__MPC_MODE_MASK
		| UVD_CGC_CTRL__LBSI_MODE_MASK
		| UVD_CGC_CTRL__LRBBM_MODE_MASK
		| UVD_CGC_CTRL__WCB_MODE_MASK
		| UVD_CGC_CTRL__VCPU_MODE_MASK
		| UVD_CGC_CTRL__SCPU_MODE_MASK);
	WREG32_SOC15(VCN, 0, mmUVD_CGC_CTRL, data);

	/* turn on */
	data = RREG32_SOC15(VCN, 0, mmUVD_SUVD_CGC_GATE);
	data |= (UVD_SUVD_CGC_GATE__SRE_MASK
		| UVD_SUVD_CGC_GATE__SIT_MASK
		| UVD_SUVD_CGC_GATE__SMP_MASK
		| UVD_SUVD_CGC_GATE__SCM_MASK
		| UVD_SUVD_CGC_GATE__SDB_MASK
		| UVD_SUVD_CGC_GATE__SRE_H264_MASK
		| UVD_SUVD_CGC_GATE__SRE_HEVC_MASK
		| UVD_SUVD_CGC_GATE__SIT_H264_MASK
		| UVD_SUVD_CGC_GATE__SIT_HEVC_MASK
		| UVD_SUVD_CGC_GATE__SCM_H264_MASK
		| UVD_SUVD_CGC_GATE__SCM_HEVC_MASK
		| UVD_SUVD_CGC_GATE__SDB_H264_MASK
		| UVD_SUVD_CGC_GATE__SDB_HEVC_MASK
		| UVD_SUVD_CGC_GATE__SCLR_MASK
		| UVD_SUVD_CGC_GATE__UVD_SC_MASK
		| UVD_SUVD_CGC_GATE__ENT_MASK
		| UVD_SUVD_CGC_GATE__SIT_HEVC_DEC_MASK
		| UVD_SUVD_CGC_GATE__SIT_HEVC_ENC_MASK
		| UVD_SUVD_CGC_GATE__SITE_MASK
		| UVD_SUVD_CGC_GATE__SRE_VP9_MASK
		| UVD_SUVD_CGC_GATE__SCM_VP9_MASK
		| UVD_SUVD_CGC_GATE__SIT_VP9_DEC_MASK
		| UVD_SUVD_CGC_GATE__SDB_VP9_MASK
		| UVD_SUVD_CGC_GATE__IME_HEVC_MASK);
	WREG32_SOC15(VCN, 0, mmUVD_SUVD_CGC_GATE, data);

	data = RREG32_SOC15(VCN, 0, mmUVD_SUVD_CGC_CTRL);
	data &= ~(UVD_SUVD_CGC_CTRL__SRE_MODE_MASK
		| UVD_SUVD_CGC_CTRL__SIT_MODE_MASK
		| UVD_SUVD_CGC_CTRL__SMP_MODE_MASK
		| UVD_SUVD_CGC_CTRL__SCM_MODE_MASK
		| UVD_SUVD_CGC_CTRL__SDB_MODE_MASK
		| UVD_SUVD_CGC_CTRL__SCLR_MODE_MASK
		| UVD_SUVD_CGC_CTRL__UVD_SC_MODE_MASK
		| UVD_SUVD_CGC_CTRL__ENT_MODE_MASK
		| UVD_SUVD_CGC_CTRL__IME_MODE_MASK
		| UVD_SUVD_CGC_CTRL__SITE_MODE_MASK);
	WREG32_SOC15(VCN, 0, mmUVD_SUVD_CGC_CTRL, data);
}

/**
 * vcn_v1_0_enable_clock_gating - enable VCN clock gating
 *
 * @adev: amdgpu_device pointer
 * @sw: enable SW clock gating
 *
 * Enable clock gating for VCN block
 */
static void vcn_v1_0_enable_clock_gating(struct amdgpu_device *adev)
{
	uint32_t data = 0;

	/* enable JPEG CGC */
	data = RREG32_SOC15(VCN, 0, mmJPEG_CGC_CTRL);
	if (adev->cg_flags & AMD_CG_SUPPORT_VCN_MGCG)
		data |= 1 << JPEG_CGC_CTRL__DYN_CLOCK_MODE__SHIFT;
	else
		data |= 0 << JPEG_CGC_CTRL__DYN_CLOCK_MODE__SHIFT;
	data |= 1 << JPEG_CGC_CTRL__CLK_GATE_DLY_TIMER__SHIFT;
	data |= 4 << JPEG_CGC_CTRL__CLK_OFF_DELAY__SHIFT;
	WREG32_SOC15(VCN, 0, mmJPEG_CGC_CTRL, data);

	data = RREG32_SOC15(VCN, 0, mmJPEG_CGC_GATE);
	data |= (JPEG_CGC_GATE__JPEG_MASK | JPEG_CGC_GATE__JPEG2_MASK);
	WREG32_SOC15(VCN, 0, mmJPEG_CGC_GATE, data);

	/* enable UVD CGC */
	data = RREG32_SOC15(VCN, 0, mmUVD_CGC_CTRL);
	if (adev->cg_flags & AMD_CG_SUPPORT_VCN_MGCG)
		data |= 1 << UVD_CGC_CTRL__DYN_CLOCK_MODE__SHIFT;
	else
		data |= 0 << UVD_CGC_CTRL__DYN_CLOCK_MODE__SHIFT;
	data |= 1 << UVD_CGC_CTRL__CLK_GATE_DLY_TIMER__SHIFT;
	data |= 4 << UVD_CGC_CTRL__CLK_OFF_DELAY__SHIFT;
	WREG32_SOC15(VCN, 0, mmUVD_CGC_CTRL, data);

	data = RREG32_SOC15(VCN, 0, mmUVD_CGC_CTRL);
	data |= (UVD_CGC_CTRL__UDEC_RE_MODE_MASK
		| UVD_CGC_CTRL__UDEC_CM_MODE_MASK
		| UVD_CGC_CTRL__UDEC_IT_MODE_MASK
		| UVD_CGC_CTRL__UDEC_DB_MODE_MASK
		| UVD_CGC_CTRL__UDEC_MP_MODE_MASK
		| UVD_CGC_CTRL__SYS_MODE_MASK
		| UVD_CGC_CTRL__UDEC_MODE_MASK
		| UVD_CGC_CTRL__MPEG2_MODE_MASK
		| UVD_CGC_CTRL__REGS_MODE_MASK
		| UVD_CGC_CTRL__RBC_MODE_MASK
		| UVD_CGC_CTRL__LMI_MC_MODE_MASK
		| UVD_CGC_CTRL__LMI_UMC_MODE_MASK
		| UVD_CGC_CTRL__IDCT_MODE_MASK
		| UVD_CGC_CTRL__MPRD_MODE_MASK
		| UVD_CGC_CTRL__MPC_MODE_MASK
		| UVD_CGC_CTRL__LBSI_MODE_MASK
		| UVD_CGC_CTRL__LRBBM_MODE_MASK
		| UVD_CGC_CTRL__WCB_MODE_MASK
		| UVD_CGC_CTRL__VCPU_MODE_MASK
		| UVD_CGC_CTRL__SCPU_MODE_MASK);
	WREG32_SOC15(VCN, 0, mmUVD_CGC_CTRL, data);

	data = RREG32_SOC15(VCN, 0, mmUVD_SUVD_CGC_CTRL);
	data |= (UVD_SUVD_CGC_CTRL__SRE_MODE_MASK
		| UVD_SUVD_CGC_CTRL__SIT_MODE_MASK
		| UVD_SUVD_CGC_CTRL__SMP_MODE_MASK
		| UVD_SUVD_CGC_CTRL__SCM_MODE_MASK
		| UVD_SUVD_CGC_CTRL__SDB_MODE_MASK
		| UVD_SUVD_CGC_CTRL__SCLR_MODE_MASK
		| UVD_SUVD_CGC_CTRL__UVD_SC_MODE_MASK
		| UVD_SUVD_CGC_CTRL__ENT_MODE_MASK
		| UVD_SUVD_CGC_CTRL__IME_MODE_MASK
		| UVD_SUVD_CGC_CTRL__SITE_MODE_MASK);
	WREG32_SOC15(VCN, 0, mmUVD_SUVD_CGC_CTRL, data);
}

static void vcn_v1_0_clock_gating_dpg_mode(struct amdgpu_device *adev, uint8_t sram_sel)
{
	uint32_t reg_data = 0;

	/* disable JPEG CGC */
	if (adev->cg_flags & AMD_CG_SUPPORT_VCN_MGCG)
		reg_data = 1 << JPEG_CGC_CTRL__DYN_CLOCK_MODE__SHIFT;
	else
		reg_data = 0 << JPEG_CGC_CTRL__DYN_CLOCK_MODE__SHIFT;
	reg_data |= 1 << JPEG_CGC_CTRL__CLK_GATE_DLY_TIMER__SHIFT;
	reg_data |= 4 << JPEG_CGC_CTRL__CLK_OFF_DELAY__SHIFT;
	WREG32_SOC15_DPG_MODE(UVD, 0, mmJPEG_CGC_CTRL, reg_data, 0xFFFFFFFF, sram_sel);

	WREG32_SOC15_DPG_MODE(UVD, 0, mmJPEG_CGC_GATE, 0, 0xFFFFFFFF, sram_sel);

	/* enable sw clock gating control */
	if (adev->cg_flags & AMD_CG_SUPPORT_VCN_MGCG)
		reg_data = 1 << UVD_CGC_CTRL__DYN_CLOCK_MODE__SHIFT;
	else
		reg_data = 0 << UVD_CGC_CTRL__DYN_CLOCK_MODE__SHIFT;
	reg_data |= 1 << UVD_CGC_CTRL__CLK_GATE_DLY_TIMER__SHIFT;
	reg_data |= 4 << UVD_CGC_CTRL__CLK_OFF_DELAY__SHIFT;
	reg_data &= ~(UVD_CGC_CTRL__UDEC_RE_MODE_MASK |
		 UVD_CGC_CTRL__UDEC_CM_MODE_MASK |
		 UVD_CGC_CTRL__UDEC_IT_MODE_MASK |
		 UVD_CGC_CTRL__UDEC_DB_MODE_MASK |
		 UVD_CGC_CTRL__UDEC_MP_MODE_MASK |
		 UVD_CGC_CTRL__SYS_MODE_MASK |
		 UVD_CGC_CTRL__UDEC_MODE_MASK |
		 UVD_CGC_CTRL__MPEG2_MODE_MASK |
		 UVD_CGC_CTRL__REGS_MODE_MASK |
		 UVD_CGC_CTRL__RBC_MODE_MASK |
		 UVD_CGC_CTRL__LMI_MC_MODE_MASK |
		 UVD_CGC_CTRL__LMI_UMC_MODE_MASK |
		 UVD_CGC_CTRL__IDCT_MODE_MASK |
		 UVD_CGC_CTRL__MPRD_MODE_MASK |
		 UVD_CGC_CTRL__MPC_MODE_MASK |
		 UVD_CGC_CTRL__LBSI_MODE_MASK |
		 UVD_CGC_CTRL__LRBBM_MODE_MASK |
		 UVD_CGC_CTRL__WCB_MODE_MASK |
		 UVD_CGC_CTRL__VCPU_MODE_MASK |
		 UVD_CGC_CTRL__SCPU_MODE_MASK);
	WREG32_SOC15_DPG_MODE(UVD, 0, mmUVD_CGC_CTRL, reg_data, 0xFFFFFFFF, sram_sel);

	/* turn off clock gating */
	WREG32_SOC15_DPG_MODE(UVD, 0, mmUVD_CGC_GATE, 0, 0xFFFFFFFF, sram_sel);

	/* turn on SUVD clock gating */
	WREG32_SOC15_DPG_MODE(UVD, 0, mmUVD_SUVD_CGC_GATE, 1, 0xFFFFFFFF, sram_sel);

	/* turn on sw mode in UVD_SUVD_CGC_CTRL */
	WREG32_SOC15_DPG_MODE(UVD, 0, mmUVD_SUVD_CGC_CTRL, 0, 0xFFFFFFFF, sram_sel);
}

static void vcn_1_0_disable_static_power_gating(struct amdgpu_device *adev)
{
	uint32_t data = 0;
	int ret;

	if (adev->pg_flags & AMD_PG_SUPPORT_VCN) {
		data = (1 << UVD_PGFSM_CONFIG__UVDM_PWR_CONFIG__SHIFT
			| 1 << UVD_PGFSM_CONFIG__UVDU_PWR_CONFIG__SHIFT
			| 2 << UVD_PGFSM_CONFIG__UVDF_PWR_CONFIG__SHIFT
			| 2 << UVD_PGFSM_CONFIG__UVDC_PWR_CONFIG__SHIFT
			| 2 << UVD_PGFSM_CONFIG__UVDB_PWR_CONFIG__SHIFT
			| 2 << UVD_PGFSM_CONFIG__UVDIL_PWR_CONFIG__SHIFT
			| 2 << UVD_PGFSM_CONFIG__UVDIR_PWR_CONFIG__SHIFT
			| 2 << UVD_PGFSM_CONFIG__UVDTD_PWR_CONFIG__SHIFT
			| 2 << UVD_PGFSM_CONFIG__UVDTE_PWR_CONFIG__SHIFT
			| 2 << UVD_PGFSM_CONFIG__UVDE_PWR_CONFIG__SHIFT
			| 2 << UVD_PGFSM_CONFIG__UVDW_PWR_CONFIG__SHIFT);

		WREG32_SOC15(VCN, 0, mmUVD_PGFSM_CONFIG, data);
		SOC15_WAIT_ON_RREG(VCN, 0, mmUVD_PGFSM_STATUS, UVD_PGFSM_STATUS__UVDM_UVDU_PWR_ON, 0xFFFFFF, ret);
	} else {
		data = (1 << UVD_PGFSM_CONFIG__UVDM_PWR_CONFIG__SHIFT
			| 1 << UVD_PGFSM_CONFIG__UVDU_PWR_CONFIG__SHIFT
			| 1 << UVD_PGFSM_CONFIG__UVDF_PWR_CONFIG__SHIFT
			| 1 << UVD_PGFSM_CONFIG__UVDC_PWR_CONFIG__SHIFT
			| 1 << UVD_PGFSM_CONFIG__UVDB_PWR_CONFIG__SHIFT
			| 1 << UVD_PGFSM_CONFIG__UVDIL_PWR_CONFIG__SHIFT
			| 1 << UVD_PGFSM_CONFIG__UVDIR_PWR_CONFIG__SHIFT
			| 1 << UVD_PGFSM_CONFIG__UVDTD_PWR_CONFIG__SHIFT
			| 1 << UVD_PGFSM_CONFIG__UVDTE_PWR_CONFIG__SHIFT
			| 1 << UVD_PGFSM_CONFIG__UVDE_PWR_CONFIG__SHIFT
			| 1 << UVD_PGFSM_CONFIG__UVDW_PWR_CONFIG__SHIFT);
		WREG32_SOC15(VCN, 0, mmUVD_PGFSM_CONFIG, data);
		SOC15_WAIT_ON_RREG(VCN, 0, mmUVD_PGFSM_STATUS, 0,  0xFFFFFFFF, ret);
	}

	/* polling UVD_PGFSM_STATUS to confirm UVDM_PWR_STATUS , UVDU_PWR_STATUS are 0 (power on) */

	data = RREG32_SOC15(VCN, 0, mmUVD_POWER_STATUS);
	data &= ~0x103;
	if (adev->pg_flags & AMD_PG_SUPPORT_VCN)
		data |= UVD_PGFSM_CONFIG__UVDM_UVDU_PWR_ON | UVD_POWER_STATUS__UVD_PG_EN_MASK;

	WREG32_SOC15(VCN, 0, mmUVD_POWER_STATUS, data);
}

static void vcn_1_0_enable_static_power_gating(struct amdgpu_device *adev)
{
	uint32_t data = 0;
	int ret;

	if (adev->pg_flags & AMD_PG_SUPPORT_VCN) {
		/* Before power off, this indicator has to be turned on */
		data = RREG32_SOC15(VCN, 0, mmUVD_POWER_STATUS);
		data &= ~UVD_POWER_STATUS__UVD_POWER_STATUS_MASK;
		data |= UVD_POWER_STATUS__UVD_POWER_STATUS_TILES_OFF;
		WREG32_SOC15(VCN, 0, mmUVD_POWER_STATUS, data);


		data = (2 << UVD_PGFSM_CONFIG__UVDM_PWR_CONFIG__SHIFT
			| 2 << UVD_PGFSM_CONFIG__UVDU_PWR_CONFIG__SHIFT
			| 2 << UVD_PGFSM_CONFIG__UVDF_PWR_CONFIG__SHIFT
			| 2 << UVD_PGFSM_CONFIG__UVDC_PWR_CONFIG__SHIFT
			| 2 << UVD_PGFSM_CONFIG__UVDB_PWR_CONFIG__SHIFT
			| 2 << UVD_PGFSM_CONFIG__UVDIL_PWR_CONFIG__SHIFT
			| 2 << UVD_PGFSM_CONFIG__UVDIR_PWR_CONFIG__SHIFT
			| 2 << UVD_PGFSM_CONFIG__UVDTD_PWR_CONFIG__SHIFT
			| 2 << UVD_PGFSM_CONFIG__UVDTE_PWR_CONFIG__SHIFT
			| 2 << UVD_PGFSM_CONFIG__UVDE_PWR_CONFIG__SHIFT
			| 2 << UVD_PGFSM_CONFIG__UVDW_PWR_CONFIG__SHIFT);

		WREG32_SOC15(VCN, 0, mmUVD_PGFSM_CONFIG, data);

		data = (2 << UVD_PGFSM_STATUS__UVDM_PWR_STATUS__SHIFT
			| 2 << UVD_PGFSM_STATUS__UVDU_PWR_STATUS__SHIFT
			| 2 << UVD_PGFSM_STATUS__UVDF_PWR_STATUS__SHIFT
			| 2 << UVD_PGFSM_STATUS__UVDC_PWR_STATUS__SHIFT
			| 2 << UVD_PGFSM_STATUS__UVDB_PWR_STATUS__SHIFT
			| 2 << UVD_PGFSM_STATUS__UVDIL_PWR_STATUS__SHIFT
			| 2 << UVD_PGFSM_STATUS__UVDIR_PWR_STATUS__SHIFT
			| 2 << UVD_PGFSM_STATUS__UVDTD_PWR_STATUS__SHIFT
			| 2 << UVD_PGFSM_STATUS__UVDTE_PWR_STATUS__SHIFT
			| 2 << UVD_PGFSM_STATUS__UVDE_PWR_STATUS__SHIFT
			| 2 << UVD_PGFSM_STATUS__UVDW_PWR_STATUS__SHIFT);
		SOC15_WAIT_ON_RREG(VCN, 0, mmUVD_PGFSM_STATUS, data, 0xFFFFFFFF, ret);
	}
}

/**
 * vcn_v1_0_start - start VCN block
 *
 * @adev: amdgpu_device pointer
 *
 * Setup and start the VCN block
 */
static int vcn_v1_0_start_spg_mode(struct amdgpu_device *adev)
{
	struct amdgpu_ring *ring = &adev->vcn.ring_dec;
	uint32_t rb_bufsz, tmp;
	uint32_t lmi_swap_cntl;
	int i, j, r;

	/* disable byte swapping */
	lmi_swap_cntl = 0;

	vcn_1_0_disable_static_power_gating(adev);

	tmp = RREG32_SOC15(UVD, 0, mmUVD_STATUS) | UVD_STATUS__UVD_BUSY;
	WREG32_SOC15(UVD, 0, mmUVD_STATUS, tmp);

	/* disable clock gating */
	vcn_v1_0_disable_clock_gating(adev);

	/* disable interupt */
	WREG32_P(SOC15_REG_OFFSET(UVD, 0, mmUVD_MASTINT_EN), 0,
			~UVD_MASTINT_EN__VCPU_EN_MASK);

	/* initialize VCN memory controller */
	tmp = RREG32_SOC15(UVD, 0, mmUVD_LMI_CTRL);
	WREG32_SOC15(UVD, 0, mmUVD_LMI_CTRL, tmp		|
		UVD_LMI_CTRL__WRITE_CLEAN_TIMER_EN_MASK	|
		UVD_LMI_CTRL__MASK_MC_URGENT_MASK			|
		UVD_LMI_CTRL__DATA_COHERENCY_EN_MASK		|
		UVD_LMI_CTRL__VCPU_DATA_COHERENCY_EN_MASK);

#ifdef __BIG_ENDIAN
	/* swap (8 in 32) RB and IB */
	lmi_swap_cntl = 0xa;
#endif
	WREG32_SOC15(UVD, 0, mmUVD_LMI_SWAP_CNTL, lmi_swap_cntl);

	tmp = RREG32_SOC15(UVD, 0, mmUVD_MPC_CNTL);
	tmp &= ~UVD_MPC_CNTL__REPLACEMENT_MODE_MASK;
	tmp |= 0x2 << UVD_MPC_CNTL__REPLACEMENT_MODE__SHIFT;
	WREG32_SOC15(UVD, 0, mmUVD_MPC_CNTL, tmp);

	WREG32_SOC15(UVD, 0, mmUVD_MPC_SET_MUXA0,
		((0x1 << UVD_MPC_SET_MUXA0__VARA_1__SHIFT) |
		(0x2 << UVD_MPC_SET_MUXA0__VARA_2__SHIFT) |
		(0x3 << UVD_MPC_SET_MUXA0__VARA_3__SHIFT) |
		(0x4 << UVD_MPC_SET_MUXA0__VARA_4__SHIFT)));

	WREG32_SOC15(UVD, 0, mmUVD_MPC_SET_MUXB0,
		((0x1 << UVD_MPC_SET_MUXB0__VARB_1__SHIFT) |
		(0x2 << UVD_MPC_SET_MUXB0__VARB_2__SHIFT) |
		(0x3 << UVD_MPC_SET_MUXB0__VARB_3__SHIFT) |
		(0x4 << UVD_MPC_SET_MUXB0__VARB_4__SHIFT)));

	WREG32_SOC15(UVD, 0, mmUVD_MPC_SET_MUX,
		((0x0 << UVD_MPC_SET_MUX__SET_0__SHIFT) |
		(0x1 << UVD_MPC_SET_MUX__SET_1__SHIFT) |
		(0x2 << UVD_MPC_SET_MUX__SET_2__SHIFT)));

	vcn_v1_0_mc_resume_spg_mode(adev);

	WREG32_SOC15(UVD, 0, mmUVD_REG_XX_MASK, 0x10);
	WREG32_SOC15(UVD, 0, mmUVD_RBC_XX_IB_REG_CHECK,
		RREG32_SOC15(UVD, 0, mmUVD_RBC_XX_IB_REG_CHECK) | 0x3);

	/* enable VCPU clock */
	WREG32_SOC15(UVD, 0, mmUVD_VCPU_CNTL, UVD_VCPU_CNTL__CLK_EN_MASK);

	/* boot up the VCPU */
	WREG32_P(SOC15_REG_OFFSET(UVD, 0, mmUVD_SOFT_RESET), 0,
			~UVD_SOFT_RESET__VCPU_SOFT_RESET_MASK);

	/* enable UMC */
	WREG32_P(SOC15_REG_OFFSET(UVD, 0, mmUVD_LMI_CTRL2), 0,
			~UVD_LMI_CTRL2__STALL_ARB_UMC_MASK);

	tmp = RREG32_SOC15(UVD, 0, mmUVD_SOFT_RESET);
	tmp &= ~UVD_SOFT_RESET__LMI_SOFT_RESET_MASK;
	tmp &= ~UVD_SOFT_RESET__LMI_UMC_SOFT_RESET_MASK;
	WREG32_SOC15(UVD, 0, mmUVD_SOFT_RESET, tmp);

	for (i = 0; i < 10; ++i) {
		uint32_t status;

		for (j = 0; j < 100; ++j) {
			status = RREG32_SOC15(UVD, 0, mmUVD_STATUS);
			if (status & UVD_STATUS__IDLE)
				break;
			mdelay(10);
		}
		r = 0;
		if (status & UVD_STATUS__IDLE)
			break;

		DRM_ERROR("VCN decode not responding, trying to reset the VCPU!!!\n");
		WREG32_P(SOC15_REG_OFFSET(UVD, 0, mmUVD_SOFT_RESET),
				UVD_SOFT_RESET__VCPU_SOFT_RESET_MASK,
				~UVD_SOFT_RESET__VCPU_SOFT_RESET_MASK);
		mdelay(10);
		WREG32_P(SOC15_REG_OFFSET(UVD, 0, mmUVD_SOFT_RESET), 0,
				~UVD_SOFT_RESET__VCPU_SOFT_RESET_MASK);
		mdelay(10);
		r = -1;
	}

	if (r) {
		DRM_ERROR("VCN decode not responding, giving up!!!\n");
		return r;
	}
	/* enable master interrupt */
	WREG32_P(SOC15_REG_OFFSET(UVD, 0, mmUVD_MASTINT_EN),
		UVD_MASTINT_EN__VCPU_EN_MASK, ~UVD_MASTINT_EN__VCPU_EN_MASK);

	/* enable system interrupt for JRBC, TODO: move to set interrupt*/
	WREG32_P(SOC15_REG_OFFSET(UVD, 0, mmUVD_SYS_INT_EN),
		UVD_SYS_INT_EN__UVD_JRBC_EN_MASK,
		~UVD_SYS_INT_EN__UVD_JRBC_EN_MASK);

<<<<<<< HEAD
	/* enable system interrupt for JRBC, TODO: move to set interrupt*/
	WREG32_P(SOC15_REG_OFFSET(UVD, 0, mmUVD_SYS_INT_EN),
		UVD_SYS_INT_EN__UVD_JRBC_EN_MASK,
		~UVD_SYS_INT_EN__UVD_JRBC_EN_MASK);

	/* clear the bit 4 of VCN_STATUS */
	WREG32_P(SOC15_REG_OFFSET(UVD, 0, mmUVD_STATUS), 0,
			~(2 << UVD_STATUS__VCPU_REPORT__SHIFT));
=======
	/* clear the busy bit of UVD_STATUS */
	tmp = RREG32_SOC15(UVD, 0, mmUVD_STATUS) & ~UVD_STATUS__UVD_BUSY;
	WREG32_SOC15(UVD, 0, mmUVD_STATUS, tmp);
>>>>>>> f9885ef8

	/* force RBC into idle state */
	rb_bufsz = order_base_2(ring->ring_size);
	tmp = REG_SET_FIELD(0, UVD_RBC_RB_CNTL, RB_BUFSZ, rb_bufsz);
	tmp = REG_SET_FIELD(tmp, UVD_RBC_RB_CNTL, RB_BLKSZ, 1);
	tmp = REG_SET_FIELD(tmp, UVD_RBC_RB_CNTL, RB_NO_FETCH, 1);
	tmp = REG_SET_FIELD(tmp, UVD_RBC_RB_CNTL, RB_NO_UPDATE, 1);
	tmp = REG_SET_FIELD(tmp, UVD_RBC_RB_CNTL, RB_RPTR_WR_EN, 1);
	WREG32_SOC15(UVD, 0, mmUVD_RBC_RB_CNTL, tmp);

	/* set the write pointer delay */
	WREG32_SOC15(UVD, 0, mmUVD_RBC_RB_WPTR_CNTL, 0);

	/* set the wb address */
	WREG32_SOC15(UVD, 0, mmUVD_RBC_RB_RPTR_ADDR,
			(upper_32_bits(ring->gpu_addr) >> 2));

	/* programm the RB_BASE for ring buffer */
	WREG32_SOC15(UVD, 0, mmUVD_LMI_RBC_RB_64BIT_BAR_LOW,
			lower_32_bits(ring->gpu_addr));
	WREG32_SOC15(UVD, 0, mmUVD_LMI_RBC_RB_64BIT_BAR_HIGH,
			upper_32_bits(ring->gpu_addr));

	/* Initialize the ring buffer's read and write pointers */
	WREG32_SOC15(UVD, 0, mmUVD_RBC_RB_RPTR, 0);

	WREG32_SOC15(UVD, 0, mmUVD_SCRATCH2, 0);

	ring->wptr = RREG32_SOC15(UVD, 0, mmUVD_RBC_RB_RPTR);
	WREG32_SOC15(UVD, 0, mmUVD_RBC_RB_WPTR,
			lower_32_bits(ring->wptr));

	WREG32_P(SOC15_REG_OFFSET(UVD, 0, mmUVD_RBC_RB_CNTL), 0,
			~UVD_RBC_RB_CNTL__RB_NO_FETCH_MASK);

	ring = &adev->vcn.ring_enc[0];
	WREG32_SOC15(UVD, 0, mmUVD_RB_RPTR, lower_32_bits(ring->wptr));
	WREG32_SOC15(UVD, 0, mmUVD_RB_WPTR, lower_32_bits(ring->wptr));
	WREG32_SOC15(UVD, 0, mmUVD_RB_BASE_LO, ring->gpu_addr);
	WREG32_SOC15(UVD, 0, mmUVD_RB_BASE_HI, upper_32_bits(ring->gpu_addr));
	WREG32_SOC15(UVD, 0, mmUVD_RB_SIZE, ring->ring_size / 4);

	ring = &adev->vcn.ring_enc[1];
	WREG32_SOC15(UVD, 0, mmUVD_RB_RPTR2, lower_32_bits(ring->wptr));
	WREG32_SOC15(UVD, 0, mmUVD_RB_WPTR2, lower_32_bits(ring->wptr));
	WREG32_SOC15(UVD, 0, mmUVD_RB_BASE_LO2, ring->gpu_addr);
	WREG32_SOC15(UVD, 0, mmUVD_RB_BASE_HI2, upper_32_bits(ring->gpu_addr));
	WREG32_SOC15(UVD, 0, mmUVD_RB_SIZE2, ring->ring_size / 4);

	ring = &adev->vcn.ring_jpeg;
	WREG32_SOC15(UVD, 0, mmUVD_LMI_JRBC_RB_VMID, 0);
	WREG32_SOC15(UVD, 0, mmUVD_JRBC_RB_CNTL, UVD_JRBC_RB_CNTL__RB_NO_FETCH_MASK |
			UVD_JRBC_RB_CNTL__RB_RPTR_WR_EN_MASK);
	WREG32_SOC15(UVD, 0, mmUVD_LMI_JRBC_RB_64BIT_BAR_LOW, lower_32_bits(ring->gpu_addr));
	WREG32_SOC15(UVD, 0, mmUVD_LMI_JRBC_RB_64BIT_BAR_HIGH, upper_32_bits(ring->gpu_addr));
	WREG32_SOC15(UVD, 0, mmUVD_JRBC_RB_RPTR, 0);
	WREG32_SOC15(UVD, 0, mmUVD_JRBC_RB_WPTR, 0);
	WREG32_SOC15(UVD, 0, mmUVD_JRBC_RB_CNTL, UVD_JRBC_RB_CNTL__RB_RPTR_WR_EN_MASK);

	/* initialize wptr */
	ring->wptr = RREG32_SOC15(UVD, 0, mmUVD_JRBC_RB_WPTR);

	/* copy patch commands to the jpeg ring */
	vcn_v1_0_jpeg_ring_set_patch_ring(ring,
		(ring->wptr + ring->max_dw * amdgpu_sched_hw_submission));

	return 0;
}

static int vcn_v1_0_start_dpg_mode(struct amdgpu_device *adev)
{
	struct amdgpu_ring *ring = &adev->vcn.ring_dec;
	uint32_t rb_bufsz, tmp;
	uint32_t lmi_swap_cntl;

	/* disable byte swapping */
	lmi_swap_cntl = 0;

	vcn_1_0_enable_static_power_gating(adev);

	/* enable dynamic power gating mode */
	tmp = RREG32_SOC15(UVD, 0, mmUVD_POWER_STATUS);
	tmp |= UVD_POWER_STATUS__UVD_PG_MODE_MASK;
	tmp |= UVD_POWER_STATUS__UVD_PG_EN_MASK;
	WREG32_SOC15(UVD, 0, mmUVD_POWER_STATUS, tmp);

	/* enable clock gating */
	vcn_v1_0_clock_gating_dpg_mode(adev, 0);

	/* enable VCPU clock */
	tmp = (0xFF << UVD_VCPU_CNTL__PRB_TIMEOUT_VAL__SHIFT);
	tmp |= UVD_VCPU_CNTL__CLK_EN_MASK;
	tmp |= UVD_VCPU_CNTL__MIF_WR_LOW_THRESHOLD_BP_MASK;
	WREG32_SOC15_DPG_MODE(UVD, 0, mmUVD_VCPU_CNTL, tmp, 0xFFFFFFFF, 0);

	/* disable interupt */
	WREG32_SOC15_DPG_MODE(UVD, 0, mmUVD_MASTINT_EN,
			0, UVD_MASTINT_EN__VCPU_EN_MASK, 0);

	/* initialize VCN memory controller */
	WREG32_SOC15_DPG_MODE(UVD, 0, mmUVD_LMI_CTRL,
		(8 << UVD_LMI_CTRL__WRITE_CLEAN_TIMER__SHIFT) |
		UVD_LMI_CTRL__WRITE_CLEAN_TIMER_EN_MASK |
		UVD_LMI_CTRL__DATA_COHERENCY_EN_MASK |
		UVD_LMI_CTRL__VCPU_DATA_COHERENCY_EN_MASK |
		UVD_LMI_CTRL__REQ_MODE_MASK |
		UVD_LMI_CTRL__CRC_RESET_MASK |
		UVD_LMI_CTRL__MASK_MC_URGENT_MASK |
		0x00100000L, 0xFFFFFFFF, 0);

#ifdef __BIG_ENDIAN
	/* swap (8 in 32) RB and IB */
	lmi_swap_cntl = 0xa;
#endif
	WREG32_SOC15_DPG_MODE(UVD, 0, mmUVD_LMI_SWAP_CNTL, lmi_swap_cntl, 0xFFFFFFFF, 0);

	WREG32_SOC15_DPG_MODE(UVD, 0, mmUVD_MPC_CNTL,
		0x2 << UVD_MPC_CNTL__REPLACEMENT_MODE__SHIFT, 0xFFFFFFFF, 0);

	WREG32_SOC15_DPG_MODE(UVD, 0, mmUVD_MPC_SET_MUXA0,
		((0x1 << UVD_MPC_SET_MUXA0__VARA_1__SHIFT) |
		 (0x2 << UVD_MPC_SET_MUXA0__VARA_2__SHIFT) |
		 (0x3 << UVD_MPC_SET_MUXA0__VARA_3__SHIFT) |
		 (0x4 << UVD_MPC_SET_MUXA0__VARA_4__SHIFT)), 0xFFFFFFFF, 0);

	WREG32_SOC15_DPG_MODE(UVD, 0, mmUVD_MPC_SET_MUXB0,
		((0x1 << UVD_MPC_SET_MUXB0__VARB_1__SHIFT) |
		 (0x2 << UVD_MPC_SET_MUXB0__VARB_2__SHIFT) |
		 (0x3 << UVD_MPC_SET_MUXB0__VARB_3__SHIFT) |
		 (0x4 << UVD_MPC_SET_MUXB0__VARB_4__SHIFT)), 0xFFFFFFFF, 0);

	WREG32_SOC15_DPG_MODE(UVD, 0, mmUVD_MPC_SET_MUX,
		((0x0 << UVD_MPC_SET_MUX__SET_0__SHIFT) |
		 (0x1 << UVD_MPC_SET_MUX__SET_1__SHIFT) |
		 (0x2 << UVD_MPC_SET_MUX__SET_2__SHIFT)), 0xFFFFFFFF, 0);

	vcn_v1_0_mc_resume_dpg_mode(adev);

	WREG32_SOC15_DPG_MODE(UVD, 0, mmUVD_REG_XX_MASK, 0x10, 0xFFFFFFFF, 0);
	WREG32_SOC15_DPG_MODE(UVD, 0, mmUVD_RBC_XX_IB_REG_CHECK, 0x3, 0xFFFFFFFF, 0);

	/* boot up the VCPU */
	WREG32_SOC15_DPG_MODE(UVD, 0, mmUVD_SOFT_RESET, 0, 0xFFFFFFFF, 0);

	/* enable UMC */
	WREG32_SOC15_DPG_MODE(UVD, 0, mmUVD_LMI_CTRL2,
		0x1F << UVD_LMI_CTRL2__RE_OFLD_MIF_WR_REQ_NUM__SHIFT,
		0xFFFFFFFF, 0);

	/* enable master interrupt */
	WREG32_SOC15_DPG_MODE(UVD, 0, mmUVD_MASTINT_EN,
			UVD_MASTINT_EN__VCPU_EN_MASK, UVD_MASTINT_EN__VCPU_EN_MASK, 0);

	vcn_v1_0_clock_gating_dpg_mode(adev, 1);
	/* setup mmUVD_LMI_CTRL */
	WREG32_SOC15_DPG_MODE(UVD, 0, mmUVD_LMI_CTRL,
		(8 << UVD_LMI_CTRL__WRITE_CLEAN_TIMER__SHIFT) |
		UVD_LMI_CTRL__WRITE_CLEAN_TIMER_EN_MASK |
		UVD_LMI_CTRL__DATA_COHERENCY_EN_MASK |
		UVD_LMI_CTRL__VCPU_DATA_COHERENCY_EN_MASK |
		UVD_LMI_CTRL__REQ_MODE_MASK |
		UVD_LMI_CTRL__CRC_RESET_MASK |
		UVD_LMI_CTRL__MASK_MC_URGENT_MASK |
		0x00100000L, 0xFFFFFFFF, 1);

	tmp = adev->gfx.config.gb_addr_config;
	/* setup VCN global tiling registers */
	WREG32_SOC15_DPG_MODE(UVD, 0, mmUVD_JPEG_ADDR_CONFIG, tmp, 0xFFFFFFFF, 1);
	WREG32_SOC15_DPG_MODE(UVD, 0, mmUVD_JPEG_UV_ADDR_CONFIG, tmp, 0xFFFFFFFF, 1);

	/* enable System Interrupt for JRBC */
	WREG32_SOC15_DPG_MODE(UVD, 0, mmUVD_SYS_INT_EN,
									UVD_SYS_INT_EN__UVD_JRBC_EN_MASK, 0xFFFFFFFF, 1);

	/* force RBC into idle state */
	rb_bufsz = order_base_2(ring->ring_size);
	tmp = REG_SET_FIELD(0, UVD_RBC_RB_CNTL, RB_BUFSZ, rb_bufsz);
	tmp = REG_SET_FIELD(tmp, UVD_RBC_RB_CNTL, RB_BLKSZ, 1);
	tmp = REG_SET_FIELD(tmp, UVD_RBC_RB_CNTL, RB_NO_FETCH, 1);
	tmp = REG_SET_FIELD(tmp, UVD_RBC_RB_CNTL, RB_NO_UPDATE, 1);
	tmp = REG_SET_FIELD(tmp, UVD_RBC_RB_CNTL, RB_RPTR_WR_EN, 1);
	WREG32_SOC15(UVD, 0, mmUVD_RBC_RB_CNTL, tmp);

	/* set the write pointer delay */
	WREG32_SOC15(UVD, 0, mmUVD_RBC_RB_WPTR_CNTL, 0);

	/* set the wb address */
	WREG32_SOC15(UVD, 0, mmUVD_RBC_RB_RPTR_ADDR,
								(upper_32_bits(ring->gpu_addr) >> 2));

	/* programm the RB_BASE for ring buffer */
	WREG32_SOC15(UVD, 0, mmUVD_LMI_RBC_RB_64BIT_BAR_LOW,
								lower_32_bits(ring->gpu_addr));
	WREG32_SOC15(UVD, 0, mmUVD_LMI_RBC_RB_64BIT_BAR_HIGH,
								upper_32_bits(ring->gpu_addr));

	/* Initialize the ring buffer's read and write pointers */
	WREG32_SOC15(UVD, 0, mmUVD_RBC_RB_RPTR, 0);

	WREG32_SOC15(UVD, 0, mmUVD_SCRATCH2, 0);

	ring->wptr = RREG32_SOC15(UVD, 0, mmUVD_RBC_RB_RPTR);
	WREG32_SOC15(UVD, 0, mmUVD_RBC_RB_WPTR,
								lower_32_bits(ring->wptr));

	WREG32_P(SOC15_REG_OFFSET(UVD, 0, mmUVD_RBC_RB_CNTL), 0,
			~UVD_RBC_RB_CNTL__RB_NO_FETCH_MASK);

	/* initialize wptr */
	ring->wptr = RREG32_SOC15(UVD, 0, mmUVD_JRBC_RB_WPTR);

	/* copy patch commands to the jpeg ring */
	vcn_v1_0_jpeg_ring_set_patch_ring(ring,
		(ring->wptr + ring->max_dw * amdgpu_sched_hw_submission));

	return 0;
}

static int vcn_v1_0_start(struct amdgpu_device *adev)
{
	int r;

	if (adev->pg_flags & AMD_PG_SUPPORT_VCN_DPG)
		r = vcn_v1_0_start_dpg_mode(adev);
	else
		r = vcn_v1_0_start_spg_mode(adev);
	return r;
}

/**
 * vcn_v1_0_stop - stop VCN block
 *
 * @adev: amdgpu_device pointer
 *
 * stop the VCN block
 */
static int vcn_v1_0_stop_spg_mode(struct amdgpu_device *adev)
{
	int ret_code, tmp;

	SOC15_WAIT_ON_RREG(UVD, 0, mmUVD_STATUS, UVD_STATUS__IDLE, 0x7, ret_code);

	tmp = UVD_LMI_STATUS__VCPU_LMI_WRITE_CLEAN_MASK |
		UVD_LMI_STATUS__READ_CLEAN_MASK |
		UVD_LMI_STATUS__WRITE_CLEAN_MASK |
		UVD_LMI_STATUS__WRITE_CLEAN_RAW_MASK;
	SOC15_WAIT_ON_RREG(UVD, 0, mmUVD_LMI_STATUS, tmp, tmp, ret_code);

	/* put VCPU into reset */
	WREG32_P(SOC15_REG_OFFSET(UVD, 0, mmUVD_SOFT_RESET),
		UVD_SOFT_RESET__VCPU_SOFT_RESET_MASK,
		~UVD_SOFT_RESET__VCPU_SOFT_RESET_MASK);

	tmp = UVD_LMI_STATUS__UMC_READ_CLEAN_RAW_MASK |
		UVD_LMI_STATUS__UMC_WRITE_CLEAN_RAW_MASK;
	SOC15_WAIT_ON_RREG(UVD, 0, mmUVD_LMI_STATUS, tmp, tmp, ret_code);

	/* disable VCPU clock */
	WREG32_P(SOC15_REG_OFFSET(UVD, 0, mmUVD_VCPU_CNTL), 0,
		~UVD_VCPU_CNTL__CLK_EN_MASK);

	/* reset LMI UMC/LMI */
	WREG32_P(SOC15_REG_OFFSET(UVD, 0, mmUVD_SOFT_RESET),
		UVD_SOFT_RESET__LMI_UMC_SOFT_RESET_MASK,
		~UVD_SOFT_RESET__LMI_UMC_SOFT_RESET_MASK);

	WREG32_P(SOC15_REG_OFFSET(UVD, 0, mmUVD_SOFT_RESET),
		UVD_SOFT_RESET__LMI_SOFT_RESET_MASK,
		~UVD_SOFT_RESET__LMI_SOFT_RESET_MASK);

	WREG32_SOC15(UVD, 0, mmUVD_STATUS, 0);

	vcn_v1_0_enable_clock_gating(adev);
	vcn_1_0_enable_static_power_gating(adev);
	return 0;
}

static int vcn_v1_0_stop_dpg_mode(struct amdgpu_device *adev)
{
	int ret_code = 0;

	/* Wait for power status to be UVD_POWER_STATUS__UVD_POWER_STATUS_TILES_OFF */
	SOC15_WAIT_ON_RREG(UVD, 0, mmUVD_POWER_STATUS,
			UVD_POWER_STATUS__UVD_POWER_STATUS_TILES_OFF,
			UVD_POWER_STATUS__UVD_POWER_STATUS_MASK, ret_code);

	if (!ret_code) {
		int tmp = RREG32_SOC15(UVD, 0, mmUVD_RBC_RB_WPTR) & 0x7FFFFFFF;
		/* wait for read ptr to be equal to write ptr */
		SOC15_WAIT_ON_RREG(UVD, 0, mmUVD_RBC_RB_RPTR, tmp, 0xFFFFFFFF, ret_code);

		SOC15_WAIT_ON_RREG(UVD, 0, mmUVD_POWER_STATUS,
			UVD_POWER_STATUS__UVD_POWER_STATUS_TILES_OFF,
			UVD_POWER_STATUS__UVD_POWER_STATUS_MASK, ret_code);
	}

	/* disable dynamic power gating mode */
	WREG32_P(SOC15_REG_OFFSET(UVD, 0, mmUVD_POWER_STATUS), 0,
			~UVD_POWER_STATUS__UVD_PG_MODE_MASK);

	return 0;
}

static int vcn_v1_0_stop(struct amdgpu_device *adev)
{
	int r;

	if (adev->pg_flags & AMD_PG_SUPPORT_VCN_DPG)
		r = vcn_v1_0_stop_dpg_mode(adev);
	else
		r = vcn_v1_0_stop_spg_mode(adev);

	return r;
}

static bool vcn_v1_0_is_idle(void *handle)
{
	struct amdgpu_device *adev = (struct amdgpu_device *)handle;

	return (RREG32_SOC15(VCN, 0, mmUVD_STATUS) == UVD_STATUS__IDLE);
}

static int vcn_v1_0_wait_for_idle(void *handle)
{
	struct amdgpu_device *adev = (struct amdgpu_device *)handle;
	int ret = 0;

	SOC15_WAIT_ON_RREG(VCN, 0, mmUVD_STATUS, UVD_STATUS__IDLE,
		UVD_STATUS__IDLE, ret);

	return ret;
}

static int vcn_v1_0_set_clockgating_state(void *handle,
					  enum amd_clockgating_state state)
{
	struct amdgpu_device *adev = (struct amdgpu_device *)handle;
	bool enable = (state == AMD_CG_STATE_GATE) ? true : false;

	if (enable) {
		/* wait for STATUS to clear */
		if (vcn_v1_0_is_idle(handle))
			return -EBUSY;
		vcn_v1_0_enable_clock_gating(adev);
	} else {
		/* disable HW gating and enable Sw gating */
		vcn_v1_0_disable_clock_gating(adev);
	}
	return 0;
}

/**
 * vcn_v1_0_dec_ring_get_rptr - get read pointer
 *
 * @ring: amdgpu_ring pointer
 *
 * Returns the current hardware read pointer
 */
static uint64_t vcn_v1_0_dec_ring_get_rptr(struct amdgpu_ring *ring)
{
	struct amdgpu_device *adev = ring->adev;

	return RREG32_SOC15(UVD, 0, mmUVD_RBC_RB_RPTR);
}

/**
 * vcn_v1_0_dec_ring_get_wptr - get write pointer
 *
 * @ring: amdgpu_ring pointer
 *
 * Returns the current hardware write pointer
 */
static uint64_t vcn_v1_0_dec_ring_get_wptr(struct amdgpu_ring *ring)
{
	struct amdgpu_device *adev = ring->adev;

	return RREG32_SOC15(UVD, 0, mmUVD_RBC_RB_WPTR);
}

/**
 * vcn_v1_0_dec_ring_set_wptr - set write pointer
 *
 * @ring: amdgpu_ring pointer
 *
 * Commits the write pointer to the hardware
 */
static void vcn_v1_0_dec_ring_set_wptr(struct amdgpu_ring *ring)
{
	struct amdgpu_device *adev = ring->adev;

	if (adev->pg_flags & AMD_PG_SUPPORT_VCN_DPG)
		WREG32_SOC15(UVD, 0, mmUVD_SCRATCH2,
			lower_32_bits(ring->wptr) | 0x80000000);

	WREG32_SOC15(UVD, 0, mmUVD_RBC_RB_WPTR, lower_32_bits(ring->wptr));
}

/**
 * vcn_v1_0_dec_ring_insert_start - insert a start command
 *
 * @ring: amdgpu_ring pointer
 *
 * Write a start command to the ring.
 */
static void vcn_v1_0_dec_ring_insert_start(struct amdgpu_ring *ring)
{
	struct amdgpu_device *adev = ring->adev;

	amdgpu_ring_write(ring,
		PACKET0(SOC15_REG_OFFSET(UVD, 0, mmUVD_GPCOM_VCPU_DATA0), 0));
	amdgpu_ring_write(ring, 0);
	amdgpu_ring_write(ring,
		PACKET0(SOC15_REG_OFFSET(UVD, 0, mmUVD_GPCOM_VCPU_CMD), 0));
	amdgpu_ring_write(ring, VCN_DEC_CMD_PACKET_START << 1);
}

/**
 * vcn_v1_0_dec_ring_insert_end - insert a end command
 *
 * @ring: amdgpu_ring pointer
 *
 * Write a end command to the ring.
 */
static void vcn_v1_0_dec_ring_insert_end(struct amdgpu_ring *ring)
{
	struct amdgpu_device *adev = ring->adev;

	amdgpu_ring_write(ring,
		PACKET0(SOC15_REG_OFFSET(UVD, 0, mmUVD_GPCOM_VCPU_CMD), 0));
	amdgpu_ring_write(ring, VCN_DEC_CMD_PACKET_END << 1);
}

/**
 * vcn_v1_0_dec_ring_emit_fence - emit an fence & trap command
 *
 * @ring: amdgpu_ring pointer
 * @fence: fence to emit
 *
 * Write a fence and a trap command to the ring.
 */
static void vcn_v1_0_dec_ring_emit_fence(struct amdgpu_ring *ring, u64 addr, u64 seq,
				     unsigned flags)
{
	struct amdgpu_device *adev = ring->adev;

	WARN_ON(flags & AMDGPU_FENCE_FLAG_64BIT);

	amdgpu_ring_write(ring,
		PACKET0(SOC15_REG_OFFSET(UVD, 0, mmUVD_CONTEXT_ID), 0));
	amdgpu_ring_write(ring, seq);
	amdgpu_ring_write(ring,
		PACKET0(SOC15_REG_OFFSET(UVD, 0, mmUVD_GPCOM_VCPU_DATA0), 0));
	amdgpu_ring_write(ring, addr & 0xffffffff);
	amdgpu_ring_write(ring,
		PACKET0(SOC15_REG_OFFSET(UVD, 0, mmUVD_GPCOM_VCPU_DATA1), 0));
	amdgpu_ring_write(ring, upper_32_bits(addr) & 0xff);
	amdgpu_ring_write(ring,
		PACKET0(SOC15_REG_OFFSET(UVD, 0, mmUVD_GPCOM_VCPU_CMD), 0));
	amdgpu_ring_write(ring, VCN_DEC_CMD_FENCE << 1);

	amdgpu_ring_write(ring,
		PACKET0(SOC15_REG_OFFSET(UVD, 0, mmUVD_GPCOM_VCPU_DATA0), 0));
	amdgpu_ring_write(ring, 0);
	amdgpu_ring_write(ring,
		PACKET0(SOC15_REG_OFFSET(UVD, 0, mmUVD_GPCOM_VCPU_DATA1), 0));
	amdgpu_ring_write(ring, 0);
	amdgpu_ring_write(ring,
		PACKET0(SOC15_REG_OFFSET(UVD, 0, mmUVD_GPCOM_VCPU_CMD), 0));
	amdgpu_ring_write(ring, VCN_DEC_CMD_TRAP << 1);
}

/**
 * vcn_v1_0_dec_ring_emit_ib - execute indirect buffer
 *
 * @ring: amdgpu_ring pointer
 * @ib: indirect buffer to execute
 *
 * Write ring commands to execute the indirect buffer
 */
static void vcn_v1_0_dec_ring_emit_ib(struct amdgpu_ring *ring,
				  struct amdgpu_ib *ib,
				  unsigned vmid, bool ctx_switch)
{
	struct amdgpu_device *adev = ring->adev;

	amdgpu_ring_write(ring,
		PACKET0(SOC15_REG_OFFSET(UVD, 0, mmUVD_LMI_RBC_IB_VMID), 0));
	amdgpu_ring_write(ring, vmid);

	amdgpu_ring_write(ring,
		PACKET0(SOC15_REG_OFFSET(UVD, 0, mmUVD_LMI_RBC_IB_64BIT_BAR_LOW), 0));
	amdgpu_ring_write(ring, lower_32_bits(ib->gpu_addr));
	amdgpu_ring_write(ring,
		PACKET0(SOC15_REG_OFFSET(UVD, 0, mmUVD_LMI_RBC_IB_64BIT_BAR_HIGH), 0));
	amdgpu_ring_write(ring, upper_32_bits(ib->gpu_addr));
	amdgpu_ring_write(ring,
		PACKET0(SOC15_REG_OFFSET(UVD, 0, mmUVD_RBC_IB_SIZE), 0));
	amdgpu_ring_write(ring, ib->length_dw);
}

static void vcn_v1_0_dec_ring_emit_reg_wait(struct amdgpu_ring *ring,
					    uint32_t reg, uint32_t val,
					    uint32_t mask)
{
	struct amdgpu_device *adev = ring->adev;

	amdgpu_ring_write(ring,
		PACKET0(SOC15_REG_OFFSET(UVD, 0, mmUVD_GPCOM_VCPU_DATA0), 0));
	amdgpu_ring_write(ring, reg << 2);
	amdgpu_ring_write(ring,
		PACKET0(SOC15_REG_OFFSET(UVD, 0, mmUVD_GPCOM_VCPU_DATA1), 0));
	amdgpu_ring_write(ring, val);
	amdgpu_ring_write(ring,
		PACKET0(SOC15_REG_OFFSET(UVD, 0, mmUVD_GP_SCRATCH8), 0));
	amdgpu_ring_write(ring, mask);
	amdgpu_ring_write(ring,
		PACKET0(SOC15_REG_OFFSET(UVD, 0, mmUVD_GPCOM_VCPU_CMD), 0));
	amdgpu_ring_write(ring, VCN_DEC_CMD_REG_READ_COND_WAIT << 1);
}

static void vcn_v1_0_dec_ring_emit_vm_flush(struct amdgpu_ring *ring,
					    unsigned vmid, uint64_t pd_addr)
{
	struct amdgpu_vmhub *hub = &ring->adev->vmhub[ring->funcs->vmhub];
	uint32_t data0, data1, mask;

	pd_addr = amdgpu_gmc_emit_flush_gpu_tlb(ring, vmid, pd_addr);

	/* wait for register write */
	data0 = hub->ctx0_ptb_addr_lo32 + vmid * 2;
	data1 = lower_32_bits(pd_addr);
	mask = 0xffffffff;
	vcn_v1_0_dec_ring_emit_reg_wait(ring, data0, data1, mask);
}

static void vcn_v1_0_dec_ring_emit_wreg(struct amdgpu_ring *ring,
					uint32_t reg, uint32_t val)
{
	struct amdgpu_device *adev = ring->adev;

	amdgpu_ring_write(ring,
		PACKET0(SOC15_REG_OFFSET(UVD, 0, mmUVD_GPCOM_VCPU_DATA0), 0));
	amdgpu_ring_write(ring, reg << 2);
	amdgpu_ring_write(ring,
		PACKET0(SOC15_REG_OFFSET(UVD, 0, mmUVD_GPCOM_VCPU_DATA1), 0));
	amdgpu_ring_write(ring, val);
	amdgpu_ring_write(ring,
		PACKET0(SOC15_REG_OFFSET(UVD, 0, mmUVD_GPCOM_VCPU_CMD), 0));
	amdgpu_ring_write(ring, VCN_DEC_CMD_WRITE_REG << 1);
}

/**
 * vcn_v1_0_enc_ring_get_rptr - get enc read pointer
 *
 * @ring: amdgpu_ring pointer
 *
 * Returns the current hardware enc read pointer
 */
static uint64_t vcn_v1_0_enc_ring_get_rptr(struct amdgpu_ring *ring)
{
	struct amdgpu_device *adev = ring->adev;

	if (ring == &adev->vcn.ring_enc[0])
		return RREG32_SOC15(UVD, 0, mmUVD_RB_RPTR);
	else
		return RREG32_SOC15(UVD, 0, mmUVD_RB_RPTR2);
}

 /**
 * vcn_v1_0_enc_ring_get_wptr - get enc write pointer
 *
 * @ring: amdgpu_ring pointer
 *
 * Returns the current hardware enc write pointer
 */
static uint64_t vcn_v1_0_enc_ring_get_wptr(struct amdgpu_ring *ring)
{
	struct amdgpu_device *adev = ring->adev;

	if (ring == &adev->vcn.ring_enc[0])
		return RREG32_SOC15(UVD, 0, mmUVD_RB_WPTR);
	else
		return RREG32_SOC15(UVD, 0, mmUVD_RB_WPTR2);
}

 /**
 * vcn_v1_0_enc_ring_set_wptr - set enc write pointer
 *
 * @ring: amdgpu_ring pointer
 *
 * Commits the enc write pointer to the hardware
 */
static void vcn_v1_0_enc_ring_set_wptr(struct amdgpu_ring *ring)
{
	struct amdgpu_device *adev = ring->adev;

	if (ring == &adev->vcn.ring_enc[0])
		WREG32_SOC15(UVD, 0, mmUVD_RB_WPTR,
			lower_32_bits(ring->wptr));
	else
		WREG32_SOC15(UVD, 0, mmUVD_RB_WPTR2,
			lower_32_bits(ring->wptr));
}

/**
 * vcn_v1_0_enc_ring_emit_fence - emit an enc fence & trap command
 *
 * @ring: amdgpu_ring pointer
 * @fence: fence to emit
 *
 * Write enc a fence and a trap command to the ring.
 */
static void vcn_v1_0_enc_ring_emit_fence(struct amdgpu_ring *ring, u64 addr,
			u64 seq, unsigned flags)
{
	WARN_ON(flags & AMDGPU_FENCE_FLAG_64BIT);

	amdgpu_ring_write(ring, VCN_ENC_CMD_FENCE);
	amdgpu_ring_write(ring, addr);
	amdgpu_ring_write(ring, upper_32_bits(addr));
	amdgpu_ring_write(ring, seq);
	amdgpu_ring_write(ring, VCN_ENC_CMD_TRAP);
}

static void vcn_v1_0_enc_ring_insert_end(struct amdgpu_ring *ring)
{
	amdgpu_ring_write(ring, VCN_ENC_CMD_END);
}

/**
 * vcn_v1_0_enc_ring_emit_ib - enc execute indirect buffer
 *
 * @ring: amdgpu_ring pointer
 * @ib: indirect buffer to execute
 *
 * Write enc ring commands to execute the indirect buffer
 */
static void vcn_v1_0_enc_ring_emit_ib(struct amdgpu_ring *ring,
		struct amdgpu_ib *ib, unsigned int vmid, bool ctx_switch)
{
	amdgpu_ring_write(ring, VCN_ENC_CMD_IB);
	amdgpu_ring_write(ring, vmid);
	amdgpu_ring_write(ring, lower_32_bits(ib->gpu_addr));
	amdgpu_ring_write(ring, upper_32_bits(ib->gpu_addr));
	amdgpu_ring_write(ring, ib->length_dw);
}

static void vcn_v1_0_enc_ring_emit_reg_wait(struct amdgpu_ring *ring,
					    uint32_t reg, uint32_t val,
					    uint32_t mask)
{
	amdgpu_ring_write(ring, VCN_ENC_CMD_REG_WAIT);
	amdgpu_ring_write(ring, reg << 2);
	amdgpu_ring_write(ring, mask);
	amdgpu_ring_write(ring, val);
}

static void vcn_v1_0_enc_ring_emit_vm_flush(struct amdgpu_ring *ring,
					    unsigned int vmid, uint64_t pd_addr)
{
	struct amdgpu_vmhub *hub = &ring->adev->vmhub[ring->funcs->vmhub];

	pd_addr = amdgpu_gmc_emit_flush_gpu_tlb(ring, vmid, pd_addr);

	/* wait for reg writes */
	vcn_v1_0_enc_ring_emit_reg_wait(ring, hub->ctx0_ptb_addr_lo32 + vmid * 2,
					lower_32_bits(pd_addr), 0xffffffff);
}

static void vcn_v1_0_enc_ring_emit_wreg(struct amdgpu_ring *ring,
					uint32_t reg, uint32_t val)
{
	amdgpu_ring_write(ring, VCN_ENC_CMD_REG_WRITE);
	amdgpu_ring_write(ring,	reg << 2);
	amdgpu_ring_write(ring, val);
}


/**
 * vcn_v1_0_jpeg_ring_get_rptr - get read pointer
 *
 * @ring: amdgpu_ring pointer
 *
 * Returns the current hardware read pointer
 */
static uint64_t vcn_v1_0_jpeg_ring_get_rptr(struct amdgpu_ring *ring)
{
	struct amdgpu_device *adev = ring->adev;

	return RREG32_SOC15(UVD, 0, mmUVD_JRBC_RB_RPTR);
}

/**
 * vcn_v1_0_jpeg_ring_get_wptr - get write pointer
 *
 * @ring: amdgpu_ring pointer
 *
 * Returns the current hardware write pointer
 */
static uint64_t vcn_v1_0_jpeg_ring_get_wptr(struct amdgpu_ring *ring)
{
	struct amdgpu_device *adev = ring->adev;

	return RREG32_SOC15(UVD, 0, mmUVD_JRBC_RB_WPTR);
}

/**
 * vcn_v1_0_jpeg_ring_set_wptr - set write pointer
 *
 * @ring: amdgpu_ring pointer
 *
 * Commits the write pointer to the hardware
 */
static void vcn_v1_0_jpeg_ring_set_wptr(struct amdgpu_ring *ring)
{
	struct amdgpu_device *adev = ring->adev;

	WREG32_SOC15(UVD, 0, mmUVD_JRBC_RB_WPTR, lower_32_bits(ring->wptr));
}

/**
 * vcn_v1_0_jpeg_ring_insert_start - insert a start command
 *
 * @ring: amdgpu_ring pointer
 *
 * Write a start command to the ring.
 */
static void vcn_v1_0_jpeg_ring_insert_start(struct amdgpu_ring *ring)
{
	struct amdgpu_device *adev = ring->adev;

	amdgpu_ring_write(ring,
		PACKETJ(SOC15_REG_OFFSET(UVD, 0, mmUVD_JRBC_EXTERNAL_REG_BASE), 0, 0, PACKETJ_TYPE0));
	amdgpu_ring_write(ring, 0x68e04);

	amdgpu_ring_write(ring, PACKETJ(0, 0, 0, PACKETJ_TYPE0));
	amdgpu_ring_write(ring, 0x80010000);
}

/**
 * vcn_v1_0_jpeg_ring_insert_end - insert a end command
 *
 * @ring: amdgpu_ring pointer
 *
 * Write a end command to the ring.
 */
static void vcn_v1_0_jpeg_ring_insert_end(struct amdgpu_ring *ring)
{
	struct amdgpu_device *adev = ring->adev;

	amdgpu_ring_write(ring,
		PACKETJ(SOC15_REG_OFFSET(UVD, 0, mmUVD_JRBC_EXTERNAL_REG_BASE), 0, 0, PACKETJ_TYPE0));
	amdgpu_ring_write(ring, 0x68e04);

	amdgpu_ring_write(ring, PACKETJ(0, 0, 0, PACKETJ_TYPE0));
	amdgpu_ring_write(ring, 0x00010000);
}

/**
 * vcn_v1_0_jpeg_ring_emit_fence - emit an fence & trap command
 *
 * @ring: amdgpu_ring pointer
 * @fence: fence to emit
 *
 * Write a fence and a trap command to the ring.
 */
static void vcn_v1_0_jpeg_ring_emit_fence(struct amdgpu_ring *ring, u64 addr, u64 seq,
				     unsigned flags)
{
	struct amdgpu_device *adev = ring->adev;

	WARN_ON(flags & AMDGPU_FENCE_FLAG_64BIT);

	amdgpu_ring_write(ring,
		PACKETJ(SOC15_REG_OFFSET(UVD, 0, mmUVD_JPEG_GPCOM_DATA0), 0, 0, PACKETJ_TYPE0));
	amdgpu_ring_write(ring, seq);

	amdgpu_ring_write(ring,
		PACKETJ(SOC15_REG_OFFSET(UVD, 0, mmUVD_JPEG_GPCOM_DATA1), 0, 0, PACKETJ_TYPE0));
	amdgpu_ring_write(ring, seq);

	amdgpu_ring_write(ring,
		PACKETJ(SOC15_REG_OFFSET(UVD, 0, mmUVD_LMI_JRBC_RB_MEM_WR_64BIT_BAR_LOW), 0, 0, PACKETJ_TYPE0));
	amdgpu_ring_write(ring, lower_32_bits(addr));

	amdgpu_ring_write(ring,
		PACKETJ(SOC15_REG_OFFSET(UVD, 0, mmUVD_LMI_JRBC_RB_MEM_WR_64BIT_BAR_HIGH), 0, 0, PACKETJ_TYPE0));
	amdgpu_ring_write(ring, upper_32_bits(addr));

	amdgpu_ring_write(ring,
		PACKETJ(SOC15_REG_OFFSET(UVD, 0, mmUVD_JPEG_GPCOM_CMD), 0, 0, PACKETJ_TYPE0));
	amdgpu_ring_write(ring, 0x8);

	amdgpu_ring_write(ring,
		PACKETJ(SOC15_REG_OFFSET(UVD, 0, mmUVD_JPEG_GPCOM_CMD), 0, PACKETJ_CONDITION_CHECK0, PACKETJ_TYPE4));
	amdgpu_ring_write(ring, 0);

	amdgpu_ring_write(ring,
		PACKETJ(SOC15_REG_OFFSET(UVD, 0, mmUVD_JRBC_RB_COND_RD_TIMER), 0, 0, PACKETJ_TYPE0));
	amdgpu_ring_write(ring, 0x01400200);

	amdgpu_ring_write(ring,
		PACKETJ(SOC15_REG_OFFSET(UVD, 0, mmUVD_JRBC_RB_REF_DATA), 0, 0, PACKETJ_TYPE0));
	amdgpu_ring_write(ring, seq);

	amdgpu_ring_write(ring,
		PACKETJ(SOC15_REG_OFFSET(UVD, 0, mmUVD_LMI_JRBC_RB_MEM_RD_64BIT_BAR_LOW), 0, 0, PACKETJ_TYPE0));
	amdgpu_ring_write(ring, lower_32_bits(addr));

	amdgpu_ring_write(ring,
		PACKETJ(SOC15_REG_OFFSET(UVD, 0, mmUVD_LMI_JRBC_RB_MEM_RD_64BIT_BAR_HIGH), 0, 0, PACKETJ_TYPE0));
	amdgpu_ring_write(ring, upper_32_bits(addr));

	amdgpu_ring_write(ring,
		PACKETJ(0, 0, PACKETJ_CONDITION_CHECK3, PACKETJ_TYPE2));
	amdgpu_ring_write(ring, 0xffffffff);

	amdgpu_ring_write(ring,
		PACKETJ(SOC15_REG_OFFSET(UVD, 0, mmUVD_JRBC_EXTERNAL_REG_BASE), 0, 0, PACKETJ_TYPE0));
	amdgpu_ring_write(ring, 0x3fbc);

	amdgpu_ring_write(ring,
		PACKETJ(0, 0, 0, PACKETJ_TYPE0));
	amdgpu_ring_write(ring, 0x1);

	/* emit trap */
	amdgpu_ring_write(ring, PACKETJ(0, 0, 0, PACKETJ_TYPE7));
	amdgpu_ring_write(ring, 0);
}

/**
 * vcn_v1_0_jpeg_ring_emit_ib - execute indirect buffer
 *
 * @ring: amdgpu_ring pointer
 * @ib: indirect buffer to execute
 *
 * Write ring commands to execute the indirect buffer.
 */
static void vcn_v1_0_jpeg_ring_emit_ib(struct amdgpu_ring *ring,
				  struct amdgpu_ib *ib,
				  unsigned vmid, bool ctx_switch)
{
	struct amdgpu_device *adev = ring->adev;

	amdgpu_ring_write(ring,
		PACKETJ(SOC15_REG_OFFSET(UVD, 0, mmUVD_LMI_JRBC_IB_VMID), 0, 0, PACKETJ_TYPE0));
	amdgpu_ring_write(ring, (vmid | (vmid << 4)));

	amdgpu_ring_write(ring,
		PACKETJ(SOC15_REG_OFFSET(UVD, 0, mmUVD_LMI_JPEG_VMID), 0, 0, PACKETJ_TYPE0));
	amdgpu_ring_write(ring, (vmid | (vmid << 4)));

	amdgpu_ring_write(ring,
		PACKETJ(SOC15_REG_OFFSET(UVD, 0, mmUVD_LMI_JRBC_IB_64BIT_BAR_LOW), 0, 0, PACKETJ_TYPE0));
	amdgpu_ring_write(ring, lower_32_bits(ib->gpu_addr));

	amdgpu_ring_write(ring,
		PACKETJ(SOC15_REG_OFFSET(UVD, 0, mmUVD_LMI_JRBC_IB_64BIT_BAR_HIGH), 0, 0, PACKETJ_TYPE0));
	amdgpu_ring_write(ring, upper_32_bits(ib->gpu_addr));

	amdgpu_ring_write(ring,
		PACKETJ(SOC15_REG_OFFSET(UVD, 0, mmUVD_JRBC_IB_SIZE), 0, 0, PACKETJ_TYPE0));
	amdgpu_ring_write(ring, ib->length_dw);

	amdgpu_ring_write(ring,
		PACKETJ(SOC15_REG_OFFSET(UVD, 0, mmUVD_LMI_JRBC_RB_MEM_RD_64BIT_BAR_LOW), 0, 0, PACKETJ_TYPE0));
	amdgpu_ring_write(ring, lower_32_bits(ring->gpu_addr));

	amdgpu_ring_write(ring,
		PACKETJ(SOC15_REG_OFFSET(UVD, 0, mmUVD_LMI_JRBC_RB_MEM_RD_64BIT_BAR_HIGH), 0, 0, PACKETJ_TYPE0));
	amdgpu_ring_write(ring, upper_32_bits(ring->gpu_addr));

	amdgpu_ring_write(ring,
		PACKETJ(0, 0, PACKETJ_CONDITION_CHECK0, PACKETJ_TYPE2));
	amdgpu_ring_write(ring, 0);

	amdgpu_ring_write(ring,
		PACKETJ(SOC15_REG_OFFSET(UVD, 0, mmUVD_JRBC_RB_COND_RD_TIMER), 0, 0, PACKETJ_TYPE0));
	amdgpu_ring_write(ring, 0x01400200);

	amdgpu_ring_write(ring,
		PACKETJ(SOC15_REG_OFFSET(UVD, 0, mmUVD_JRBC_RB_REF_DATA), 0, 0, PACKETJ_TYPE0));
	amdgpu_ring_write(ring, 0x2);

	amdgpu_ring_write(ring,
		PACKETJ(SOC15_REG_OFFSET(UVD, 0, mmUVD_JRBC_STATUS), 0, PACKETJ_CONDITION_CHECK3, PACKETJ_TYPE3));
	amdgpu_ring_write(ring, 0x2);
}

static void vcn_v1_0_jpeg_ring_emit_reg_wait(struct amdgpu_ring *ring,
					    uint32_t reg, uint32_t val,
					    uint32_t mask)
{
	struct amdgpu_device *adev = ring->adev;
	uint32_t reg_offset = (reg << 2);

	amdgpu_ring_write(ring,
		PACKETJ(SOC15_REG_OFFSET(UVD, 0, mmUVD_JRBC_RB_COND_RD_TIMER), 0, 0, PACKETJ_TYPE0));
	amdgpu_ring_write(ring, 0x01400200);

	amdgpu_ring_write(ring,
		PACKETJ(SOC15_REG_OFFSET(UVD, 0, mmUVD_JRBC_RB_REF_DATA), 0, 0, PACKETJ_TYPE0));
	amdgpu_ring_write(ring, val);

	amdgpu_ring_write(ring,
		PACKETJ(SOC15_REG_OFFSET(UVD, 0, mmUVD_JRBC_EXTERNAL_REG_BASE), 0, 0, PACKETJ_TYPE0));
	if (((reg_offset >= 0x1f800) && (reg_offset <= 0x21fff)) ||
		((reg_offset >= 0x1e000) && (reg_offset <= 0x1e1ff))) {
		amdgpu_ring_write(ring, 0);
		amdgpu_ring_write(ring,
			PACKETJ((reg_offset >> 2), 0, 0, PACKETJ_TYPE3));
	} else {
		amdgpu_ring_write(ring, reg_offset);
		amdgpu_ring_write(ring,
			PACKETJ(0, 0, 0, PACKETJ_TYPE3));
	}
	amdgpu_ring_write(ring, mask);
}

static void vcn_v1_0_jpeg_ring_emit_vm_flush(struct amdgpu_ring *ring,
		unsigned vmid, uint64_t pd_addr)
{
	struct amdgpu_vmhub *hub = &ring->adev->vmhub[ring->funcs->vmhub];
	uint32_t data0, data1, mask;

	pd_addr = amdgpu_gmc_emit_flush_gpu_tlb(ring, vmid, pd_addr);

	/* wait for register write */
	data0 = hub->ctx0_ptb_addr_lo32 + vmid * 2;
	data1 = lower_32_bits(pd_addr);
	mask = 0xffffffff;
	vcn_v1_0_jpeg_ring_emit_reg_wait(ring, data0, data1, mask);
}

static void vcn_v1_0_jpeg_ring_emit_wreg(struct amdgpu_ring *ring,
					uint32_t reg, uint32_t val)
{
	struct amdgpu_device *adev = ring->adev;
	uint32_t reg_offset = (reg << 2);

	amdgpu_ring_write(ring,
		PACKETJ(SOC15_REG_OFFSET(UVD, 0, mmUVD_JRBC_EXTERNAL_REG_BASE), 0, 0, PACKETJ_TYPE0));
	if (((reg_offset >= 0x1f800) && (reg_offset <= 0x21fff)) ||
			((reg_offset >= 0x1e000) && (reg_offset <= 0x1e1ff))) {
		amdgpu_ring_write(ring, 0);
		amdgpu_ring_write(ring,
			PACKETJ((reg_offset >> 2), 0, 0, PACKETJ_TYPE0));
	} else {
		amdgpu_ring_write(ring, reg_offset);
		amdgpu_ring_write(ring,
			PACKETJ(0, 0, 0, PACKETJ_TYPE0));
	}
	amdgpu_ring_write(ring, val);
}

static void vcn_v1_0_jpeg_ring_nop(struct amdgpu_ring *ring, uint32_t count)
{
	int i;

	WARN_ON(ring->wptr % 2 || count % 2);

	for (i = 0; i < count / 2; i++) {
		amdgpu_ring_write(ring, PACKETJ(0, 0, 0, PACKETJ_TYPE6));
		amdgpu_ring_write(ring, 0);
	}
}

static void vcn_v1_0_jpeg_ring_patch_wreg(struct amdgpu_ring *ring, uint32_t *ptr, uint32_t reg_offset, uint32_t val)
{
	struct amdgpu_device *adev = ring->adev;
	ring->ring[(*ptr)++] = PACKETJ(SOC15_REG_OFFSET(UVD, 0, mmUVD_JRBC_EXTERNAL_REG_BASE), 0, 0, PACKETJ_TYPE0);
	if (((reg_offset >= 0x1f800) && (reg_offset <= 0x21fff)) ||
		((reg_offset >= 0x1e000) && (reg_offset <= 0x1e1ff))) {
		ring->ring[(*ptr)++] = 0;
		ring->ring[(*ptr)++] = PACKETJ((reg_offset >> 2), 0, 0, PACKETJ_TYPE0);
	} else {
		ring->ring[(*ptr)++] = reg_offset;
		ring->ring[(*ptr)++] = PACKETJ(0, 0, 0, PACKETJ_TYPE0);
	}
	ring->ring[(*ptr)++] = val;
}

static void vcn_v1_0_jpeg_ring_set_patch_ring(struct amdgpu_ring *ring, uint32_t ptr)
{
	struct amdgpu_device *adev = ring->adev;

	uint32_t reg, reg_offset, val, mask, i;

	// 1st: program mmUVD_LMI_JRBC_RB_MEM_RD_64BIT_BAR_LOW
	reg = SOC15_REG_OFFSET(UVD, 0, mmUVD_LMI_JRBC_RB_MEM_RD_64BIT_BAR_LOW);
	reg_offset = (reg << 2);
	val = lower_32_bits(ring->gpu_addr);
	vcn_v1_0_jpeg_ring_patch_wreg(ring, &ptr, reg_offset, val);

	// 2nd: program mmUVD_LMI_JRBC_RB_MEM_RD_64BIT_BAR_HIGH
	reg = SOC15_REG_OFFSET(UVD, 0, mmUVD_LMI_JRBC_RB_MEM_RD_64BIT_BAR_HIGH);
	reg_offset = (reg << 2);
	val = upper_32_bits(ring->gpu_addr);
	vcn_v1_0_jpeg_ring_patch_wreg(ring, &ptr, reg_offset, val);

	// 3rd to 5th: issue MEM_READ commands
	for (i = 0; i <= 2; i++) {
		ring->ring[ptr++] = PACKETJ(0, 0, 0, PACKETJ_TYPE2);
		ring->ring[ptr++] = 0;
	}

	// 6th: program mmUVD_JRBC_RB_CNTL register to enable NO_FETCH and RPTR write ability
	reg = SOC15_REG_OFFSET(UVD, 0, mmUVD_JRBC_RB_CNTL);
	reg_offset = (reg << 2);
	val = 0x13;
	vcn_v1_0_jpeg_ring_patch_wreg(ring, &ptr, reg_offset, val);

	// 7th: program mmUVD_JRBC_RB_REF_DATA
	reg = SOC15_REG_OFFSET(UVD, 0, mmUVD_JRBC_RB_REF_DATA);
	reg_offset = (reg << 2);
	val = 0x1;
	vcn_v1_0_jpeg_ring_patch_wreg(ring, &ptr, reg_offset, val);

	// 8th: issue conditional register read mmUVD_JRBC_RB_CNTL
	reg = SOC15_REG_OFFSET(UVD, 0, mmUVD_JRBC_RB_CNTL);
	reg_offset = (reg << 2);
	val = 0x1;
	mask = 0x1;

	ring->ring[ptr++] = PACKETJ(SOC15_REG_OFFSET(UVD, 0, mmUVD_JRBC_RB_COND_RD_TIMER), 0, 0, PACKETJ_TYPE0);
	ring->ring[ptr++] = 0x01400200;
	ring->ring[ptr++] = PACKETJ(SOC15_REG_OFFSET(UVD, 0, mmUVD_JRBC_RB_REF_DATA), 0, 0, PACKETJ_TYPE0);
	ring->ring[ptr++] = val;
	ring->ring[ptr++] = PACKETJ(SOC15_REG_OFFSET(UVD, 0, mmUVD_JRBC_EXTERNAL_REG_BASE), 0, 0, PACKETJ_TYPE0);
	if (((reg_offset >= 0x1f800) && (reg_offset <= 0x21fff)) ||
		((reg_offset >= 0x1e000) && (reg_offset <= 0x1e1ff))) {
		ring->ring[ptr++] = 0;
		ring->ring[ptr++] = PACKETJ((reg_offset >> 2), 0, 0, PACKETJ_TYPE3);
	} else {
		ring->ring[ptr++] = reg_offset;
		ring->ring[ptr++] = PACKETJ(0, 0, 0, PACKETJ_TYPE3);
	}
	ring->ring[ptr++] = mask;

	//9th to 21st: insert no-op
	for (i = 0; i <= 12; i++) {
		ring->ring[ptr++] = PACKETJ(0, 0, 0, PACKETJ_TYPE6);
		ring->ring[ptr++] = 0;
	}

	//22nd: reset mmUVD_JRBC_RB_RPTR
	reg = SOC15_REG_OFFSET(UVD, 0, mmUVD_JRBC_RB_RPTR);
	reg_offset = (reg << 2);
	val = 0;
	vcn_v1_0_jpeg_ring_patch_wreg(ring, &ptr, reg_offset, val);

	//23rd: program mmUVD_JRBC_RB_CNTL to disable no_fetch
	reg = SOC15_REG_OFFSET(UVD, 0, mmUVD_JRBC_RB_CNTL);
	reg_offset = (reg << 2);
	val = 0x12;
	vcn_v1_0_jpeg_ring_patch_wreg(ring, &ptr, reg_offset, val);
}

static int vcn_v1_0_set_interrupt_state(struct amdgpu_device *adev,
					struct amdgpu_irq_src *source,
					unsigned type,
					enum amdgpu_interrupt_state state)
{
	return 0;
}

static int vcn_v1_0_process_interrupt(struct amdgpu_device *adev,
				      struct amdgpu_irq_src *source,
				      struct amdgpu_iv_entry *entry)
{
	DRM_DEBUG("IH: VCN TRAP\n");

	switch (entry->src_id) {
	case 124:
		amdgpu_fence_process(&adev->vcn.ring_dec);
		break;
	case 119:
		amdgpu_fence_process(&adev->vcn.ring_enc[0]);
		break;
	case 120:
		amdgpu_fence_process(&adev->vcn.ring_enc[1]);
		break;
	case 126:
		amdgpu_fence_process(&adev->vcn.ring_jpeg);
		break;
	default:
		DRM_ERROR("Unhandled interrupt: %d %d\n",
			  entry->src_id, entry->src_data[0]);
		break;
	}

	return 0;
}

static void vcn_v1_0_dec_ring_insert_nop(struct amdgpu_ring *ring, uint32_t count)
{
	struct amdgpu_device *adev = ring->adev;
	int i;

	WARN_ON(ring->wptr % 2 || count % 2);

	for (i = 0; i < count / 2; i++) {
		amdgpu_ring_write(ring, PACKET0(SOC15_REG_OFFSET(UVD, 0, mmUVD_NO_OP), 0));
		amdgpu_ring_write(ring, 0);
	}
}

static int vcn_v1_0_set_powergating_state(void *handle,
					  enum amd_powergating_state state)
{
	/* This doesn't actually powergate the VCN block.
	 * That's done in the dpm code via the SMC.  This
	 * just re-inits the block as necessary.  The actual
	 * gating still happens in the dpm code.  We should
	 * revisit this when there is a cleaner line between
	 * the smc and the hw blocks
	 */
	int ret;
	struct amdgpu_device *adev = (struct amdgpu_device *)handle;

	if(state == adev->vcn.cur_state)
		return 0;

	if (state == AMD_PG_STATE_GATE)
		ret = vcn_v1_0_stop(adev);
	else
		ret = vcn_v1_0_start(adev);

	if(!ret)
		adev->vcn.cur_state = state;
	return ret;
}

static const struct amd_ip_funcs vcn_v1_0_ip_funcs = {
	.name = "vcn_v1_0",
	.early_init = vcn_v1_0_early_init,
	.late_init = NULL,
	.sw_init = vcn_v1_0_sw_init,
	.sw_fini = vcn_v1_0_sw_fini,
	.hw_init = vcn_v1_0_hw_init,
	.hw_fini = vcn_v1_0_hw_fini,
	.suspend = vcn_v1_0_suspend,
	.resume = vcn_v1_0_resume,
	.is_idle = vcn_v1_0_is_idle,
	.wait_for_idle = vcn_v1_0_wait_for_idle,
	.check_soft_reset = NULL /* vcn_v1_0_check_soft_reset */,
	.pre_soft_reset = NULL /* vcn_v1_0_pre_soft_reset */,
	.soft_reset = NULL /* vcn_v1_0_soft_reset */,
	.post_soft_reset = NULL /* vcn_v1_0_post_soft_reset */,
	.set_clockgating_state = vcn_v1_0_set_clockgating_state,
	.set_powergating_state = vcn_v1_0_set_powergating_state,
};

static const struct amdgpu_ring_funcs vcn_v1_0_dec_ring_vm_funcs = {
	.type = AMDGPU_RING_TYPE_VCN_DEC,
	.align_mask = 0xf,
	.support_64bit_ptrs = false,
	.vmhub = AMDGPU_MMHUB,
	.get_rptr = vcn_v1_0_dec_ring_get_rptr,
	.get_wptr = vcn_v1_0_dec_ring_get_wptr,
	.set_wptr = vcn_v1_0_dec_ring_set_wptr,
	.emit_frame_size =
		6 + 6 + /* hdp invalidate / flush */
		SOC15_FLUSH_GPU_TLB_NUM_WREG * 6 +
		SOC15_FLUSH_GPU_TLB_NUM_REG_WAIT * 8 +
		8 + /* vcn_v1_0_dec_ring_emit_vm_flush */
		14 + 14 + /* vcn_v1_0_dec_ring_emit_fence x2 vm fence */
		6,
	.emit_ib_size = 8, /* vcn_v1_0_dec_ring_emit_ib */
	.emit_ib = vcn_v1_0_dec_ring_emit_ib,
	.emit_fence = vcn_v1_0_dec_ring_emit_fence,
	.emit_vm_flush = vcn_v1_0_dec_ring_emit_vm_flush,
	.test_ring = amdgpu_vcn_dec_ring_test_ring,
	.test_ib = amdgpu_vcn_dec_ring_test_ib,
	.insert_nop = vcn_v1_0_dec_ring_insert_nop,
	.insert_start = vcn_v1_0_dec_ring_insert_start,
	.insert_end = vcn_v1_0_dec_ring_insert_end,
	.pad_ib = amdgpu_ring_generic_pad_ib,
	.begin_use = amdgpu_vcn_ring_begin_use,
	.end_use = amdgpu_vcn_ring_end_use,
	.emit_wreg = vcn_v1_0_dec_ring_emit_wreg,
	.emit_reg_wait = vcn_v1_0_dec_ring_emit_reg_wait,
	.emit_reg_write_reg_wait = amdgpu_ring_emit_reg_write_reg_wait_helper,
};

static const struct amdgpu_ring_funcs vcn_v1_0_enc_ring_vm_funcs = {
	.type = AMDGPU_RING_TYPE_VCN_ENC,
	.align_mask = 0x3f,
	.nop = VCN_ENC_CMD_NO_OP,
	.support_64bit_ptrs = false,
	.vmhub = AMDGPU_MMHUB,
	.get_rptr = vcn_v1_0_enc_ring_get_rptr,
	.get_wptr = vcn_v1_0_enc_ring_get_wptr,
	.set_wptr = vcn_v1_0_enc_ring_set_wptr,
	.emit_frame_size =
		SOC15_FLUSH_GPU_TLB_NUM_WREG * 3 +
		SOC15_FLUSH_GPU_TLB_NUM_REG_WAIT * 4 +
		4 + /* vcn_v1_0_enc_ring_emit_vm_flush */
		5 + 5 + /* vcn_v1_0_enc_ring_emit_fence x2 vm fence */
		1, /* vcn_v1_0_enc_ring_insert_end */
	.emit_ib_size = 5, /* vcn_v1_0_enc_ring_emit_ib */
	.emit_ib = vcn_v1_0_enc_ring_emit_ib,
	.emit_fence = vcn_v1_0_enc_ring_emit_fence,
	.emit_vm_flush = vcn_v1_0_enc_ring_emit_vm_flush,
	.test_ring = amdgpu_vcn_enc_ring_test_ring,
	.test_ib = amdgpu_vcn_enc_ring_test_ib,
	.insert_nop = amdgpu_ring_insert_nop,
	.insert_end = vcn_v1_0_enc_ring_insert_end,
	.pad_ib = amdgpu_ring_generic_pad_ib,
	.begin_use = amdgpu_vcn_ring_begin_use,
	.end_use = amdgpu_vcn_ring_end_use,
	.emit_wreg = vcn_v1_0_enc_ring_emit_wreg,
	.emit_reg_wait = vcn_v1_0_enc_ring_emit_reg_wait,
	.emit_reg_write_reg_wait = amdgpu_ring_emit_reg_write_reg_wait_helper,
};

static const struct amdgpu_ring_funcs vcn_v1_0_jpeg_ring_vm_funcs = {
	.type = AMDGPU_RING_TYPE_VCN_JPEG,
	.align_mask = 0xf,
	.nop = PACKET0(0x81ff, 0),
	.support_64bit_ptrs = false,
	.vmhub = AMDGPU_MMHUB,
	.extra_dw = 64,
	.get_rptr = vcn_v1_0_jpeg_ring_get_rptr,
	.get_wptr = vcn_v1_0_jpeg_ring_get_wptr,
	.set_wptr = vcn_v1_0_jpeg_ring_set_wptr,
	.emit_frame_size =
		6 + 6 + /* hdp invalidate / flush */
		SOC15_FLUSH_GPU_TLB_NUM_WREG * 6 +
		SOC15_FLUSH_GPU_TLB_NUM_REG_WAIT * 8 +
		8 + /* vcn_v1_0_jpeg_ring_emit_vm_flush */
		26 + 26 + /* vcn_v1_0_jpeg_ring_emit_fence x2 vm fence */
		6,
	.emit_ib_size = 22, /* vcn_v1_0_jpeg_ring_emit_ib */
	.emit_ib = vcn_v1_0_jpeg_ring_emit_ib,
	.emit_fence = vcn_v1_0_jpeg_ring_emit_fence,
	.emit_vm_flush = vcn_v1_0_jpeg_ring_emit_vm_flush,
	.test_ring = amdgpu_vcn_jpeg_ring_test_ring,
	.test_ib = amdgpu_vcn_jpeg_ring_test_ib,
	.insert_nop = vcn_v1_0_jpeg_ring_nop,
	.insert_start = vcn_v1_0_jpeg_ring_insert_start,
	.insert_end = vcn_v1_0_jpeg_ring_insert_end,
	.pad_ib = amdgpu_ring_generic_pad_ib,
	.begin_use = amdgpu_vcn_ring_begin_use,
	.end_use = amdgpu_vcn_ring_end_use,
	.emit_wreg = vcn_v1_0_jpeg_ring_emit_wreg,
	.emit_reg_wait = vcn_v1_0_jpeg_ring_emit_reg_wait,
	.emit_reg_write_reg_wait = amdgpu_ring_emit_reg_write_reg_wait_helper,
};

static void vcn_v1_0_set_dec_ring_funcs(struct amdgpu_device *adev)
{
	adev->vcn.ring_dec.funcs = &vcn_v1_0_dec_ring_vm_funcs;
	DRM_INFO("VCN decode is enabled in VM mode\n");
}

static void vcn_v1_0_set_enc_ring_funcs(struct amdgpu_device *adev)
{
	int i;

	for (i = 0; i < adev->vcn.num_enc_rings; ++i)
		adev->vcn.ring_enc[i].funcs = &vcn_v1_0_enc_ring_vm_funcs;

	DRM_INFO("VCN encode is enabled in VM mode\n");
}

static void vcn_v1_0_set_jpeg_ring_funcs(struct amdgpu_device *adev)
{
	adev->vcn.ring_jpeg.funcs = &vcn_v1_0_jpeg_ring_vm_funcs;
	DRM_INFO("VCN jpeg decode is enabled in VM mode\n");
}

static const struct amdgpu_irq_src_funcs vcn_v1_0_irq_funcs = {
	.set = vcn_v1_0_set_interrupt_state,
	.process = vcn_v1_0_process_interrupt,
};

static void vcn_v1_0_set_irq_funcs(struct amdgpu_device *adev)
{
	adev->vcn.irq.num_types = adev->vcn.num_enc_rings + 2;
	adev->vcn.irq.funcs = &vcn_v1_0_irq_funcs;
}

const struct amdgpu_ip_block_version vcn_v1_0_ip_block =
{
		.type = AMD_IP_BLOCK_TYPE_VCN,
		.major = 1,
		.minor = 0,
		.rev = 0,
		.funcs = &vcn_v1_0_ip_funcs,
};<|MERGE_RESOLUTION|>--- conflicted
+++ resolved
@@ -283,10 +283,7 @@
 	uint32_t size = AMDGPU_GPU_PAGE_ALIGN(adev->vcn.fw->size + 4);
 	uint32_t offset;
 
-<<<<<<< HEAD
-=======
 	/* cache window 0: fw */
->>>>>>> f9885ef8
 	if (adev->firmware.load_type == AMDGPU_FW_LOAD_PSP) {
 		WREG32_SOC15(UVD, 0, mmUVD_LMI_VCPU_CACHE_64BIT_BAR_LOW,
 			     (adev->firmware.ucode[AMDGPU_UCODE_ID_VCN].tmr_mc_addr_lo));
@@ -316,15 +313,9 @@
 
 	/* cache window 2: context */
 	WREG32_SOC15(UVD, 0, mmUVD_LMI_VCPU_CACHE2_64BIT_BAR_LOW,
-<<<<<<< HEAD
-		     lower_32_bits(adev->vcn.gpu_addr + offset + AMDGPU_VCN_HEAP_SIZE));
-	WREG32_SOC15(UVD, 0, mmUVD_LMI_VCPU_CACHE2_64BIT_BAR_HIGH,
-		     upper_32_bits(adev->vcn.gpu_addr + offset + AMDGPU_VCN_HEAP_SIZE));
-=======
 		     lower_32_bits(adev->vcn.gpu_addr + offset + AMDGPU_VCN_STACK_SIZE));
 	WREG32_SOC15(UVD, 0, mmUVD_LMI_VCPU_CACHE2_64BIT_BAR_HIGH,
 		     upper_32_bits(adev->vcn.gpu_addr + offset + AMDGPU_VCN_STACK_SIZE));
->>>>>>> f9885ef8
 	WREG32_SOC15(UVD, 0, mmUVD_VCPU_CACHE_OFFSET2, 0);
 	WREG32_SOC15(UVD, 0, mmUVD_VCPU_CACHE_SIZE2, AMDGPU_VCN_CONTEXT_SIZE);
 
@@ -892,20 +883,9 @@
 		UVD_SYS_INT_EN__UVD_JRBC_EN_MASK,
 		~UVD_SYS_INT_EN__UVD_JRBC_EN_MASK);
 
-<<<<<<< HEAD
-	/* enable system interrupt for JRBC, TODO: move to set interrupt*/
-	WREG32_P(SOC15_REG_OFFSET(UVD, 0, mmUVD_SYS_INT_EN),
-		UVD_SYS_INT_EN__UVD_JRBC_EN_MASK,
-		~UVD_SYS_INT_EN__UVD_JRBC_EN_MASK);
-
-	/* clear the bit 4 of VCN_STATUS */
-	WREG32_P(SOC15_REG_OFFSET(UVD, 0, mmUVD_STATUS), 0,
-			~(2 << UVD_STATUS__VCPU_REPORT__SHIFT));
-=======
 	/* clear the busy bit of UVD_STATUS */
 	tmp = RREG32_SOC15(UVD, 0, mmUVD_STATUS) & ~UVD_STATUS__UVD_BUSY;
 	WREG32_SOC15(UVD, 0, mmUVD_STATUS, tmp);
->>>>>>> f9885ef8
 
 	/* force RBC into idle state */
 	rb_bufsz = order_base_2(ring->ring_size);
