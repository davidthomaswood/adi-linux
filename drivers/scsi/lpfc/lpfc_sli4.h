/*******************************************************************
 * This file is part of the Emulex Linux Device Driver for         *
 * Fibre Channel Host Bus Adapters.                                *
 * Copyright (C) 2017 Broadcom. All Rights Reserved. The term      *
 * “Broadcom” refers to Broadcom Limited and/or its subsidiaries.  *
 * Copyright (C) 2009-2016 Emulex.  All rights reserved.           *
 * EMULEX and SLI are trademarks of Emulex.                        *
 * www.broadcom.com                                                *
 *                                                                 *
 * This program is free software; you can redistribute it and/or   *
 * modify it under the terms of version 2 of the GNU General       *
 * Public License as published by the Free Software Foundation.    *
 * This program is distributed in the hope that it will be useful. *
 * ALL EXPRESS OR IMPLIED CONDITIONS, REPRESENTATIONS AND          *
 * WARRANTIES, INCLUDING ANY IMPLIED WARRANTY OF MERCHANTABILITY,  *
 * FITNESS FOR A PARTICULAR PURPOSE, OR NON-INFRINGEMENT, ARE      *
 * DISCLAIMED, EXCEPT TO THE EXTENT THAT SUCH DISCLAIMERS ARE HELD *
 * TO BE LEGALLY INVALID.  See the GNU General Public License for  *
 * more details, a copy of which can be found in the file COPYING  *
 * included with this package.                                     *
 *******************************************************************/

#define LPFC_ACTIVE_MBOX_WAIT_CNT               100
#define LPFC_XRI_EXCH_BUSY_WAIT_TMO		10000
#define LPFC_XRI_EXCH_BUSY_WAIT_T1   		10
#define LPFC_XRI_EXCH_BUSY_WAIT_T2              30000
#define LPFC_RPI_LOW_WATER_MARK			10

#define LPFC_UNREG_FCF                          1
#define LPFC_SKIP_UNREG_FCF                     0

/* Amount of time in seconds for waiting FCF rediscovery to complete */
#define LPFC_FCF_REDISCOVER_WAIT_TMO		2000 /* msec */

/* Number of SGL entries can be posted in a 4KB nonembedded mbox command */
#define LPFC_NEMBED_MBOX_SGL_CNT		254

/* Multi-queue arrangement for FCP EQ/CQ/WQ tuples */
#define LPFC_HBA_IO_CHAN_MIN	0
#define LPFC_HBA_IO_CHAN_MAX	32
#define LPFC_FCP_IO_CHAN_DEF	4
#define LPFC_NVME_IO_CHAN_DEF	0

/* Number of channels used for Flash Optimized Fabric (FOF) operations */

#define LPFC_FOF_IO_CHAN_NUM       1

/*
 * Provide the default FCF Record attributes used by the driver
 * when nonFIP mode is configured and there is no other default
 * FCF Record attributes.
 */
#define LPFC_FCOE_FCF_DEF_INDEX	0
#define LPFC_FCOE_FCF_GET_FIRST	0xFFFF
#define LPFC_FCOE_FCF_NEXT_NONE	0xFFFF

#define LPFC_FCOE_NULL_VID	0xFFF
#define LPFC_FCOE_IGNORE_VID	0xFFFF

/* First 3 bytes of default FCF MAC is specified by FC_MAP */
#define LPFC_FCOE_FCF_MAC3	0xFF
#define LPFC_FCOE_FCF_MAC4	0xFF
#define LPFC_FCOE_FCF_MAC5	0xFE
#define LPFC_FCOE_FCF_MAP0	0x0E
#define LPFC_FCOE_FCF_MAP1	0xFC
#define LPFC_FCOE_FCF_MAP2	0x00
#define LPFC_FCOE_MAX_RCV_SIZE	0x800
#define LPFC_FCOE_FKA_ADV_PER	0
#define LPFC_FCOE_FIP_PRIORITY	0x80

#define sli4_sid_from_fc_hdr(fc_hdr)  \
	((fc_hdr)->fh_s_id[0] << 16 | \
	 (fc_hdr)->fh_s_id[1] <<  8 | \
	 (fc_hdr)->fh_s_id[2])

#define sli4_did_from_fc_hdr(fc_hdr)  \
	((fc_hdr)->fh_d_id[0] << 16 | \
	 (fc_hdr)->fh_d_id[1] <<  8 | \
	 (fc_hdr)->fh_d_id[2])

#define sli4_fctl_from_fc_hdr(fc_hdr)  \
	((fc_hdr)->fh_f_ctl[0] << 16 | \
	 (fc_hdr)->fh_f_ctl[1] <<  8 | \
	 (fc_hdr)->fh_f_ctl[2])

#define sli4_type_from_fc_hdr(fc_hdr)  \
	((fc_hdr)->fh_type)

#define LPFC_FW_RESET_MAXIMUM_WAIT_10MS_CNT 12000

#define INT_FW_UPGRADE	0
#define RUN_FW_UPGRADE	1

enum lpfc_sli4_queue_type {
	LPFC_EQ,
	LPFC_GCQ,
	LPFC_MCQ,
	LPFC_WCQ,
	LPFC_RCQ,
	LPFC_MQ,
	LPFC_WQ,
	LPFC_HRQ,
	LPFC_DRQ
};

/* The queue sub-type defines the functional purpose of the queue */
enum lpfc_sli4_queue_subtype {
	LPFC_NONE,
	LPFC_MBOX,
	LPFC_FCP,
	LPFC_ELS,
	LPFC_NVME,
	LPFC_NVMET,
	LPFC_NVME_LS,
	LPFC_USOL
};

union sli4_qe {
	void *address;
	struct lpfc_eqe *eqe;
	struct lpfc_cqe *cqe;
	struct lpfc_mcqe *mcqe;
	struct lpfc_wcqe_complete *wcqe_complete;
	struct lpfc_wcqe_release *wcqe_release;
	struct sli4_wcqe_xri_aborted *wcqe_xri_aborted;
	struct lpfc_rcqe_complete *rcqe_complete;
	struct lpfc_mqe *mqe;
	union  lpfc_wqe *wqe;
	union  lpfc_wqe128 *wqe128;
	struct lpfc_rqe *rqe;
};

/* RQ buffer list */
struct lpfc_rqb {
	uint16_t entry_count;	  /* Current number of RQ slots */
	uint16_t buffer_count;	  /* Current number of buffers posted */
	struct list_head rqb_buffer_list;  /* buffers assigned to this HBQ */
				  /* Callback for HBQ buffer allocation */
	struct rqb_dmabuf *(*rqb_alloc_buffer)(struct lpfc_hba *);
				  /* Callback for HBQ buffer free */
	void               (*rqb_free_buffer)(struct lpfc_hba *,
					       struct rqb_dmabuf *);
};

struct lpfc_queue {
	struct list_head list;
	struct list_head wq_list;
	enum lpfc_sli4_queue_type type;
	enum lpfc_sli4_queue_subtype subtype;
	struct lpfc_hba *phba;
	struct list_head child_list;
	struct list_head page_list;
	struct list_head sgl_list;
	uint32_t entry_count;	/* Number of entries to support on the queue */
	uint32_t entry_size;	/* Size of each queue entry. */
	uint32_t entry_repost;	/* Count of entries before doorbell is rung */
#define LPFC_EQ_REPOST		8
#define LPFC_MQ_REPOST		8
#define LPFC_CQ_REPOST		64
#define LPFC_RQ_REPOST		64
#define LPFC_MAX_ISR_CQE	64
#define LPFC_RELEASE_NOTIFICATION_INTERVAL	32  /* For WQs */
	uint32_t queue_id;	/* Queue ID assigned by the hardware */
	uint32_t assoc_qid;     /* Queue ID associated with, for CQ/WQ/MQ */
	uint32_t page_count;	/* Number of pages allocated for this queue */
	uint32_t host_index;	/* The host's index for putting or getting */
	uint32_t hba_index;	/* The last known hba index for get or put */

	struct lpfc_sli_ring *pring; /* ptr to io ring associated with q */
	struct lpfc_rqb *rqbp;	/* ptr to RQ buffers */

	uint32_t q_mode;
	uint16_t db_format;
#define LPFC_DB_RING_FORMAT	0x01
#define LPFC_DB_LIST_FORMAT	0x02
	void __iomem *db_regaddr;
	/* For q stats */
	uint32_t q_cnt_1;
	uint32_t q_cnt_2;
	uint32_t q_cnt_3;
	uint64_t q_cnt_4;
/* defines for EQ stats */
#define	EQ_max_eqe		q_cnt_1
#define	EQ_no_entry		q_cnt_2
#define	EQ_cqe_cnt		q_cnt_3
#define	EQ_processed		q_cnt_4

/* defines for CQ stats */
#define	CQ_mbox			q_cnt_1
#define	CQ_max_cqe		q_cnt_1
#define	CQ_release_wqe		q_cnt_2
#define	CQ_xri_aborted		q_cnt_3
#define	CQ_wq			q_cnt_4

/* defines for WQ stats */
#define	WQ_overflow		q_cnt_1
#define	WQ_posted		q_cnt_4

/* defines for RQ stats */
#define	RQ_no_posted_buf	q_cnt_1
#define	RQ_no_buf_found		q_cnt_2
#define	RQ_buf_posted		q_cnt_3
#define	RQ_rcv_buf		q_cnt_4

	uint64_t isr_timestamp;
	struct lpfc_queue *assoc_qp;
	union sli4_qe qe[1];	/* array to index entries (must be last) */
};

struct lpfc_sli4_link {
	uint16_t speed;
	uint8_t duplex;
	uint8_t status;
	uint8_t type;
	uint8_t number;
	uint8_t fault;
	uint16_t logical_speed;
	uint16_t topology;
};

struct lpfc_fcf_rec {
	uint8_t  fabric_name[8];
	uint8_t  switch_name[8];
	uint8_t  mac_addr[6];
	uint16_t fcf_indx;
	uint32_t priority;
	uint16_t vlan_id;
	uint32_t addr_mode;
	uint32_t flag;
#define BOOT_ENABLE	0x01
#define RECORD_VALID	0x02
};

struct lpfc_fcf_pri_rec {
	uint16_t fcf_index;
#define LPFC_FCF_ON_PRI_LIST 0x0001
#define LPFC_FCF_FLOGI_FAILED 0x0002
	uint16_t flag;
	uint32_t priority;
};

struct lpfc_fcf_pri {
	struct list_head list;
	struct lpfc_fcf_pri_rec fcf_rec;
};

/*
 * Maximum FCF table index, it is for driver internal book keeping, it
 * just needs to be no less than the supported HBA's FCF table size.
 */
#define LPFC_SLI4_FCF_TBL_INDX_MAX	32

struct lpfc_fcf {
	uint16_t fcfi;
	uint32_t fcf_flag;
#define FCF_AVAILABLE	0x01 /* FCF available for discovery */
#define FCF_REGISTERED	0x02 /* FCF registered with FW */
#define FCF_SCAN_DONE	0x04 /* FCF table scan done */
#define FCF_IN_USE	0x08 /* Atleast one discovery completed */
#define FCF_INIT_DISC	0x10 /* Initial FCF discovery */
#define FCF_DEAD_DISC	0x20 /* FCF DEAD fast FCF failover discovery */
#define FCF_ACVL_DISC	0x40 /* All CVL fast FCF failover discovery */
#define FCF_DISCOVERY	(FCF_INIT_DISC | FCF_DEAD_DISC | FCF_ACVL_DISC)
#define FCF_REDISC_PEND	0x80 /* FCF rediscovery pending */
#define FCF_REDISC_EVT	0x100 /* FCF rediscovery event to worker thread */
#define FCF_REDISC_FOV	0x200 /* Post FCF rediscovery fast failover */
#define FCF_REDISC_PROG (FCF_REDISC_PEND | FCF_REDISC_EVT)
	uint32_t addr_mode;
	uint32_t eligible_fcf_cnt;
	struct lpfc_fcf_rec current_rec;
	struct lpfc_fcf_rec failover_rec;
	struct list_head fcf_pri_list;
	struct lpfc_fcf_pri fcf_pri[LPFC_SLI4_FCF_TBL_INDX_MAX];
	uint32_t current_fcf_scan_pri;
	struct timer_list redisc_wait;
	unsigned long *fcf_rr_bmask; /* Eligible FCF indexes for RR failover */
};


#define LPFC_REGION23_SIGNATURE "RG23"
#define LPFC_REGION23_VERSION	1
#define LPFC_REGION23_LAST_REC  0xff
#define DRIVER_SPECIFIC_TYPE	0xA2
#define LINUX_DRIVER_ID		0x20
#define PORT_STE_TYPE		0x1

struct lpfc_fip_param_hdr {
	uint8_t type;
#define FCOE_PARAM_TYPE		0xA0
	uint8_t length;
#define FCOE_PARAM_LENGTH	2
	uint8_t parm_version;
#define FIPP_VERSION		0x01
	uint8_t parm_flags;
#define	lpfc_fip_param_hdr_fipp_mode_SHIFT	6
#define	lpfc_fip_param_hdr_fipp_mode_MASK	0x3
#define lpfc_fip_param_hdr_fipp_mode_WORD	parm_flags
#define	FIPP_MODE_ON				0x1
#define	FIPP_MODE_OFF				0x0
#define FIPP_VLAN_VALID				0x1
};

struct lpfc_fcoe_params {
	uint8_t fc_map[3];
	uint8_t reserved1;
	uint16_t vlan_tag;
	uint8_t reserved[2];
};

struct lpfc_fcf_conn_hdr {
	uint8_t type;
#define FCOE_CONN_TBL_TYPE		0xA1
	uint8_t length;   /* words */
	uint8_t reserved[2];
};

struct lpfc_fcf_conn_rec {
	uint16_t flags;
#define	FCFCNCT_VALID		0x0001
#define	FCFCNCT_BOOT		0x0002
#define	FCFCNCT_PRIMARY		0x0004   /* if not set, Secondary */
#define	FCFCNCT_FBNM_VALID	0x0008
#define	FCFCNCT_SWNM_VALID	0x0010
#define	FCFCNCT_VLAN_VALID	0x0020
#define	FCFCNCT_AM_VALID	0x0040
#define	FCFCNCT_AM_PREFERRED	0x0080   /* if not set, AM Required */
#define	FCFCNCT_AM_SPMA		0x0100	 /* if not set, FPMA */

	uint16_t vlan_tag;
	uint8_t fabric_name[8];
	uint8_t switch_name[8];
};

struct lpfc_fcf_conn_entry {
	struct list_head list;
	struct lpfc_fcf_conn_rec conn_rec;
};

/*
 * Define the host's bootstrap mailbox.  This structure contains
 * the member attributes needed to create, use, and destroy the
 * bootstrap mailbox region.
 *
 * The macro definitions for the bmbx data structure are defined
 * in lpfc_hw4.h with the register definition.
 */
struct lpfc_bmbx {
	struct lpfc_dmabuf *dmabuf;
	struct dma_address dma_address;
	void *avirt;
	dma_addr_t aphys;
	uint32_t bmbx_size;
};

#define LPFC_EQE_SIZE LPFC_EQE_SIZE_4

#define LPFC_EQE_SIZE_4B 	4
#define LPFC_EQE_SIZE_16B	16
#define LPFC_CQE_SIZE		16
#define LPFC_WQE_SIZE		64
#define LPFC_WQE128_SIZE	128
#define LPFC_MQE_SIZE		256
#define LPFC_RQE_SIZE		8

#define LPFC_EQE_DEF_COUNT	1024
#define LPFC_CQE_DEF_COUNT      1024
#define LPFC_WQE_DEF_COUNT      256
#define LPFC_WQE128_DEF_COUNT   128
#define LPFC_WQE128_MAX_COUNT   256
#define LPFC_MQE_DEF_COUNT      16
#define LPFC_RQE_DEF_COUNT	512

#define LPFC_QUEUE_NOARM	false
#define LPFC_QUEUE_REARM	true


/*
 * SLI4 CT field defines
 */
#define SLI4_CT_RPI 0
#define SLI4_CT_VPI 1
#define SLI4_CT_VFI 2
#define SLI4_CT_FCFI 3

/*
 * SLI4 specific data structures
 */
struct lpfc_max_cfg_param {
	uint16_t max_xri;
	uint16_t xri_base;
	uint16_t xri_used;
	uint16_t max_rpi;
	uint16_t rpi_base;
	uint16_t rpi_used;
	uint16_t max_vpi;
	uint16_t vpi_base;
	uint16_t vpi_used;
	uint16_t max_vfi;
	uint16_t vfi_base;
	uint16_t vfi_used;
	uint16_t max_fcfi;
	uint16_t fcfi_used;
	uint16_t max_eq;
	uint16_t max_rq;
	uint16_t max_cq;
	uint16_t max_wq;
};

struct lpfc_hba;
/* SLI4 HBA multi-fcp queue handler struct */
#define LPFC_SLI4_HANDLER_NAME_SZ	16
struct lpfc_hba_eq_hdl {
	uint32_t idx;
	char handler_name[LPFC_SLI4_HANDLER_NAME_SZ];
	struct lpfc_hba *phba;
	atomic_t hba_eq_in_use;
	struct cpumask *cpumask;
	/* CPU affinitsed to or 0xffffffff if multiple */
	uint32_t cpu;
#define LPFC_MULTI_CPU_AFFINITY 0xffffffff
};

/*BB Credit recovery value*/
struct lpfc_bbscn_params {
	uint32_t word0;
#define lpfc_bbscn_min_SHIFT		0
#define lpfc_bbscn_min_MASK		0x0000000F
#define lpfc_bbscn_min_WORD		word0
#define lpfc_bbscn_max_SHIFT		4
#define lpfc_bbscn_max_MASK		0x0000000F
#define lpfc_bbscn_max_WORD		word0
#define lpfc_bbscn_def_SHIFT		8
#define lpfc_bbscn_def_MASK		0x0000000F
#define lpfc_bbscn_def_WORD		word0
};

/* Port Capabilities for SLI4 Parameters */
struct lpfc_pc_sli4_params {
	uint32_t supported;
	uint32_t if_type;
	uint32_t sli_rev;
	uint32_t sli_family;
	uint32_t featurelevel_1;
	uint32_t featurelevel_2;
	uint32_t proto_types;
#define LPFC_SLI4_PROTO_FCOE	0x0000001
#define LPFC_SLI4_PROTO_FC	0x0000002
#define LPFC_SLI4_PROTO_NIC	0x0000004
#define LPFC_SLI4_PROTO_ISCSI	0x0000008
#define LPFC_SLI4_PROTO_RDMA	0x0000010
	uint32_t sge_supp_len;
	uint32_t if_page_sz;
	uint32_t rq_db_window;
	uint32_t loopbk_scope;
	uint32_t oas_supported;
	uint32_t eq_pages_max;
	uint32_t eqe_size;
	uint32_t cq_pages_max;
	uint32_t cqe_size;
	uint32_t mq_pages_max;
	uint32_t mqe_size;
	uint32_t mq_elem_cnt;
	uint32_t wq_pages_max;
	uint32_t wqe_size;
	uint32_t rq_pages_max;
	uint32_t rqe_size;
	uint32_t hdr_pages_max;
	uint32_t hdr_size;
	uint32_t hdr_pp_align;
	uint32_t sgl_pages_max;
	uint32_t sgl_pp_align;
	uint8_t cqv;
	uint8_t mqv;
	uint8_t wqv;
	uint8_t rqv;
	uint8_t wqsize;
#define LPFC_WQ_SZ64_SUPPORT	1
#define LPFC_WQ_SZ128_SUPPORT	2
	uint8_t wqpcnt;
};

struct lpfc_iov {
	uint32_t pf_number;
	uint32_t vf_number;
};

struct lpfc_sli4_lnk_info {
	uint8_t lnk_dv;
#define LPFC_LNK_DAT_INVAL	0
#define LPFC_LNK_DAT_VAL	1
	uint8_t lnk_tp;
#define LPFC_LNK_GE	0x0 /* FCoE */
#define LPFC_LNK_FC	0x1 /* FC   */
	uint8_t lnk_no;
	uint8_t optic_state;
};

#define LPFC_SLI4_HANDLER_CNT		(LPFC_HBA_IO_CHAN_MAX+ \
					 LPFC_FOF_IO_CHAN_NUM)

/* Used for IRQ vector to CPU mapping */
struct lpfc_vector_map_info {
	uint16_t	phys_id;
	uint16_t	core_id;
	uint16_t	irq;
	uint16_t	channel_id;
};
#define LPFC_VECTOR_MAP_EMPTY	0xffff

/* SLI4 HBA data structure entries */
struct lpfc_sli4_hba {
	void __iomem *conf_regs_memmap_p; /* Kernel memory mapped address for
					     PCI BAR0, config space registers */
	void __iomem *ctrl_regs_memmap_p; /* Kernel memory mapped address for
					     PCI BAR1, control registers */
	void __iomem *drbl_regs_memmap_p; /* Kernel memory mapped address for
					     PCI BAR2, doorbell registers */
	union {
		struct {
			/* IF Type 0, BAR 0 PCI cfg space reg mem map */
			void __iomem *UERRLOregaddr;
			void __iomem *UERRHIregaddr;
			void __iomem *UEMASKLOregaddr;
			void __iomem *UEMASKHIregaddr;
		} if_type0;
		struct {
			/* IF Type 2, BAR 0 PCI cfg space reg mem map. */
			void __iomem *STATUSregaddr;
			void __iomem *CTRLregaddr;
			void __iomem *ERR1regaddr;
#define SLIPORT_ERR1_REG_ERR_CODE_1		0x1
#define SLIPORT_ERR1_REG_ERR_CODE_2		0x2
			void __iomem *ERR2regaddr;
#define SLIPORT_ERR2_REG_FW_RESTART		0x0
#define SLIPORT_ERR2_REG_FUNC_PROVISON		0x1
#define SLIPORT_ERR2_REG_FORCED_DUMP		0x2
#define SLIPORT_ERR2_REG_FAILURE_EQ		0x3
#define SLIPORT_ERR2_REG_FAILURE_CQ		0x4
#define SLIPORT_ERR2_REG_FAILURE_BUS		0x5
#define SLIPORT_ERR2_REG_FAILURE_RQ		0x6
			void __iomem *EQDregaddr;
		} if_type2;
	} u;

	/* IF type 0, BAR1 and if type 2, Bar 0 CSR register memory map */
	void __iomem *PSMPHRregaddr;

	/* Well-known SLI INTF register memory map. */
	void __iomem *SLIINTFregaddr;

	/* IF type 0, BAR 1 function CSR register memory map */
	void __iomem *ISRregaddr;	/* HST_ISR register */
	void __iomem *IMRregaddr;	/* HST_IMR register */
	void __iomem *ISCRregaddr;	/* HST_ISCR register */
	/* IF type 0, BAR 0 and if type 2, BAR 0 doorbell register memory map */
	void __iomem *RQDBregaddr;	/* RQ_DOORBELL register */
	void __iomem *WQDBregaddr;	/* WQ_DOORBELL register */
	void __iomem *EQCQDBregaddr;	/* EQCQ_DOORBELL register */
	void __iomem *MQDBregaddr;	/* MQ_DOORBELL register */
	void __iomem *BMBXregaddr;	/* BootStrap MBX register */

	uint32_t ue_mask_lo;
	uint32_t ue_mask_hi;
	uint32_t ue_to_sr;
	uint32_t ue_to_rp;
	struct lpfc_register sli_intf;
	struct lpfc_pc_sli4_params pc_sli4_params;
<<<<<<< HEAD
=======
	struct lpfc_bbscn_params bbscn_params;
>>>>>>> bb176f67
	struct lpfc_hba_eq_hdl *hba_eq_hdl; /* HBA per-WQ handle */

	/* Pointers to the constructed SLI4 queues */
	struct lpfc_queue **hba_eq;  /* Event queues for HBA */
	struct lpfc_queue **fcp_cq;  /* Fast-path FCP compl queue */
	struct lpfc_queue **nvme_cq; /* Fast-path NVME compl queue */
	struct lpfc_queue **nvmet_cqset; /* Fast-path NVMET CQ Set queues */
	struct lpfc_queue **nvmet_mrq_hdr; /* Fast-path NVMET hdr MRQs */
	struct lpfc_queue **nvmet_mrq_data; /* Fast-path NVMET data MRQs */
	struct lpfc_queue **fcp_wq;  /* Fast-path FCP work queue */
	struct lpfc_queue **nvme_wq; /* Fast-path NVME work queue */
	uint16_t *fcp_cq_map;
	uint16_t *nvme_cq_map;
	struct list_head lpfc_wq_list;

	struct lpfc_queue *mbx_cq; /* Slow-path mailbox complete queue */
	struct lpfc_queue *els_cq; /* Slow-path ELS response complete queue */
	struct lpfc_queue *nvmels_cq; /* NVME LS complete queue */
	struct lpfc_queue *mbx_wq; /* Slow-path MBOX work queue */
	struct lpfc_queue *els_wq; /* Slow-path ELS work queue */
	struct lpfc_queue *nvmels_wq; /* NVME LS work queue */
	struct lpfc_queue *hdr_rq; /* Slow-path Header Receive queue */
	struct lpfc_queue *dat_rq; /* Slow-path Data Receive queue */

	struct lpfc_name wwnn;
	struct lpfc_name wwpn;

	uint32_t fw_func_mode;	/* FW function protocol mode */
	uint32_t ulp0_mode;	/* ULP0 protocol mode */
	uint32_t ulp1_mode;	/* ULP1 protocol mode */

	struct lpfc_queue *fof_eq; /* Flash Optimized Fabric Event queue */

	/* Optimized Access Storage specific queues/structures */

	struct lpfc_queue *oas_cq; /* OAS completion queue */
	struct lpfc_queue *oas_wq; /* OAS Work queue */
	struct lpfc_sli_ring *oas_ring;
	uint64_t oas_next_lun;
	uint8_t oas_next_tgt_wwpn[8];
	uint8_t oas_next_vpt_wwpn[8];

	/* Setup information for various queue parameters */
	int eq_esize;
	int eq_ecount;
	int cq_esize;
	int cq_ecount;
	int wq_esize;
	int wq_ecount;
	int mq_esize;
	int mq_ecount;
	int rq_esize;
	int rq_ecount;
#define LPFC_SP_EQ_MAX_INTR_SEC         10000
#define LPFC_FP_EQ_MAX_INTR_SEC         10000

	uint32_t intr_enable;
	struct lpfc_bmbx bmbx;
	struct lpfc_max_cfg_param max_cfg_param;
	uint16_t extents_in_use; /* must allocate resource extents. */
	uint16_t rpi_hdrs_in_use; /* must post rpi hdrs if set. */
	uint16_t next_xri; /* last_xri - max_cfg_param.xri_base = used */
	uint16_t next_rpi;
	uint16_t nvme_xri_max;
	uint16_t nvme_xri_cnt;
	uint16_t nvme_xri_start;
	uint16_t scsi_xri_max;
	uint16_t scsi_xri_cnt;
	uint16_t scsi_xri_start;
	uint16_t els_xri_cnt;
	uint16_t nvmet_xri_cnt;
<<<<<<< HEAD
	uint16_t nvmet_ctx_get_cnt;
	uint16_t nvmet_ctx_put_cnt;
=======
>>>>>>> bb176f67
	uint16_t nvmet_io_wait_cnt;
	uint16_t nvmet_io_wait_total;
	struct list_head lpfc_els_sgl_list;
	struct list_head lpfc_abts_els_sgl_list;
	struct list_head lpfc_nvmet_sgl_list;
	struct list_head lpfc_abts_nvmet_ctx_list;
	struct list_head lpfc_abts_scsi_buf_list;
	struct list_head lpfc_abts_nvme_buf_list;
<<<<<<< HEAD
	struct list_head lpfc_nvmet_ctx_get_list;
	struct list_head lpfc_nvmet_ctx_put_list;
=======
>>>>>>> bb176f67
	struct list_head lpfc_nvmet_io_wait_list;
	struct lpfc_nvmet_ctx_info *nvmet_ctx_info;
	struct lpfc_sglq **lpfc_sglq_active_list;
	struct list_head lpfc_rpi_hdr_list;
	unsigned long *rpi_bmask;
	uint16_t *rpi_ids;
	uint16_t rpi_count;
	struct list_head lpfc_rpi_blk_list;
	unsigned long *xri_bmask;
	uint16_t *xri_ids;
	struct list_head lpfc_xri_blk_list;
	unsigned long *vfi_bmask;
	uint16_t *vfi_ids;
	uint16_t vfi_count;
	struct list_head lpfc_vfi_blk_list;
	struct lpfc_sli4_flags sli4_flags;
	struct list_head sp_queue_event;
	struct list_head sp_cqe_event_pool;
	struct list_head sp_asynce_work_queue;
	struct list_head sp_fcp_xri_aborted_work_queue;
	struct list_head sp_els_xri_aborted_work_queue;
	struct list_head sp_nvme_xri_aborted_work_queue;
	struct list_head sp_unsol_work_queue;
	struct lpfc_sli4_link link_state;
	struct lpfc_sli4_lnk_info lnk_info;
	uint32_t pport_name_sta;
#define LPFC_SLI4_PPNAME_NON	0
#define LPFC_SLI4_PPNAME_GET	1
	struct lpfc_iov iov;
	spinlock_t abts_nvme_buf_list_lock; /* list of aborted SCSI IOs */
	spinlock_t abts_scsi_buf_list_lock; /* list of aborted SCSI IOs */
	spinlock_t sgl_list_lock; /* list of aborted els IOs */
<<<<<<< HEAD
	spinlock_t nvmet_ctx_get_lock; /* list of avail XRI contexts */
	spinlock_t nvmet_ctx_put_lock; /* list of avail XRI contexts */
=======
>>>>>>> bb176f67
	spinlock_t nvmet_io_wait_lock; /* IOs waiting for ctx resources */
	uint32_t physical_port;

	/* CPU to vector mapping information */
	struct lpfc_vector_map_info *cpu_map;
	uint16_t num_online_cpu;
	uint16_t num_present_cpu;
	uint16_t curr_disp_cpu;
};

enum lpfc_sge_type {
	GEN_BUFF_TYPE,
	SCSI_BUFF_TYPE,
	NVMET_BUFF_TYPE
};

enum lpfc_sgl_state {
	SGL_FREED,
	SGL_ALLOCATED,
	SGL_XRI_ABORTED
};

struct lpfc_sglq {
	/* lpfc_sglqs are used in double linked lists */
	struct list_head list;
	struct list_head clist;
	enum lpfc_sge_type buff_type; /* is this a scsi sgl */
	enum lpfc_sgl_state state;
	struct lpfc_nodelist *ndlp; /* ndlp associated with IO */
	uint16_t iotag;         /* pre-assigned IO tag */
	uint16_t sli4_lxritag;  /* logical pre-assigned xri. */
	uint16_t sli4_xritag;   /* pre-assigned XRI, (OXID) tag. */
	struct sli4_sge *sgl;	/* pre-assigned SGL */
	void *virt;		/* virtual address. */
	dma_addr_t phys;	/* physical address */
};

struct lpfc_rpi_hdr {
	struct list_head list;
	uint32_t len;
	struct lpfc_dmabuf *dmabuf;
	uint32_t page_count;
	uint32_t start_rpi;
	uint16_t next_rpi;
};

struct lpfc_rsrc_blks {
	struct list_head list;
	uint16_t rsrc_start;
	uint16_t rsrc_size;
	uint16_t rsrc_used;
};

struct lpfc_rdp_context {
	struct lpfc_nodelist *ndlp;
	uint16_t ox_id;
	uint16_t rx_id;
	READ_LNK_VAR link_stat;
	uint8_t page_a0[DMP_SFF_PAGE_A0_SIZE];
	uint8_t page_a2[DMP_SFF_PAGE_A2_SIZE];
	void (*cmpl)(struct lpfc_hba *, struct lpfc_rdp_context*, int);
};

struct lpfc_lcb_context {
	uint8_t  sub_command;
	uint8_t  type;
	uint8_t  frequency;
	uint16_t ox_id;
	uint16_t rx_id;
	struct lpfc_nodelist *ndlp;
};


/*
 * SLI4 specific function prototypes
 */
int lpfc_pci_function_reset(struct lpfc_hba *);
int lpfc_sli4_pdev_status_reg_wait(struct lpfc_hba *);
int lpfc_sli4_hba_setup(struct lpfc_hba *);
int lpfc_sli4_config(struct lpfc_hba *, struct lpfcMboxq *, uint8_t,
		     uint8_t, uint32_t, bool);
void lpfc_sli4_mbox_cmd_free(struct lpfc_hba *, struct lpfcMboxq *);
void lpfc_sli4_mbx_sge_set(struct lpfcMboxq *, uint32_t, dma_addr_t, uint32_t);
void lpfc_sli4_mbx_sge_get(struct lpfcMboxq *, uint32_t,
			   struct lpfc_mbx_sge *);
int lpfc_sli4_mbx_read_fcf_rec(struct lpfc_hba *, struct lpfcMboxq *,
			       uint16_t);

void lpfc_sli4_hba_reset(struct lpfc_hba *);
struct lpfc_queue *lpfc_sli4_queue_alloc(struct lpfc_hba *, uint32_t,
			uint32_t);
void lpfc_sli4_queue_free(struct lpfc_queue *);
int lpfc_eq_create(struct lpfc_hba *, struct lpfc_queue *, uint32_t);
int lpfc_modify_hba_eq_delay(struct lpfc_hba *phba, uint32_t startq,
			     uint32_t numq, uint32_t imax);
int lpfc_cq_create(struct lpfc_hba *, struct lpfc_queue *,
			struct lpfc_queue *, uint32_t, uint32_t);
int lpfc_cq_create_set(struct lpfc_hba *phba, struct lpfc_queue **cqp,
			struct lpfc_queue **eqp, uint32_t type,
			uint32_t subtype);
int32_t lpfc_mq_create(struct lpfc_hba *, struct lpfc_queue *,
		       struct lpfc_queue *, uint32_t);
int lpfc_wq_create(struct lpfc_hba *, struct lpfc_queue *,
			struct lpfc_queue *, uint32_t);
int lpfc_rq_create(struct lpfc_hba *, struct lpfc_queue *,
			struct lpfc_queue *, struct lpfc_queue *, uint32_t);
int lpfc_mrq_create(struct lpfc_hba *phba, struct lpfc_queue **hrqp,
			struct lpfc_queue **drqp, struct lpfc_queue **cqp,
			uint32_t subtype);
int lpfc_eq_destroy(struct lpfc_hba *, struct lpfc_queue *);
int lpfc_cq_destroy(struct lpfc_hba *, struct lpfc_queue *);
int lpfc_mq_destroy(struct lpfc_hba *, struct lpfc_queue *);
int lpfc_wq_destroy(struct lpfc_hba *, struct lpfc_queue *);
int lpfc_rq_destroy(struct lpfc_hba *, struct lpfc_queue *,
			 struct lpfc_queue *);
int lpfc_sli4_queue_setup(struct lpfc_hba *);
void lpfc_sli4_queue_unset(struct lpfc_hba *);
int lpfc_sli4_post_sgl(struct lpfc_hba *, dma_addr_t, dma_addr_t, uint16_t);
int lpfc_sli4_repost_scsi_sgl_list(struct lpfc_hba *);
int lpfc_repost_nvme_sgl_list(struct lpfc_hba *phba);
uint16_t lpfc_sli4_next_xritag(struct lpfc_hba *);
void lpfc_sli4_free_xri(struct lpfc_hba *, int);
int lpfc_sli4_post_async_mbox(struct lpfc_hba *);
int lpfc_sli4_post_scsi_sgl_block(struct lpfc_hba *, struct list_head *, int);
struct lpfc_cq_event *__lpfc_sli4_cq_event_alloc(struct lpfc_hba *);
struct lpfc_cq_event *lpfc_sli4_cq_event_alloc(struct lpfc_hba *);
void __lpfc_sli4_cq_event_release(struct lpfc_hba *, struct lpfc_cq_event *);
void lpfc_sli4_cq_event_release(struct lpfc_hba *, struct lpfc_cq_event *);
int lpfc_sli4_init_rpi_hdrs(struct lpfc_hba *);
int lpfc_sli4_post_rpi_hdr(struct lpfc_hba *, struct lpfc_rpi_hdr *);
int lpfc_sli4_post_all_rpi_hdrs(struct lpfc_hba *);
struct lpfc_rpi_hdr *lpfc_sli4_create_rpi_hdr(struct lpfc_hba *);
void lpfc_sli4_remove_rpi_hdrs(struct lpfc_hba *);
int lpfc_sli4_alloc_rpi(struct lpfc_hba *);
void lpfc_sli4_free_rpi(struct lpfc_hba *, int);
void lpfc_sli4_remove_rpis(struct lpfc_hba *);
void lpfc_sli4_async_event_proc(struct lpfc_hba *);
void lpfc_sli4_fcf_redisc_event_proc(struct lpfc_hba *);
int lpfc_sli4_resume_rpi(struct lpfc_nodelist *,
			void (*)(struct lpfc_hba *, LPFC_MBOXQ_t *), void *);
void lpfc_sli4_fcp_xri_abort_event_proc(struct lpfc_hba *);
void lpfc_sli4_nvme_xri_abort_event_proc(struct lpfc_hba *phba);
void lpfc_sli4_els_xri_abort_event_proc(struct lpfc_hba *);
void lpfc_sli4_fcp_xri_aborted(struct lpfc_hba *,
			       struct sli4_wcqe_xri_aborted *);
void lpfc_sli4_nvme_xri_aborted(struct lpfc_hba *phba,
				struct sli4_wcqe_xri_aborted *axri);
void lpfc_sli4_nvmet_xri_aborted(struct lpfc_hba *phba,
				 struct sli4_wcqe_xri_aborted *axri);
void lpfc_sli4_els_xri_aborted(struct lpfc_hba *,
			       struct sli4_wcqe_xri_aborted *);
void lpfc_sli4_vport_delete_els_xri_aborted(struct lpfc_vport *);
void lpfc_sli4_vport_delete_fcp_xri_aborted(struct lpfc_vport *);
int lpfc_sli4_brdreset(struct lpfc_hba *);
int lpfc_sli4_add_fcf_record(struct lpfc_hba *, struct fcf_record *);
void lpfc_sli_remove_dflt_fcf(struct lpfc_hba *);
int lpfc_sli4_get_els_iocb_cnt(struct lpfc_hba *);
int lpfc_sli4_get_iocb_cnt(struct lpfc_hba *phba);
int lpfc_sli4_init_vpi(struct lpfc_vport *);
uint32_t lpfc_sli4_cq_release(struct lpfc_queue *, bool);
uint32_t lpfc_sli4_eq_release(struct lpfc_queue *, bool);
void lpfc_sli4_fcfi_unreg(struct lpfc_hba *, uint16_t);
int lpfc_sli4_fcf_scan_read_fcf_rec(struct lpfc_hba *, uint16_t);
int lpfc_sli4_fcf_rr_read_fcf_rec(struct lpfc_hba *, uint16_t);
int lpfc_sli4_read_fcf_rec(struct lpfc_hba *, uint16_t);
void lpfc_mbx_cmpl_fcf_scan_read_fcf_rec(struct lpfc_hba *, LPFC_MBOXQ_t *);
void lpfc_mbx_cmpl_fcf_rr_read_fcf_rec(struct lpfc_hba *, LPFC_MBOXQ_t *);
void lpfc_mbx_cmpl_read_fcf_rec(struct lpfc_hba *, LPFC_MBOXQ_t *);
int lpfc_sli4_unregister_fcf(struct lpfc_hba *);
int lpfc_sli4_post_status_check(struct lpfc_hba *);
uint8_t lpfc_sli_config_mbox_subsys_get(struct lpfc_hba *, LPFC_MBOXQ_t *);
uint8_t lpfc_sli_config_mbox_opcode_get(struct lpfc_hba *, LPFC_MBOXQ_t *);<|MERGE_RESOLUTION|>--- conflicted
+++ resolved
@@ -565,10 +565,7 @@
 	uint32_t ue_to_rp;
 	struct lpfc_register sli_intf;
 	struct lpfc_pc_sli4_params pc_sli4_params;
-<<<<<<< HEAD
-=======
 	struct lpfc_bbscn_params bbscn_params;
->>>>>>> bb176f67
 	struct lpfc_hba_eq_hdl *hba_eq_hdl; /* HBA per-WQ handle */
 
 	/* Pointers to the constructed SLI4 queues */
@@ -640,11 +637,6 @@
 	uint16_t scsi_xri_start;
 	uint16_t els_xri_cnt;
 	uint16_t nvmet_xri_cnt;
-<<<<<<< HEAD
-	uint16_t nvmet_ctx_get_cnt;
-	uint16_t nvmet_ctx_put_cnt;
-=======
->>>>>>> bb176f67
 	uint16_t nvmet_io_wait_cnt;
 	uint16_t nvmet_io_wait_total;
 	struct list_head lpfc_els_sgl_list;
@@ -653,11 +645,6 @@
 	struct list_head lpfc_abts_nvmet_ctx_list;
 	struct list_head lpfc_abts_scsi_buf_list;
 	struct list_head lpfc_abts_nvme_buf_list;
-<<<<<<< HEAD
-	struct list_head lpfc_nvmet_ctx_get_list;
-	struct list_head lpfc_nvmet_ctx_put_list;
-=======
->>>>>>> bb176f67
 	struct list_head lpfc_nvmet_io_wait_list;
 	struct lpfc_nvmet_ctx_info *nvmet_ctx_info;
 	struct lpfc_sglq **lpfc_sglq_active_list;
@@ -690,11 +677,6 @@
 	spinlock_t abts_nvme_buf_list_lock; /* list of aborted SCSI IOs */
 	spinlock_t abts_scsi_buf_list_lock; /* list of aborted SCSI IOs */
 	spinlock_t sgl_list_lock; /* list of aborted els IOs */
-<<<<<<< HEAD
-	spinlock_t nvmet_ctx_get_lock; /* list of avail XRI contexts */
-	spinlock_t nvmet_ctx_put_lock; /* list of avail XRI contexts */
-=======
->>>>>>> bb176f67
 	spinlock_t nvmet_io_wait_lock; /* IOs waiting for ctx resources */
 	uint32_t physical_port;
 
