/*
 * r8a7795 Clock Pulse Generator / Module Standby and Software Reset
 *
 * Copyright (C) 2015 Glider bvba
 *
 * Based on clk-rcar-gen3.c
 *
 * Copyright (C) 2015 Renesas Electronics Corp.
 *
 * This program is free software; you can redistribute it and/or modify
 * it under the terms of the GNU General Public License as published by
 * the Free Software Foundation; version 2 of the License.
 */

#include <linux/bug.h>
#include <linux/clk.h>
#include <linux/clk-provider.h>
#include <linux/device.h>
#include <linux/err.h>
#include <linux/init.h>
#include <linux/io.h>
#include <linux/kernel.h>
#include <linux/of.h>
#include <linux/slab.h>

#include <dt-bindings/clock/r8a7795-cpg-mssr.h>

#include "renesas-cpg-mssr.h"

#define CPG_RCKCR	0x240

enum clk_ids {
	/* Core Clock Outputs exported to DT */
	LAST_DT_CORE_CLK = R8A7795_CLK_OSC,

	/* External Input Clocks */
	CLK_EXTAL,
	CLK_EXTALR,

	/* Internal Core Clocks */
	CLK_MAIN,
	CLK_PLL0,
	CLK_PLL1,
	CLK_PLL2,
	CLK_PLL3,
	CLK_PLL4,
	CLK_PLL1_DIV2,
	CLK_PLL1_DIV4,
	CLK_S0,
	CLK_S1,
	CLK_S2,
	CLK_S3,
	CLK_SDSRC,
	CLK_SSPSRC,
	CLK_RINT,

	/* Module Clocks */
	MOD_CLK_BASE
};

enum r8a7795_clk_types {
	CLK_TYPE_GEN3_MAIN = CLK_TYPE_CUSTOM,
	CLK_TYPE_GEN3_PLL0,
	CLK_TYPE_GEN3_PLL1,
	CLK_TYPE_GEN3_PLL2,
	CLK_TYPE_GEN3_PLL3,
	CLK_TYPE_GEN3_PLL4,
	CLK_TYPE_GEN3_SD,
	CLK_TYPE_GEN3_R,
};

#define DEF_GEN3_SD(_name, _id, _parent, _offset)	\
	DEF_BASE(_name, _id, CLK_TYPE_GEN3_SD, _parent, .offset = _offset)

static const struct cpg_core_clk r8a7795_core_clks[] __initconst = {
	/* External Clock Inputs */
	DEF_INPUT("extal",  CLK_EXTAL),
	DEF_INPUT("extalr", CLK_EXTALR),

	/* Internal Core Clocks */
	DEF_BASE(".main",       CLK_MAIN, CLK_TYPE_GEN3_MAIN, CLK_EXTAL),
	DEF_BASE(".pll0",       CLK_PLL0, CLK_TYPE_GEN3_PLL0, CLK_MAIN),
	DEF_BASE(".pll1",       CLK_PLL1, CLK_TYPE_GEN3_PLL1, CLK_MAIN),
	DEF_BASE(".pll2",       CLK_PLL2, CLK_TYPE_GEN3_PLL2, CLK_MAIN),
	DEF_BASE(".pll3",       CLK_PLL3, CLK_TYPE_GEN3_PLL3, CLK_MAIN),
	DEF_BASE(".pll4",       CLK_PLL4, CLK_TYPE_GEN3_PLL4, CLK_MAIN),

	DEF_FIXED(".pll1_div2", CLK_PLL1_DIV2,     CLK_PLL1,       2, 1),
	DEF_FIXED(".pll1_div4", CLK_PLL1_DIV4,     CLK_PLL1_DIV2,  2, 1),
	DEF_FIXED(".s0",        CLK_S0,            CLK_PLL1_DIV2,  2, 1),
	DEF_FIXED(".s1",        CLK_S1,            CLK_PLL1_DIV2,  3, 1),
	DEF_FIXED(".s2",        CLK_S2,            CLK_PLL1_DIV2,  4, 1),
	DEF_FIXED(".s3",        CLK_S3,            CLK_PLL1_DIV2,  6, 1),

	/* Core Clock Outputs */
	DEF_FIXED("ztr",        R8A7795_CLK_ZTR,   CLK_PLL1_DIV2,  6, 1),
	DEF_FIXED("ztrd2",      R8A7795_CLK_ZTRD2, CLK_PLL1_DIV2, 12, 1),
	DEF_FIXED("zt",         R8A7795_CLK_ZT,    CLK_PLL1_DIV2,  4, 1),
	DEF_FIXED("zx",         R8A7795_CLK_ZX,    CLK_PLL1_DIV2,  2, 1),
	DEF_FIXED("s0d1",       R8A7795_CLK_S0D1,  CLK_S0,         1, 1),
	DEF_FIXED("s0d4",       R8A7795_CLK_S0D4,  CLK_S0,         4, 1),
	DEF_FIXED("s1d1",       R8A7795_CLK_S1D1,  CLK_S1,         1, 1),
	DEF_FIXED("s1d2",       R8A7795_CLK_S1D2,  CLK_S1,         2, 1),
	DEF_FIXED("s1d4",       R8A7795_CLK_S1D4,  CLK_S1,         4, 1),
	DEF_FIXED("s2d1",       R8A7795_CLK_S2D1,  CLK_S2,         1, 1),
	DEF_FIXED("s2d2",       R8A7795_CLK_S2D2,  CLK_S2,         2, 1),
	DEF_FIXED("s2d4",       R8A7795_CLK_S2D4,  CLK_S2,         4, 1),
	DEF_FIXED("s3d1",       R8A7795_CLK_S3D1,  CLK_S3,         1, 1),
	DEF_FIXED("s3d2",       R8A7795_CLK_S3D2,  CLK_S3,         2, 1),
	DEF_FIXED("s3d4",       R8A7795_CLK_S3D4,  CLK_S3,         4, 1),

	DEF_GEN3_SD("sd0",      R8A7795_CLK_SD0,   CLK_PLL1_DIV2, 0x0074),
	DEF_GEN3_SD("sd1",      R8A7795_CLK_SD1,   CLK_PLL1_DIV2, 0x0078),
	DEF_GEN3_SD("sd2",      R8A7795_CLK_SD2,   CLK_PLL1_DIV2, 0x0268),
	DEF_GEN3_SD("sd3",      R8A7795_CLK_SD3,   CLK_PLL1_DIV2, 0x026c),

	DEF_FIXED("cl",         R8A7795_CLK_CL,    CLK_PLL1_DIV2, 48, 1),
	DEF_FIXED("cp",         R8A7795_CLK_CP,    CLK_EXTAL,      2, 1),

	DEF_DIV6P1("mso",       R8A7795_CLK_MSO,   CLK_PLL1_DIV4, 0x014),
	DEF_DIV6P1("hdmi",      R8A7795_CLK_HDMI,  CLK_PLL1_DIV2, 0x250),
	DEF_DIV6P1("canfd",     R8A7795_CLK_CANFD, CLK_PLL1_DIV4, 0x244),
<<<<<<< HEAD
=======
	DEF_DIV6P1("csi0",      R8A7795_CLK_CSI0,  CLK_PLL1_DIV4, 0x00c),
>>>>>>> ef56b79b

	DEF_DIV6_RO("osc",      R8A7795_CLK_OSC,   CLK_EXTAL, CPG_RCKCR, 8),
	DEF_DIV6_RO("r_int",    CLK_RINT,          CLK_EXTAL, CPG_RCKCR, 32),

	DEF_BASE("r",           R8A7795_CLK_R, CLK_TYPE_GEN3_R, CLK_RINT),
};

static const struct mssr_mod_clk r8a7795_mod_clks[] __initconst = {
	DEF_MOD("scif5",		 202,	R8A7795_CLK_S3D4),
	DEF_MOD("scif4",		 203,	R8A7795_CLK_S3D4),
	DEF_MOD("scif3",		 204,	R8A7795_CLK_S3D4),
	DEF_MOD("scif1",		 206,	R8A7795_CLK_S3D4),
	DEF_MOD("scif0",		 207,	R8A7795_CLK_S3D4),
	DEF_MOD("msiof3",		 208,	R8A7795_CLK_MSO),
	DEF_MOD("msiof2",		 209,	R8A7795_CLK_MSO),
	DEF_MOD("msiof1",		 210,	R8A7795_CLK_MSO),
	DEF_MOD("msiof0",		 211,	R8A7795_CLK_MSO),
	DEF_MOD("sys-dmac2",		 217,	R8A7795_CLK_S3D1),
	DEF_MOD("sys-dmac1",		 218,	R8A7795_CLK_S3D1),
	DEF_MOD("sys-dmac0",		 219,	R8A7795_CLK_S3D1),
	DEF_MOD("scif2",		 310,	R8A7795_CLK_S3D4),
	DEF_MOD("sdif3",		 311,	R8A7795_CLK_SD3),
	DEF_MOD("sdif2",		 312,	R8A7795_CLK_SD2),
	DEF_MOD("sdif1",		 313,	R8A7795_CLK_SD1),
	DEF_MOD("sdif0",		 314,	R8A7795_CLK_SD0),
	DEF_MOD("pcie1",		 318,	R8A7795_CLK_S3D1),
	DEF_MOD("pcie0",		 319,	R8A7795_CLK_S3D1),
	DEF_MOD("usb3-if1",		 327,	R8A7795_CLK_S3D1),
	DEF_MOD("usb3-if0",		 328,	R8A7795_CLK_S3D1),
	DEF_MOD("usb-dmac0",		 330,	R8A7795_CLK_S3D1),
	DEF_MOD("usb-dmac1",		 331,	R8A7795_CLK_S3D1),
	DEF_MOD("rwdt0",		 402,	R8A7795_CLK_R),
	DEF_MOD("intc-ex",		 407,	R8A7795_CLK_CP),
	DEF_MOD("intc-ap",		 408,	R8A7795_CLK_S3D1),
	DEF_MOD("audmac0",		 502,	R8A7795_CLK_S3D4),
	DEF_MOD("audmac1",		 501,	R8A7795_CLK_S3D4),
	DEF_MOD("hscif4",		 516,	R8A7795_CLK_S3D1),
	DEF_MOD("hscif3",		 517,	R8A7795_CLK_S3D1),
	DEF_MOD("hscif2",		 518,	R8A7795_CLK_S3D1),
	DEF_MOD("hscif1",		 519,	R8A7795_CLK_S3D1),
	DEF_MOD("hscif0",		 520,	R8A7795_CLK_S3D1),
	DEF_MOD("pwm",			 523,	R8A7795_CLK_S3D4),
	DEF_MOD("fcpvd3",		 600,	R8A7795_CLK_S2D1),
	DEF_MOD("fcpvd2",		 601,	R8A7795_CLK_S2D1),
	DEF_MOD("fcpvd1",		 602,	R8A7795_CLK_S2D1),
	DEF_MOD("fcpvd0",		 603,	R8A7795_CLK_S2D1),
	DEF_MOD("fcpvb1",		 606,	R8A7795_CLK_S2D1),
	DEF_MOD("fcpvb0",		 607,	R8A7795_CLK_S2D1),
	DEF_MOD("fcpvi2",		 609,	R8A7795_CLK_S2D1),
	DEF_MOD("fcpvi1",		 610,	R8A7795_CLK_S2D1),
	DEF_MOD("fcpvi0",		 611,	R8A7795_CLK_S2D1),
	DEF_MOD("fcpf2",		 613,	R8A7795_CLK_S2D1),
	DEF_MOD("fcpf1",		 614,	R8A7795_CLK_S2D1),
	DEF_MOD("fcpf0",		 615,	R8A7795_CLK_S2D1),
	DEF_MOD("fcpci1",		 616,	R8A7795_CLK_S2D1),
	DEF_MOD("fcpci0",		 617,	R8A7795_CLK_S2D1),
	DEF_MOD("fcpcs",		 619,	R8A7795_CLK_S2D1),
	DEF_MOD("vspd3",		 620,	R8A7795_CLK_S2D1),
	DEF_MOD("vspd2",		 621,	R8A7795_CLK_S2D1),
	DEF_MOD("vspd1",		 622,	R8A7795_CLK_S2D1),
	DEF_MOD("vspd0",		 623,	R8A7795_CLK_S2D1),
	DEF_MOD("vspbc",		 624,	R8A7795_CLK_S2D1),
	DEF_MOD("vspbd",		 626,	R8A7795_CLK_S2D1),
	DEF_MOD("vspi2",		 629,	R8A7795_CLK_S2D1),
	DEF_MOD("vspi1",		 630,	R8A7795_CLK_S2D1),
	DEF_MOD("vspi0",		 631,	R8A7795_CLK_S2D1),
	DEF_MOD("ehci2",		 701,	R8A7795_CLK_S3D4),
	DEF_MOD("ehci1",		 702,	R8A7795_CLK_S3D4),
	DEF_MOD("ehci0",		 703,	R8A7795_CLK_S3D4),
	DEF_MOD("hsusb",		 704,	R8A7795_CLK_S3D4),
	DEF_MOD("csi21",		 713,	R8A7795_CLK_CSI0),
	DEF_MOD("csi20",		 714,	R8A7795_CLK_CSI0),
	DEF_MOD("csi41",		 715,	R8A7795_CLK_CSI0),
	DEF_MOD("csi40",		 716,	R8A7795_CLK_CSI0),
	DEF_MOD("du3",			 721,	R8A7795_CLK_S2D1),
	DEF_MOD("du2",			 722,	R8A7795_CLK_S2D1),
	DEF_MOD("du1",			 723,	R8A7795_CLK_S2D1),
	DEF_MOD("du0",			 724,	R8A7795_CLK_S2D1),
	DEF_MOD("lvds",			 727,	R8A7795_CLK_S2D1),
	DEF_MOD("hdmi1",		 728,	R8A7795_CLK_HDMI),
	DEF_MOD("hdmi0",		 729,	R8A7795_CLK_HDMI),
	DEF_MOD("vin7",			 804,	R8A7795_CLK_S2D1),
	DEF_MOD("vin6",			 805,	R8A7795_CLK_S2D1),
	DEF_MOD("vin5",			 806,	R8A7795_CLK_S2D1),
	DEF_MOD("vin4",			 807,	R8A7795_CLK_S2D1),
	DEF_MOD("vin3",			 808,	R8A7795_CLK_S2D1),
	DEF_MOD("vin2",			 809,	R8A7795_CLK_S2D1),
	DEF_MOD("vin1",			 810,	R8A7795_CLK_S2D1),
	DEF_MOD("vin0",			 811,	R8A7795_CLK_S2D1),
	DEF_MOD("etheravb",		 812,	R8A7795_CLK_S3D2),
	DEF_MOD("sata0",		 815,	R8A7795_CLK_S3D2),
	DEF_MOD("gpio7",		 905,	R8A7795_CLK_CP),
	DEF_MOD("gpio6",		 906,	R8A7795_CLK_CP),
	DEF_MOD("gpio5",		 907,	R8A7795_CLK_CP),
	DEF_MOD("gpio4",		 908,	R8A7795_CLK_CP),
	DEF_MOD("gpio3",		 909,	R8A7795_CLK_CP),
	DEF_MOD("gpio2",		 910,	R8A7795_CLK_CP),
	DEF_MOD("gpio1",		 911,	R8A7795_CLK_CP),
	DEF_MOD("gpio0",		 912,	R8A7795_CLK_CP),
	DEF_MOD("can-fd",		 914,	R8A7795_CLK_S3D2),
	DEF_MOD("can-if1",		 915,	R8A7795_CLK_S3D4),
	DEF_MOD("can-if0",		 916,	R8A7795_CLK_S3D4),
	DEF_MOD("i2c6",			 918,	R8A7795_CLK_S3D2),
	DEF_MOD("i2c5",			 919,	R8A7795_CLK_S3D2),
	DEF_MOD("i2c4",			 927,	R8A7795_CLK_S3D2),
	DEF_MOD("i2c3",			 928,	R8A7795_CLK_S3D2),
	DEF_MOD("i2c2",			 929,	R8A7795_CLK_S3D2),
	DEF_MOD("i2c1",			 930,	R8A7795_CLK_S3D2),
	DEF_MOD("i2c0",			 931,	R8A7795_CLK_S3D2),
	DEF_MOD("ssi-all",		1005,	R8A7795_CLK_S3D4),
	DEF_MOD("ssi9",			1006,	MOD_CLK_ID(1005)),
	DEF_MOD("ssi8",			1007,	MOD_CLK_ID(1005)),
	DEF_MOD("ssi7",			1008,	MOD_CLK_ID(1005)),
	DEF_MOD("ssi6",			1009,	MOD_CLK_ID(1005)),
	DEF_MOD("ssi5",			1010,	MOD_CLK_ID(1005)),
	DEF_MOD("ssi4",			1011,	MOD_CLK_ID(1005)),
	DEF_MOD("ssi3",			1012,	MOD_CLK_ID(1005)),
	DEF_MOD("ssi2",			1013,	MOD_CLK_ID(1005)),
	DEF_MOD("ssi1",			1014,	MOD_CLK_ID(1005)),
	DEF_MOD("ssi0",			1015,	MOD_CLK_ID(1005)),
	DEF_MOD("scu-all",		1017,	R8A7795_CLK_S3D4),
	DEF_MOD("scu-dvc1",		1018,	MOD_CLK_ID(1017)),
	DEF_MOD("scu-dvc0",		1019,	MOD_CLK_ID(1017)),
	DEF_MOD("scu-ctu1-mix1",	1020,	MOD_CLK_ID(1017)),
	DEF_MOD("scu-ctu0-mix0",	1021,	MOD_CLK_ID(1017)),
	DEF_MOD("scu-src9",		1022,	MOD_CLK_ID(1017)),
	DEF_MOD("scu-src8",		1023,	MOD_CLK_ID(1017)),
	DEF_MOD("scu-src7",		1024,	MOD_CLK_ID(1017)),
	DEF_MOD("scu-src6",		1025,	MOD_CLK_ID(1017)),
	DEF_MOD("scu-src5",		1026,	MOD_CLK_ID(1017)),
	DEF_MOD("scu-src4",		1027,	MOD_CLK_ID(1017)),
	DEF_MOD("scu-src3",		1028,	MOD_CLK_ID(1017)),
	DEF_MOD("scu-src2",		1029,	MOD_CLK_ID(1017)),
	DEF_MOD("scu-src1",		1030,	MOD_CLK_ID(1017)),
	DEF_MOD("scu-src0",		1031,	MOD_CLK_ID(1017)),
};

static const unsigned int r8a7795_crit_mod_clks[] __initconst = {
	MOD_CLK_ID(408),	/* INTC-AP (GIC) */
};

/* -----------------------------------------------------------------------------
 * SDn Clock
 *
 */
#define CPG_SD_STP_HCK		BIT(9)
#define CPG_SD_STP_CK		BIT(8)

#define CPG_SD_STP_MASK		(CPG_SD_STP_HCK | CPG_SD_STP_CK)
#define CPG_SD_FC_MASK		(0x7 << 2 | 0x3 << 0)

#define CPG_SD_DIV_TABLE_DATA(stp_hck, stp_ck, sd_srcfc, sd_fc, sd_div) \
{ \
	.val = ((stp_hck) ? CPG_SD_STP_HCK : 0) | \
	       ((stp_ck) ? CPG_SD_STP_CK : 0) | \
	       ((sd_srcfc) << 2) | \
	       ((sd_fc) << 0), \
	.div = (sd_div), \
}

struct sd_div_table {
	u32 val;
	unsigned int div;
};

struct sd_clock {
	struct clk_hw hw;
	void __iomem *reg;
	const struct sd_div_table *div_table;
	unsigned int div_num;
	unsigned int div_min;
	unsigned int div_max;
};

/* SDn divider
 *                     sd_srcfc   sd_fc   div
 * stp_hck   stp_ck    (div)      (div)     = sd_srcfc x sd_fc
 *-------------------------------------------------------------------
 *  0         0         0 (1)      1 (4)      4
 *  0         0         1 (2)      1 (4)      8
 *  1         0         2 (4)      1 (4)     16
 *  1         0         3 (8)      1 (4)     32
 *  1         0         4 (16)     1 (4)     64
 *  0         0         0 (1)      0 (2)      2
 *  0         0         1 (2)      0 (2)      4
 *  1         0         2 (4)      0 (2)      8
 *  1         0         3 (8)      0 (2)     16
 *  1         0         4 (16)     0 (2)     32
 */
static const struct sd_div_table cpg_sd_div_table[] = {
/*	CPG_SD_DIV_TABLE_DATA(stp_hck,  stp_ck,   sd_srcfc,   sd_fc,  sd_div) */
	CPG_SD_DIV_TABLE_DATA(0,        0,        0,          1,        4),
	CPG_SD_DIV_TABLE_DATA(0,        0,        1,          1,        8),
	CPG_SD_DIV_TABLE_DATA(1,        0,        2,          1,       16),
	CPG_SD_DIV_TABLE_DATA(1,        0,        3,          1,       32),
	CPG_SD_DIV_TABLE_DATA(1,        0,        4,          1,       64),
	CPG_SD_DIV_TABLE_DATA(0,        0,        0,          0,        2),
	CPG_SD_DIV_TABLE_DATA(0,        0,        1,          0,        4),
	CPG_SD_DIV_TABLE_DATA(1,        0,        2,          0,        8),
	CPG_SD_DIV_TABLE_DATA(1,        0,        3,          0,       16),
	CPG_SD_DIV_TABLE_DATA(1,        0,        4,          0,       32),
};

#define to_sd_clock(_hw) container_of(_hw, struct sd_clock, hw)

static int cpg_sd_clock_enable(struct clk_hw *hw)
{
	struct sd_clock *clock = to_sd_clock(hw);
	u32 val, sd_fc;
	unsigned int i;

	val = clk_readl(clock->reg);

	sd_fc = val & CPG_SD_FC_MASK;
	for (i = 0; i < clock->div_num; i++)
		if (sd_fc == (clock->div_table[i].val & CPG_SD_FC_MASK))
			break;

	if (i >= clock->div_num)
		return -EINVAL;

	val &= ~(CPG_SD_STP_MASK);
	val |= clock->div_table[i].val & CPG_SD_STP_MASK;

	clk_writel(val, clock->reg);

	return 0;
}

static void cpg_sd_clock_disable(struct clk_hw *hw)
{
	struct sd_clock *clock = to_sd_clock(hw);

	clk_writel(clk_readl(clock->reg) | CPG_SD_STP_MASK, clock->reg);
}

static int cpg_sd_clock_is_enabled(struct clk_hw *hw)
{
	struct sd_clock *clock = to_sd_clock(hw);

	return !(clk_readl(clock->reg) & CPG_SD_STP_MASK);
}

static unsigned long cpg_sd_clock_recalc_rate(struct clk_hw *hw,
						unsigned long parent_rate)
{
	struct sd_clock *clock = to_sd_clock(hw);
	unsigned long rate = parent_rate;
	u32 val, sd_fc;
	unsigned int i;

	val = clk_readl(clock->reg);

	sd_fc = val & CPG_SD_FC_MASK;
	for (i = 0; i < clock->div_num; i++)
		if (sd_fc == (clock->div_table[i].val & CPG_SD_FC_MASK))
			break;

	if (i >= clock->div_num)
		return -EINVAL;

	return DIV_ROUND_CLOSEST(rate, clock->div_table[i].div);
}

static unsigned int cpg_sd_clock_calc_div(struct sd_clock *clock,
					  unsigned long rate,
					  unsigned long parent_rate)
{
	unsigned int div;

	if (!rate)
		rate = 1;

	div = DIV_ROUND_CLOSEST(parent_rate, rate);

	return clamp_t(unsigned int, div, clock->div_min, clock->div_max);
}

static long cpg_sd_clock_round_rate(struct clk_hw *hw, unsigned long rate,
				      unsigned long *parent_rate)
{
	struct sd_clock *clock = to_sd_clock(hw);
	unsigned int div = cpg_sd_clock_calc_div(clock, rate, *parent_rate);

	return DIV_ROUND_CLOSEST(*parent_rate, div);
}

static int cpg_sd_clock_set_rate(struct clk_hw *hw, unsigned long rate,
				   unsigned long parent_rate)
{
	struct sd_clock *clock = to_sd_clock(hw);
	unsigned int div = cpg_sd_clock_calc_div(clock, rate, parent_rate);
	u32 val;
	unsigned int i;

	for (i = 0; i < clock->div_num; i++)
		if (div == clock->div_table[i].div)
			break;

	if (i >= clock->div_num)
		return -EINVAL;

	val = clk_readl(clock->reg);
	val &= ~(CPG_SD_STP_MASK | CPG_SD_FC_MASK);
	val |= clock->div_table[i].val & (CPG_SD_STP_MASK | CPG_SD_FC_MASK);
	clk_writel(val, clock->reg);

	return 0;
}

static const struct clk_ops cpg_sd_clock_ops = {
	.enable = cpg_sd_clock_enable,
	.disable = cpg_sd_clock_disable,
	.is_enabled = cpg_sd_clock_is_enabled,
	.recalc_rate = cpg_sd_clock_recalc_rate,
	.round_rate = cpg_sd_clock_round_rate,
	.set_rate = cpg_sd_clock_set_rate,
};

static struct clk * __init cpg_sd_clk_register(const struct cpg_core_clk *core,
					       void __iomem *base,
					       const char *parent_name)
{
	struct clk_init_data init;
	struct sd_clock *clock;
	struct clk *clk;
	unsigned int i;

	clock = kzalloc(sizeof(*clock), GFP_KERNEL);
	if (!clock)
		return ERR_PTR(-ENOMEM);

	init.name = core->name;
	init.ops = &cpg_sd_clock_ops;
	init.flags = CLK_IS_BASIC | CLK_SET_RATE_PARENT;
	init.parent_names = &parent_name;
	init.num_parents = 1;

	clock->reg = base + core->offset;
	clock->hw.init = &init;
	clock->div_table = cpg_sd_div_table;
	clock->div_num = ARRAY_SIZE(cpg_sd_div_table);

	clock->div_max = clock->div_table[0].div;
	clock->div_min = clock->div_max;
	for (i = 1; i < clock->div_num; i++) {
		clock->div_max = max(clock->div_max, clock->div_table[i].div);
		clock->div_min = min(clock->div_min, clock->div_table[i].div);
	}

	clk = clk_register(NULL, &clock->hw);
	if (IS_ERR(clk))
		kfree(clock);

	return clk;
}

#define CPG_PLL0CR	0x00d8
#define CPG_PLL2CR	0x002c
#define CPG_PLL4CR	0x01f4

/*
 * CPG Clock Data
 */

/*
 *   MD		EXTAL		PLL0	PLL1	PLL2	PLL3	PLL4
 * 14 13 19 17	(MHz)
 *-------------------------------------------------------------------
 * 0  0  0  0	16.66 x 1	x180	x192	x144	x192	x144
 * 0  0  0  1	16.66 x 1	x180	x192	x144	x128	x144
 * 0  0  1  0	Prohibited setting
 * 0  0  1  1	16.66 x 1	x180	x192	x144	x192	x144
 * 0  1  0  0	20    x 1	x150	x160	x120	x160	x120
 * 0  1  0  1	20    x 1	x150	x160	x120	x106	x120
 * 0  1  1  0	Prohibited setting
 * 0  1  1  1	20    x 1	x150	x160	x120	x160	x120
 * 1  0  0  0	25    x 1	x120	x128	x96	x128	x96
 * 1  0  0  1	25    x 1	x120	x128	x96	x84	x96
 * 1  0  1  0	Prohibited setting
 * 1  0  1  1	25    x 1	x120	x128	x96	x128	x96
 * 1  1  0  0	33.33 / 2	x180	x192	x144	x192	x144
 * 1  1  0  1	33.33 / 2	x180	x192	x144	x128	x144
 * 1  1  1  0	Prohibited setting
 * 1  1  1  1	33.33 / 2	x180	x192	x144	x192	x144
 */
#define CPG_PLL_CONFIG_INDEX(md)	((((md) & BIT(14)) >> 11) | \
					 (((md) & BIT(13)) >> 11) | \
					 (((md) & BIT(19)) >> 18) | \
					 (((md) & BIT(17)) >> 17))

struct cpg_pll_config {
	unsigned int extal_div;
	unsigned int pll1_mult;
	unsigned int pll3_mult;
};

static const struct cpg_pll_config cpg_pll_configs[16] __initconst = {
	/* EXTAL div	PLL1 mult	PLL3 mult */
	{ 1,		192,		192,	},
	{ 1,		192,		128,	},
	{ 0, /* Prohibited setting */		},
	{ 1,		192,		192,	},
	{ 1,		160,		160,	},
	{ 1,		160,		106,	},
	{ 0, /* Prohibited setting */		},
	{ 1,		160,		160,	},
	{ 1,		128,		128,	},
	{ 1,		128,		84,	},
	{ 0, /* Prohibited setting */		},
	{ 1,		128,		128,	},
	{ 2,		192,		192,	},
	{ 2,		192,		128,	},
	{ 0, /* Prohibited setting */		},
	{ 2,		192,		192,	},
};

static const struct cpg_pll_config *cpg_pll_config __initdata;

static
struct clk * __init r8a7795_cpg_clk_register(struct device *dev,
					     const struct cpg_core_clk *core,
					     const struct cpg_mssr_info *info,
					     struct clk **clks,
					     void __iomem *base)
{
	const struct clk *parent;
	unsigned int mult = 1;
	unsigned int div = 1;
	u32 value;

	parent = clks[core->parent];
	if (IS_ERR(parent))
		return ERR_CAST(parent);

	switch (core->type) {
	case CLK_TYPE_GEN3_MAIN:
		div = cpg_pll_config->extal_div;
		break;

	case CLK_TYPE_GEN3_PLL0:
		/*
		 * PLL0 is a configurable multiplier clock. Register it as a
		 * fixed factor clock for now as there's no generic multiplier
		 * clock implementation and we currently have no need to change
		 * the multiplier value.
		 */
		value = readl(base + CPG_PLL0CR);
		mult = (((value >> 24) & 0x7f) + 1) * 2;
		break;

	case CLK_TYPE_GEN3_PLL1:
		mult = cpg_pll_config->pll1_mult;
		break;

	case CLK_TYPE_GEN3_PLL2:
		/*
		 * PLL2 is a configurable multiplier clock. Register it as a
		 * fixed factor clock for now as there's no generic multiplier
		 * clock implementation and we currently have no need to change
		 * the multiplier value.
		 */
		value = readl(base + CPG_PLL2CR);
		mult = (((value >> 24) & 0x7f) + 1) * 2;
		break;

	case CLK_TYPE_GEN3_PLL3:
		mult = cpg_pll_config->pll3_mult;
		break;

	case CLK_TYPE_GEN3_PLL4:
		/*
		 * PLL4 is a configurable multiplier clock. Register it as a
		 * fixed factor clock for now as there's no generic multiplier
		 * clock implementation and we currently have no need to change
		 * the multiplier value.
		 */
		value = readl(base + CPG_PLL4CR);
		mult = (((value >> 24) & 0x7f) + 1) * 2;
		break;

	case CLK_TYPE_GEN3_SD:
		return cpg_sd_clk_register(core, base, __clk_get_name(parent));

	case CLK_TYPE_GEN3_R:
		/* RINT is default. Only if EXTALR is populated, we switch to it */
		value = readl(base + CPG_RCKCR) & 0x3f;

		if (clk_get_rate(clks[CLK_EXTALR])) {
			parent = clks[CLK_EXTALR];
			value |= BIT(15);
		}

		writel(value, base + CPG_RCKCR);
		break;

	default:
		return ERR_PTR(-EINVAL);
	}

	return clk_register_fixed_factor(NULL, core->name,
					 __clk_get_name(parent), 0, mult, div);
}

/*
 * Reset register definitions.
 */
#define MODEMR	0xe6160060

static u32 rcar_gen3_read_mode_pins(void)
{
	void __iomem *modemr = ioremap_nocache(MODEMR, 4);
	u32 mode;

	BUG_ON(!modemr);
	mode = ioread32(modemr);
	iounmap(modemr);

	return mode;
}

static int __init r8a7795_cpg_mssr_init(struct device *dev)
{
	u32 cpg_mode = rcar_gen3_read_mode_pins();

	cpg_pll_config = &cpg_pll_configs[CPG_PLL_CONFIG_INDEX(cpg_mode)];
	if (!cpg_pll_config->extal_div) {
		dev_err(dev, "Prohibited setting (cpg_mode=0x%x)\n", cpg_mode);
		return -EINVAL;
	}

	return 0;
}

const struct cpg_mssr_info r8a7795_cpg_mssr_info __initconst = {
	/* Core Clocks */
	.core_clks = r8a7795_core_clks,
	.num_core_clks = ARRAY_SIZE(r8a7795_core_clks),
	.last_dt_core_clk = LAST_DT_CORE_CLK,
	.num_total_core_clks = MOD_CLK_BASE,

	/* Module Clocks */
	.mod_clks = r8a7795_mod_clks,
	.num_mod_clks = ARRAY_SIZE(r8a7795_mod_clks),
	.num_hw_mod_clks = 12 * 32,

	/* Critical Module Clocks */
	.crit_mod_clks = r8a7795_crit_mod_clks,
	.num_crit_mod_clks = ARRAY_SIZE(r8a7795_crit_mod_clks),

	/* Callbacks */
	.init = r8a7795_cpg_mssr_init,
	.cpg_clk_register = r8a7795_cpg_clk_register,
};<|MERGE_RESOLUTION|>--- conflicted
+++ resolved
@@ -120,10 +120,7 @@
 	DEF_DIV6P1("mso",       R8A7795_CLK_MSO,   CLK_PLL1_DIV4, 0x014),
 	DEF_DIV6P1("hdmi",      R8A7795_CLK_HDMI,  CLK_PLL1_DIV2, 0x250),
 	DEF_DIV6P1("canfd",     R8A7795_CLK_CANFD, CLK_PLL1_DIV4, 0x244),
-<<<<<<< HEAD
-=======
 	DEF_DIV6P1("csi0",      R8A7795_CLK_CSI0,  CLK_PLL1_DIV4, 0x00c),
->>>>>>> ef56b79b
 
 	DEF_DIV6_RO("osc",      R8A7795_CLK_OSC,   CLK_EXTAL, CPG_RCKCR, 8),
 	DEF_DIV6_RO("r_int",    CLK_RINT,          CLK_EXTAL, CPG_RCKCR, 32),
