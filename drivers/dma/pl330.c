--- conflicted
+++ resolved
@@ -2388,7 +2388,6 @@
 		list_for_each_entry(desc, &pch->work_list , node) {
 			desc->status = FREE;
 			dma_cookie_complete(&desc->txd);
-<<<<<<< HEAD
 		}
 
 		list_for_each_entry(desc, &pch->completed_list , node) {
@@ -2396,15 +2395,6 @@
 			dma_cookie_complete(&desc->txd);
 		}
 
-=======
-		}
-
-		list_for_each_entry(desc, &pch->completed_list , node) {
-			desc->status = FREE;
-			dma_cookie_complete(&desc->txd);
-		}
-
->>>>>>> 9e37fe7a
 		list_splice_tail_init(&pch->work_list, &pdmac->desc_pool);
 		list_splice_tail_init(&pch->completed_list, &pdmac->desc_pool);
 		spin_unlock_irqrestore(&pch->lock, flags);
@@ -2680,15 +2670,7 @@
 	if (len % period_len != 0)
 		return NULL;
 
-<<<<<<< HEAD
-	switch (direction) {
-	case DMA_MEM_TO_DEV:
-	case DMA_DEV_TO_MEM:
-		break;
-	default:
-=======
 	if (!is_slave_direction(direction)) {
->>>>>>> 9e37fe7a
 		dev_err(pch->dmac->pif.dev, "%s:%d Invalid dma direction\n",
 		__func__, __LINE__);
 		return NULL;
@@ -2702,7 +2684,6 @@
 
 			if (!first)
 				return NULL;
-<<<<<<< HEAD
 
 			spin_lock_irqsave(&pdmac->pool_lock, flags);
 
@@ -2738,43 +2719,6 @@
 			break;
 		}
 
-=======
-
-			spin_lock_irqsave(&pdmac->pool_lock, flags);
-
-			while (!list_empty(&first->node)) {
-				desc = list_entry(first->node.next,
-						struct dma_pl330_desc, node);
-				list_move_tail(&desc->node, &pdmac->desc_pool);
-			}
-
-			list_move_tail(&first->node, &pdmac->desc_pool);
-
-			spin_unlock_irqrestore(&pdmac->pool_lock, flags);
-
-			return NULL;
-		}
-
-		switch (direction) {
-		case DMA_MEM_TO_DEV:
-			desc->rqcfg.src_inc = 1;
-			desc->rqcfg.dst_inc = 0;
-			desc->req.rqtype = MEMTODEV;
-			src = dma_addr;
-			dst = pch->fifo_addr;
-			break;
-		case DMA_DEV_TO_MEM:
-			desc->rqcfg.src_inc = 0;
-			desc->rqcfg.dst_inc = 1;
-			desc->req.rqtype = DEVTOMEM;
-			src = pch->fifo_addr;
-			dst = dma_addr;
-			break;
-		default:
-			break;
-		}
-
->>>>>>> 9e37fe7a
 		desc->rqcfg.brst_size = pch->burst_sz;
 		desc->rqcfg.brst_len = 1;
 		fill_px(&desc->px, dst, src, period_len);
@@ -2928,14 +2872,14 @@
 		return IRQ_NONE;
 }
 
-<<<<<<< HEAD
 static int pl330_device_slave_sg_limits(struct dma_chan *dchan,
 		enum dma_slave_buswidth addr_width,
 		u32 maxburst, struct dma_slave_sg_limits *limits)
 {
 	limits->max_seg_len = 1 << 24;
 	limits->max_seg_nr = 0;
-=======
+}
+
 #define PL330_DMA_BUSWIDTHS \
 	BIT(DMA_SLAVE_BUSWIDTH_UNDEFINED) | \
 	BIT(DMA_SLAVE_BUSWIDTH_1_BYTE) | \
@@ -2951,7 +2895,6 @@
 	caps->directions = BIT(DMA_DEV_TO_MEM) | BIT(DMA_MEM_TO_DEV);
 	caps->cmd_pause = false;
 	caps->cmd_terminate = true;
->>>>>>> 9e37fe7a
 
 	return 0;
 }
@@ -3068,11 +3011,8 @@
 	pd->device_prep_slave_sg = pl330_prep_slave_sg;
 	pd->device_control = pl330_control;
 	pd->device_issue_pending = pl330_issue_pending;
-<<<<<<< HEAD
 	pd->device_slave_sg_limits = pl330_device_slave_sg_limits;
-=======
 	pd->device_slave_caps = pl330_dma_device_slave_caps;
->>>>>>> 9e37fe7a
 
 	ret = dma_async_device_register(pd);
 	if (ret) {
