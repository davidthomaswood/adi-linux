// SPDX-License-Identifier: GPL-2.0
#include <linux/bitmap.h>
#include <linux/kernel.h>
#include <linux/module.h>
#include <linux/interrupt.h>
#include <linux/irq.h>
#include <linux/spinlock.h>
#include <linux/list.h>
#include <linux/device.h>
#include <linux/err.h>
#include <linux/debugfs.h>
#include <linux/seq_file.h>
#include <linux/gpio.h>
#include <linux/idr.h>
#include <linux/slab.h>
#include <linux/acpi.h>
#include <linux/gpio/driver.h>
#include <linux/gpio/machine.h>
#include <linux/pinctrl/consumer.h>
#include <linux/cdev.h>
#include <linux/fs.h>
#include <linux/uaccess.h>
#include <linux/compat.h>
#include <linux/anon_inodes.h>
#include <linux/file.h>
#include <linux/kfifo.h>
#include <linux/poll.h>
#include <linux/timekeeping.h>
#include <uapi/linux/gpio.h>

#include "gpiolib.h"
#include "gpiolib-of.h"
#include "gpiolib-acpi.h"

#define CREATE_TRACE_POINTS
#include <trace/events/gpio.h>

/* Implementation infrastructure for GPIO interfaces.
 *
 * The GPIO programming interface allows for inlining speed-critical
 * get/set operations for common cases, so that access to SOC-integrated
 * GPIOs can sometimes cost only an instruction or two per bit.
 */


/* When debugging, extend minimal trust to callers and platform code.
 * Also emit diagnostic messages that may help initial bringup, when
 * board setup or driver bugs are most common.
 *
 * Otherwise, minimize overhead in what may be bitbanging codepaths.
 */
#ifdef	DEBUG
#define	extra_checks	1
#else
#define	extra_checks	0
#endif

/* Device and char device-related information */
static DEFINE_IDA(gpio_ida);
static dev_t gpio_devt;
#define GPIO_DEV_MAX 256 /* 256 GPIO chip devices supported */
static struct bus_type gpio_bus_type = {
	.name = "gpio",
};

/*
 * Number of GPIOs to use for the fast path in set array
 */
#define FASTPATH_NGPIO CONFIG_GPIOLIB_FASTPATH_LIMIT

/* gpio_lock prevents conflicts during gpio_desc[] table updates.
 * While any GPIO is requested, its gpio_chip is not removable;
 * each GPIO's "requested" flag serves as a lock and refcount.
 */
DEFINE_SPINLOCK(gpio_lock);

static DEFINE_MUTEX(gpio_lookup_lock);
static LIST_HEAD(gpio_lookup_list);
LIST_HEAD(gpio_devices);

static DEFINE_MUTEX(gpio_machine_hogs_mutex);
static LIST_HEAD(gpio_machine_hogs);

static void gpiochip_free_hogs(struct gpio_chip *chip);
static int gpiochip_add_irqchip(struct gpio_chip *gpiochip,
				struct lock_class_key *lock_key,
				struct lock_class_key *request_key);
static void gpiochip_irqchip_remove(struct gpio_chip *gpiochip);
static int gpiochip_irqchip_init_hw(struct gpio_chip *gpiochip);
static int gpiochip_irqchip_init_valid_mask(struct gpio_chip *gpiochip);
static void gpiochip_irqchip_free_valid_mask(struct gpio_chip *gpiochip);

static bool gpiolib_initialized;

static inline void desc_set_label(struct gpio_desc *d, const char *label)
{
	d->label = label;
}

/**
 * gpio_to_desc - Convert a GPIO number to its descriptor
 * @gpio: global GPIO number
 *
 * Returns:
 * The GPIO descriptor associated with the given GPIO, or %NULL if no GPIO
 * with the given number exists in the system.
 */
struct gpio_desc *gpio_to_desc(unsigned gpio)
{
	struct gpio_device *gdev;
	unsigned long flags;

	spin_lock_irqsave(&gpio_lock, flags);

	list_for_each_entry(gdev, &gpio_devices, list) {
		if (gdev->base <= gpio &&
		    gdev->base + gdev->ngpio > gpio) {
			spin_unlock_irqrestore(&gpio_lock, flags);
			return &gdev->descs[gpio - gdev->base];
		}
	}

	spin_unlock_irqrestore(&gpio_lock, flags);

	if (!gpio_is_valid(gpio))
		WARN(1, "invalid GPIO %d\n", gpio);

	return NULL;
}
EXPORT_SYMBOL_GPL(gpio_to_desc);

/**
 * gpiochip_get_desc - get the GPIO descriptor corresponding to the given
 *                     hardware number for this chip
 * @chip: GPIO chip
 * @hwnum: hardware number of the GPIO for this chip
 *
 * Returns:
 * A pointer to the GPIO descriptor or %ERR_PTR(-EINVAL) if no GPIO exists
 * in the given chip for the specified hardware number.
 */
struct gpio_desc *gpiochip_get_desc(struct gpio_chip *chip,
				    u16 hwnum)
{
	struct gpio_device *gdev = chip->gpiodev;

	if (hwnum >= gdev->ngpio)
		return ERR_PTR(-EINVAL);

	return &gdev->descs[hwnum];
}

/**
 * desc_to_gpio - convert a GPIO descriptor to the integer namespace
 * @desc: GPIO descriptor
 *
 * This should disappear in the future but is needed since we still
 * use GPIO numbers for error messages and sysfs nodes.
 *
 * Returns:
 * The global GPIO number for the GPIO specified by its descriptor.
 */
int desc_to_gpio(const struct gpio_desc *desc)
{
	return desc->gdev->base + (desc - &desc->gdev->descs[0]);
}
EXPORT_SYMBOL_GPL(desc_to_gpio);


/**
 * gpiod_to_chip - Return the GPIO chip to which a GPIO descriptor belongs
 * @desc:	descriptor to return the chip of
 */
struct gpio_chip *gpiod_to_chip(const struct gpio_desc *desc)
{
	if (!desc || !desc->gdev)
		return NULL;
	return desc->gdev->chip;
}
EXPORT_SYMBOL_GPL(gpiod_to_chip);

/* dynamic allocation of GPIOs, e.g. on a hotplugged device */
static int gpiochip_find_base(int ngpio)
{
	struct gpio_device *gdev;
	int base = ARCH_NR_GPIOS - ngpio;

	list_for_each_entry_reverse(gdev, &gpio_devices, list) {
		/* found a free space? */
		if (gdev->base + gdev->ngpio <= base)
			break;
		else
			/* nope, check the space right before the chip */
			base = gdev->base - ngpio;
	}

	if (gpio_is_valid(base)) {
		pr_debug("%s: found new base at %d\n", __func__, base);
		return base;
	} else {
		pr_err("%s: cannot find free range\n", __func__);
		return -ENOSPC;
	}
}

/**
 * gpiod_get_direction - return the current direction of a GPIO
 * @desc:	GPIO to get the direction of
 *
 * Returns 0 for output, 1 for input, or an error code in case of error.
 *
 * This function may sleep if gpiod_cansleep() is true.
 */
int gpiod_get_direction(struct gpio_desc *desc)
{
	struct gpio_chip *chip;
	unsigned offset;
	int ret;

	chip = gpiod_to_chip(desc);
	offset = gpio_chip_hwgpio(desc);

	if (!chip->get_direction)
		return -ENOTSUPP;

	ret = chip->get_direction(chip, offset);
	if (ret > 0) {
		/* GPIOF_DIR_IN, or other positive */
		ret = 1;
		clear_bit(FLAG_IS_OUT, &desc->flags);
	}
	if (ret == 0) {
		/* GPIOF_DIR_OUT */
		set_bit(FLAG_IS_OUT, &desc->flags);
	}
	return ret;
}
EXPORT_SYMBOL_GPL(gpiod_get_direction);

/*
 * Add a new chip to the global chips list, keeping the list of chips sorted
 * by range(means [base, base + ngpio - 1]) order.
 *
 * Return -EBUSY if the new chip overlaps with some other chip's integer
 * space.
 */
static int gpiodev_add_to_list(struct gpio_device *gdev)
{
	struct gpio_device *prev, *next;

	if (list_empty(&gpio_devices)) {
		/* initial entry in list */
		list_add_tail(&gdev->list, &gpio_devices);
		return 0;
	}

	next = list_entry(gpio_devices.next, struct gpio_device, list);
	if (gdev->base + gdev->ngpio <= next->base) {
		/* add before first entry */
		list_add(&gdev->list, &gpio_devices);
		return 0;
	}

	prev = list_entry(gpio_devices.prev, struct gpio_device, list);
	if (prev->base + prev->ngpio <= gdev->base) {
		/* add behind last entry */
		list_add_tail(&gdev->list, &gpio_devices);
		return 0;
	}

	list_for_each_entry_safe(prev, next, &gpio_devices, list) {
		/* at the end of the list */
		if (&next->list == &gpio_devices)
			break;

		/* add between prev and next */
		if (prev->base + prev->ngpio <= gdev->base
				&& gdev->base + gdev->ngpio <= next->base) {
			list_add(&gdev->list, &prev->list);
			return 0;
		}
	}

	dev_err(&gdev->dev, "GPIO integer space overlap, cannot add chip\n");
	return -EBUSY;
}

/*
 * Convert a GPIO name to its descriptor
 */
static struct gpio_desc *gpio_name_to_desc(const char * const name)
{
	struct gpio_device *gdev;
	unsigned long flags;

	spin_lock_irqsave(&gpio_lock, flags);

	list_for_each_entry(gdev, &gpio_devices, list) {
		int i;

		for (i = 0; i != gdev->ngpio; ++i) {
			struct gpio_desc *desc = &gdev->descs[i];

			if (!desc->name || !name)
				continue;

			if (!strcmp(desc->name, name)) {
				spin_unlock_irqrestore(&gpio_lock, flags);
				return desc;
			}
		}
	}

	spin_unlock_irqrestore(&gpio_lock, flags);

	return NULL;
}

/*
 * Takes the names from gc->names and checks if they are all unique. If they
 * are, they are assigned to their gpio descriptors.
 *
 * Warning if one of the names is already used for a different GPIO.
 */
static int gpiochip_set_desc_names(struct gpio_chip *gc)
{
	struct gpio_device *gdev = gc->gpiodev;
	int i;

	if (!gc->names)
		return 0;

	/* First check all names if they are unique */
	for (i = 0; i != gc->ngpio; ++i) {
		struct gpio_desc *gpio;

		gpio = gpio_name_to_desc(gc->names[i]);
		if (gpio)
			dev_warn(&gdev->dev,
				 "Detected name collision for GPIO name '%s'\n",
				 gc->names[i]);
	}

	/* Then add all names to the GPIO descriptors */
	for (i = 0; i != gc->ngpio; ++i)
		gdev->descs[i].name = gc->names[i];

	return 0;
}

static unsigned long *gpiochip_allocate_mask(struct gpio_chip *chip)
{
	unsigned long *p;

	p = bitmap_alloc(chip->ngpio, GFP_KERNEL);
	if (!p)
		return NULL;

	/* Assume by default all GPIOs are valid */
	bitmap_fill(p, chip->ngpio);

	return p;
}

static int gpiochip_alloc_valid_mask(struct gpio_chip *gc)
{
	if (!(of_gpio_need_valid_mask(gc) || gc->init_valid_mask))
		return 0;

	gc->valid_mask = gpiochip_allocate_mask(gc);
	if (!gc->valid_mask)
		return -ENOMEM;

	return 0;
}

static int gpiochip_init_valid_mask(struct gpio_chip *gc)
{
	if (gc->init_valid_mask)
		return gc->init_valid_mask(gc,
					   gc->valid_mask,
					   gc->ngpio);

	return 0;
}

static void gpiochip_free_valid_mask(struct gpio_chip *gpiochip)
{
	bitmap_free(gpiochip->valid_mask);
	gpiochip->valid_mask = NULL;
}

bool gpiochip_line_is_valid(const struct gpio_chip *gpiochip,
				unsigned int offset)
{
	/* No mask means all valid */
	if (likely(!gpiochip->valid_mask))
		return true;
	return test_bit(offset, gpiochip->valid_mask);
}
EXPORT_SYMBOL_GPL(gpiochip_line_is_valid);

/*
 * GPIO line handle management
 */

/**
 * struct linehandle_state - contains the state of a userspace handle
 * @gdev: the GPIO device the handle pertains to
 * @label: consumer label used to tag descriptors
 * @descs: the GPIO descriptors held by this handle
 * @numdescs: the number of descriptors held in the descs array
 */
struct linehandle_state {
	struct gpio_device *gdev;
	const char *label;
	struct gpio_desc *descs[GPIOHANDLES_MAX];
	u32 numdescs;
};

#define GPIOHANDLE_REQUEST_VALID_FLAGS \
	(GPIOHANDLE_REQUEST_INPUT | \
	GPIOHANDLE_REQUEST_OUTPUT | \
	GPIOHANDLE_REQUEST_ACTIVE_LOW | \
	GPIOHANDLE_REQUEST_OPEN_DRAIN | \
	GPIOHANDLE_REQUEST_OPEN_SOURCE)

static long linehandle_ioctl(struct file *filep, unsigned int cmd,
			     unsigned long arg)
{
	struct linehandle_state *lh = filep->private_data;
	void __user *ip = (void __user *)arg;
	struct gpiohandle_data ghd;
	DECLARE_BITMAP(vals, GPIOHANDLES_MAX);
	int i;

	if (cmd == GPIOHANDLE_GET_LINE_VALUES_IOCTL) {
		/* NOTE: It's ok to read values of output lines. */
		int ret = gpiod_get_array_value_complex(false,
							true,
							lh->numdescs,
							lh->descs,
							NULL,
							vals);
		if (ret)
			return ret;

		memset(&ghd, 0, sizeof(ghd));
		for (i = 0; i < lh->numdescs; i++)
			ghd.values[i] = test_bit(i, vals);

		if (copy_to_user(ip, &ghd, sizeof(ghd)))
			return -EFAULT;

		return 0;
	} else if (cmd == GPIOHANDLE_SET_LINE_VALUES_IOCTL) {
		/*
		 * All line descriptors were created at once with the same
		 * flags so just check if the first one is really output.
		 */
		if (!test_bit(FLAG_IS_OUT, &lh->descs[0]->flags))
			return -EPERM;

		if (copy_from_user(&ghd, ip, sizeof(ghd)))
			return -EFAULT;

		/* Clamp all values to [0,1] */
		for (i = 0; i < lh->numdescs; i++)
			__assign_bit(i, vals, ghd.values[i]);

		/* Reuse the array setting function */
		return gpiod_set_array_value_complex(false,
					      true,
					      lh->numdescs,
					      lh->descs,
					      NULL,
					      vals);
	}
	return -EINVAL;
}

#ifdef CONFIG_COMPAT
static long linehandle_ioctl_compat(struct file *filep, unsigned int cmd,
			     unsigned long arg)
{
	return linehandle_ioctl(filep, cmd, (unsigned long)compat_ptr(arg));
}
#endif

static int linehandle_release(struct inode *inode, struct file *filep)
{
	struct linehandle_state *lh = filep->private_data;
	struct gpio_device *gdev = lh->gdev;
	int i;

	for (i = 0; i < lh->numdescs; i++)
		gpiod_free(lh->descs[i]);
	kfree(lh->label);
	kfree(lh);
	put_device(&gdev->dev);
	return 0;
}

static const struct file_operations linehandle_fileops = {
	.release = linehandle_release,
	.owner = THIS_MODULE,
	.llseek = noop_llseek,
	.unlocked_ioctl = linehandle_ioctl,
#ifdef CONFIG_COMPAT
	.compat_ioctl = linehandle_ioctl_compat,
#endif
};

static int linehandle_create(struct gpio_device *gdev, void __user *ip)
{
	struct gpiohandle_request handlereq;
	struct linehandle_state *lh;
	struct file *file;
	int fd, i, count = 0, ret;
	u32 lflags;

	if (copy_from_user(&handlereq, ip, sizeof(handlereq)))
		return -EFAULT;
	if ((handlereq.lines == 0) || (handlereq.lines > GPIOHANDLES_MAX))
		return -EINVAL;

	lflags = handlereq.flags;

	/* Return an error if an unknown flag is set */
	if (lflags & ~GPIOHANDLE_REQUEST_VALID_FLAGS)
		return -EINVAL;

	/*
	 * Do not allow both INPUT & OUTPUT flags to be set as they are
	 * contradictory.
	 */
	if ((lflags & GPIOHANDLE_REQUEST_INPUT) &&
	    (lflags & GPIOHANDLE_REQUEST_OUTPUT))
		return -EINVAL;

	/*
	 * Do not allow OPEN_SOURCE & OPEN_DRAIN flags in a single request. If
	 * the hardware actually supports enabling both at the same time the
	 * electrical result would be disastrous.
	 */
	if ((lflags & GPIOHANDLE_REQUEST_OPEN_DRAIN) &&
	    (lflags & GPIOHANDLE_REQUEST_OPEN_SOURCE))
		return -EINVAL;

	/* OPEN_DRAIN and OPEN_SOURCE flags only make sense for output mode. */
	if (!(lflags & GPIOHANDLE_REQUEST_OUTPUT) &&
	    ((lflags & GPIOHANDLE_REQUEST_OPEN_DRAIN) ||
	     (lflags & GPIOHANDLE_REQUEST_OPEN_SOURCE)))
		return -EINVAL;

	lh = kzalloc(sizeof(*lh), GFP_KERNEL);
	if (!lh)
		return -ENOMEM;
	lh->gdev = gdev;
	get_device(&gdev->dev);

	/* Make sure this is terminated */
	handlereq.consumer_label[sizeof(handlereq.consumer_label)-1] = '\0';
	if (strlen(handlereq.consumer_label)) {
		lh->label = kstrdup(handlereq.consumer_label,
				    GFP_KERNEL);
		if (!lh->label) {
			ret = -ENOMEM;
			goto out_free_lh;
		}
	}

	/* Request each GPIO */
	for (i = 0; i < handlereq.lines; i++) {
		u32 offset = handlereq.lineoffsets[i];
		struct gpio_desc *desc;

		if (offset >= gdev->ngpio) {
			ret = -EINVAL;
			goto out_free_descs;
		}

		desc = &gdev->descs[offset];
		ret = gpiod_request(desc, lh->label);
		if (ret)
			goto out_free_descs;
		lh->descs[i] = desc;
		count = i + 1;

		if (lflags & GPIOHANDLE_REQUEST_ACTIVE_LOW)
			set_bit(FLAG_ACTIVE_LOW, &desc->flags);
		if (lflags & GPIOHANDLE_REQUEST_OPEN_DRAIN)
			set_bit(FLAG_OPEN_DRAIN, &desc->flags);
		if (lflags & GPIOHANDLE_REQUEST_OPEN_SOURCE)
			set_bit(FLAG_OPEN_SOURCE, &desc->flags);

		ret = gpiod_set_transitory(desc, false);
		if (ret < 0)
			goto out_free_descs;

		/*
		 * Lines have to be requested explicitly for input
		 * or output, else the line will be treated "as is".
		 */
		if (lflags & GPIOHANDLE_REQUEST_OUTPUT) {
			int val = !!handlereq.default_values[i];

			ret = gpiod_direction_output(desc, val);
			if (ret)
				goto out_free_descs;
		} else if (lflags & GPIOHANDLE_REQUEST_INPUT) {
			ret = gpiod_direction_input(desc);
			if (ret)
				goto out_free_descs;
		}
		dev_dbg(&gdev->dev, "registered chardev handle for line %d\n",
			offset);
	}
	/* Let i point at the last handle */
	i--;
	lh->numdescs = handlereq.lines;

	fd = get_unused_fd_flags(O_RDONLY | O_CLOEXEC);
	if (fd < 0) {
		ret = fd;
		goto out_free_descs;
	}

	file = anon_inode_getfile("gpio-linehandle",
				  &linehandle_fileops,
				  lh,
				  O_RDONLY | O_CLOEXEC);
	if (IS_ERR(file)) {
		ret = PTR_ERR(file);
		goto out_put_unused_fd;
	}

	handlereq.fd = fd;
	if (copy_to_user(ip, &handlereq, sizeof(handlereq))) {
		/*
		 * fput() will trigger the release() callback, so do not go onto
		 * the regular error cleanup path here.
		 */
		fput(file);
		put_unused_fd(fd);
		return -EFAULT;
	}

	fd_install(fd, file);

	dev_dbg(&gdev->dev, "registered chardev handle for %d lines\n",
		lh->numdescs);

	return 0;

out_put_unused_fd:
	put_unused_fd(fd);
out_free_descs:
	for (i = 0; i < count; i++)
		gpiod_free(lh->descs[i]);
	kfree(lh->label);
out_free_lh:
	kfree(lh);
	put_device(&gdev->dev);
	return ret;
}

/*
 * GPIO line event management
 */

/**
 * struct lineevent_state - contains the state of a userspace event
 * @gdev: the GPIO device the event pertains to
 * @label: consumer label used to tag descriptors
 * @desc: the GPIO descriptor held by this event
 * @eflags: the event flags this line was requested with
 * @irq: the interrupt that trigger in response to events on this GPIO
 * @wait: wait queue that handles blocking reads of events
 * @events: KFIFO for the GPIO events
 * @read_lock: mutex lock to protect reads from colliding with adding
 * new events to the FIFO
 * @timestamp: cache for the timestamp storing it between hardirq
 * and IRQ thread, used to bring the timestamp close to the actual
 * event
 */
struct lineevent_state {
	struct gpio_device *gdev;
	const char *label;
	struct gpio_desc *desc;
	u32 eflags;
	int irq;
	wait_queue_head_t wait;
	DECLARE_KFIFO(events, struct gpioevent_data, 16);
	struct mutex read_lock;
	u64 timestamp;
};

#define GPIOEVENT_REQUEST_VALID_FLAGS \
	(GPIOEVENT_REQUEST_RISING_EDGE | \
	GPIOEVENT_REQUEST_FALLING_EDGE)

static __poll_t lineevent_poll(struct file *filep,
				   struct poll_table_struct *wait)
{
	struct lineevent_state *le = filep->private_data;
	__poll_t events = 0;

	poll_wait(filep, &le->wait, wait);

	if (!kfifo_is_empty(&le->events))
		events = EPOLLIN | EPOLLRDNORM;

	return events;
}


static ssize_t lineevent_read(struct file *filep,
			      char __user *buf,
			      size_t count,
			      loff_t *f_ps)
{
	struct lineevent_state *le = filep->private_data;
	unsigned int copied;
	int ret;

	if (count < sizeof(struct gpioevent_data))
		return -EINVAL;

	do {
		if (kfifo_is_empty(&le->events)) {
			if (filep->f_flags & O_NONBLOCK)
				return -EAGAIN;

			ret = wait_event_interruptible(le->wait,
					!kfifo_is_empty(&le->events));
			if (ret)
				return ret;
		}

		if (mutex_lock_interruptible(&le->read_lock))
			return -ERESTARTSYS;
		ret = kfifo_to_user(&le->events, buf, count, &copied);
		mutex_unlock(&le->read_lock);

		if (ret)
			return ret;

		/*
		 * If we couldn't read anything from the fifo (a different
		 * thread might have been faster) we either return -EAGAIN if
		 * the file descriptor is non-blocking, otherwise we go back to
		 * sleep and wait for more data to arrive.
		 */
		if (copied == 0 && (filep->f_flags & O_NONBLOCK))
			return -EAGAIN;

	} while (copied == 0);

	return copied;
}

static int lineevent_release(struct inode *inode, struct file *filep)
{
	struct lineevent_state *le = filep->private_data;
	struct gpio_device *gdev = le->gdev;

	free_irq(le->irq, le);
	gpiod_free(le->desc);
	kfree(le->label);
	kfree(le);
	put_device(&gdev->dev);
	return 0;
}

static long lineevent_ioctl(struct file *filep, unsigned int cmd,
			    unsigned long arg)
{
	struct lineevent_state *le = filep->private_data;
	void __user *ip = (void __user *)arg;
	struct gpiohandle_data ghd;

	/*
	 * We can get the value for an event line but not set it,
	 * because it is input by definition.
	 */
	if (cmd == GPIOHANDLE_GET_LINE_VALUES_IOCTL) {
		int val;

		memset(&ghd, 0, sizeof(ghd));

		val = gpiod_get_value_cansleep(le->desc);
		if (val < 0)
			return val;
		ghd.values[0] = val;

		if (copy_to_user(ip, &ghd, sizeof(ghd)))
			return -EFAULT;

		return 0;
	}
	return -EINVAL;
}

#ifdef CONFIG_COMPAT
static long lineevent_ioctl_compat(struct file *filep, unsigned int cmd,
				   unsigned long arg)
{
	return lineevent_ioctl(filep, cmd, (unsigned long)compat_ptr(arg));
}
#endif

static const struct file_operations lineevent_fileops = {
	.release = lineevent_release,
	.read = lineevent_read,
	.poll = lineevent_poll,
	.owner = THIS_MODULE,
	.llseek = noop_llseek,
	.unlocked_ioctl = lineevent_ioctl,
#ifdef CONFIG_COMPAT
	.compat_ioctl = lineevent_ioctl_compat,
#endif
};

static irqreturn_t lineevent_irq_thread(int irq, void *p)
{
	struct lineevent_state *le = p;
	struct gpioevent_data ge;
	int ret;

	/* Do not leak kernel stack to userspace */
	memset(&ge, 0, sizeof(ge));

	/*
	 * We may be running from a nested threaded interrupt in which case
	 * we didn't get the timestamp from lineevent_irq_handler().
	 */
	if (!le->timestamp)
		ge.timestamp = ktime_get_real_ns();
	else
		ge.timestamp = le->timestamp;

	if (le->eflags & GPIOEVENT_REQUEST_RISING_EDGE
	    && le->eflags & GPIOEVENT_REQUEST_FALLING_EDGE) {
		int level = gpiod_get_value_cansleep(le->desc);
		if (level)
			/* Emit low-to-high event */
			ge.id = GPIOEVENT_EVENT_RISING_EDGE;
		else
			/* Emit high-to-low event */
			ge.id = GPIOEVENT_EVENT_FALLING_EDGE;
	} else if (le->eflags & GPIOEVENT_REQUEST_RISING_EDGE) {
		/* Emit low-to-high event */
		ge.id = GPIOEVENT_EVENT_RISING_EDGE;
	} else if (le->eflags & GPIOEVENT_REQUEST_FALLING_EDGE) {
		/* Emit high-to-low event */
		ge.id = GPIOEVENT_EVENT_FALLING_EDGE;
	} else {
		return IRQ_NONE;
	}

	ret = kfifo_put(&le->events, ge);
	if (ret)
		wake_up_poll(&le->wait, EPOLLIN);

	return IRQ_HANDLED;
}

static irqreturn_t lineevent_irq_handler(int irq, void *p)
{
	struct lineevent_state *le = p;

	/*
	 * Just store the timestamp in hardirq context so we get it as
	 * close in time as possible to the actual event.
	 */
	le->timestamp = ktime_get_real_ns();

	return IRQ_WAKE_THREAD;
}

static int lineevent_create(struct gpio_device *gdev, void __user *ip)
{
	struct gpioevent_request eventreq;
	struct lineevent_state *le;
	struct gpio_desc *desc;
	struct file *file;
	u32 offset;
	u32 lflags;
	u32 eflags;
	int fd;
	int ret;
	int irqflags = 0;

	if (copy_from_user(&eventreq, ip, sizeof(eventreq)))
		return -EFAULT;

	le = kzalloc(sizeof(*le), GFP_KERNEL);
	if (!le)
		return -ENOMEM;
	le->gdev = gdev;
	get_device(&gdev->dev);

	/* Make sure this is terminated */
	eventreq.consumer_label[sizeof(eventreq.consumer_label)-1] = '\0';
	if (strlen(eventreq.consumer_label)) {
		le->label = kstrdup(eventreq.consumer_label,
				    GFP_KERNEL);
		if (!le->label) {
			ret = -ENOMEM;
			goto out_free_le;
		}
	}

	offset = eventreq.lineoffset;
	lflags = eventreq.handleflags;
	eflags = eventreq.eventflags;

	if (offset >= gdev->ngpio) {
		ret = -EINVAL;
		goto out_free_label;
	}

	/* Return an error if a unknown flag is set */
	if ((lflags & ~GPIOHANDLE_REQUEST_VALID_FLAGS) ||
	    (eflags & ~GPIOEVENT_REQUEST_VALID_FLAGS)) {
		ret = -EINVAL;
		goto out_free_label;
	}

	/* This is just wrong: we don't look for events on output lines */
	if ((lflags & GPIOHANDLE_REQUEST_OUTPUT) ||
	    (lflags & GPIOHANDLE_REQUEST_OPEN_DRAIN) ||
	    (lflags & GPIOHANDLE_REQUEST_OPEN_SOURCE)) {
		ret = -EINVAL;
		goto out_free_label;
	}

	desc = &gdev->descs[offset];
	ret = gpiod_request(desc, le->label);
	if (ret)
		goto out_free_label;
	le->desc = desc;
	le->eflags = eflags;

	if (lflags & GPIOHANDLE_REQUEST_ACTIVE_LOW)
		set_bit(FLAG_ACTIVE_LOW, &desc->flags);

	ret = gpiod_direction_input(desc);
	if (ret)
		goto out_free_desc;

	le->irq = gpiod_to_irq(desc);
	if (le->irq <= 0) {
		ret = -ENODEV;
		goto out_free_desc;
	}

	if (eflags & GPIOEVENT_REQUEST_RISING_EDGE)
		irqflags |= test_bit(FLAG_ACTIVE_LOW, &desc->flags) ?
			IRQF_TRIGGER_FALLING : IRQF_TRIGGER_RISING;
	if (eflags & GPIOEVENT_REQUEST_FALLING_EDGE)
		irqflags |= test_bit(FLAG_ACTIVE_LOW, &desc->flags) ?
			IRQF_TRIGGER_RISING : IRQF_TRIGGER_FALLING;
	irqflags |= IRQF_ONESHOT;

	INIT_KFIFO(le->events);
	init_waitqueue_head(&le->wait);
	mutex_init(&le->read_lock);

	/* Request a thread to read the events */
	ret = request_threaded_irq(le->irq,
			lineevent_irq_handler,
			lineevent_irq_thread,
			irqflags,
			le->label,
			le);
	if (ret)
		goto out_free_desc;

	fd = get_unused_fd_flags(O_RDONLY | O_CLOEXEC);
	if (fd < 0) {
		ret = fd;
		goto out_free_irq;
	}

	file = anon_inode_getfile("gpio-event",
				  &lineevent_fileops,
				  le,
				  O_RDONLY | O_CLOEXEC);
	if (IS_ERR(file)) {
		ret = PTR_ERR(file);
		goto out_put_unused_fd;
	}

	eventreq.fd = fd;
	if (copy_to_user(ip, &eventreq, sizeof(eventreq))) {
		/*
		 * fput() will trigger the release() callback, so do not go onto
		 * the regular error cleanup path here.
		 */
		fput(file);
		put_unused_fd(fd);
		return -EFAULT;
	}

	fd_install(fd, file);

	return 0;

out_put_unused_fd:
	put_unused_fd(fd);
out_free_irq:
	free_irq(le->irq, le);
out_free_desc:
	gpiod_free(le->desc);
out_free_label:
	kfree(le->label);
out_free_le:
	kfree(le);
	put_device(&gdev->dev);
	return ret;
}

/*
 * gpio_ioctl() - ioctl handler for the GPIO chardev
 */
static long gpio_ioctl(struct file *filp, unsigned int cmd, unsigned long arg)
{
	struct gpio_device *gdev = filp->private_data;
	struct gpio_chip *chip = gdev->chip;
	void __user *ip = (void __user *)arg;

	/* We fail any subsequent ioctl():s when the chip is gone */
	if (!chip)
		return -ENODEV;

	/* Fill in the struct and pass to userspace */
	if (cmd == GPIO_GET_CHIPINFO_IOCTL) {
		struct gpiochip_info chipinfo;

		memset(&chipinfo, 0, sizeof(chipinfo));

		strncpy(chipinfo.name, dev_name(&gdev->dev),
			sizeof(chipinfo.name));
		chipinfo.name[sizeof(chipinfo.name)-1] = '\0';
		strncpy(chipinfo.label, gdev->label,
			sizeof(chipinfo.label));
		chipinfo.label[sizeof(chipinfo.label)-1] = '\0';
		chipinfo.lines = gdev->ngpio;
		if (copy_to_user(ip, &chipinfo, sizeof(chipinfo)))
			return -EFAULT;
		return 0;
	} else if (cmd == GPIO_GET_LINEINFO_IOCTL) {
		struct gpioline_info lineinfo;
		struct gpio_desc *desc;

		if (copy_from_user(&lineinfo, ip, sizeof(lineinfo)))
			return -EFAULT;
		if (lineinfo.line_offset >= gdev->ngpio)
			return -EINVAL;

		desc = &gdev->descs[lineinfo.line_offset];
		if (desc->name) {
			strncpy(lineinfo.name, desc->name,
				sizeof(lineinfo.name));
			lineinfo.name[sizeof(lineinfo.name)-1] = '\0';
		} else {
			lineinfo.name[0] = '\0';
		}
		if (desc->label) {
			strncpy(lineinfo.consumer, desc->label,
				sizeof(lineinfo.consumer));
			lineinfo.consumer[sizeof(lineinfo.consumer)-1] = '\0';
		} else {
			lineinfo.consumer[0] = '\0';
		}

		/*
		 * Userspace only need to know that the kernel is using
		 * this GPIO so it can't use it.
		 */
		lineinfo.flags = 0;
		if (test_bit(FLAG_REQUESTED, &desc->flags) ||
		    test_bit(FLAG_IS_HOGGED, &desc->flags) ||
		    test_bit(FLAG_USED_AS_IRQ, &desc->flags) ||
		    test_bit(FLAG_EXPORT, &desc->flags) ||
		    test_bit(FLAG_SYSFS, &desc->flags) ||
		    !pinctrl_gpio_can_use_line(chip->base + lineinfo.line_offset))
			lineinfo.flags |= GPIOLINE_FLAG_KERNEL;
		if (test_bit(FLAG_IS_OUT, &desc->flags))
			lineinfo.flags |= GPIOLINE_FLAG_IS_OUT;
		if (test_bit(FLAG_ACTIVE_LOW, &desc->flags))
			lineinfo.flags |= GPIOLINE_FLAG_ACTIVE_LOW;
		if (test_bit(FLAG_OPEN_DRAIN, &desc->flags))
			lineinfo.flags |= (GPIOLINE_FLAG_OPEN_DRAIN |
					   GPIOLINE_FLAG_IS_OUT);
		if (test_bit(FLAG_OPEN_SOURCE, &desc->flags))
			lineinfo.flags |= (GPIOLINE_FLAG_OPEN_SOURCE |
					   GPIOLINE_FLAG_IS_OUT);

		if (copy_to_user(ip, &lineinfo, sizeof(lineinfo)))
			return -EFAULT;
		return 0;
	} else if (cmd == GPIO_GET_LINEHANDLE_IOCTL) {
		return linehandle_create(gdev, ip);
	} else if (cmd == GPIO_GET_LINEEVENT_IOCTL) {
		return lineevent_create(gdev, ip);
	}
	return -EINVAL;
}

#ifdef CONFIG_COMPAT
static long gpio_ioctl_compat(struct file *filp, unsigned int cmd,
			      unsigned long arg)
{
	return gpio_ioctl(filp, cmd, (unsigned long)compat_ptr(arg));
}
#endif

/**
 * gpio_chrdev_open() - open the chardev for ioctl operations
 * @inode: inode for this chardev
 * @filp: file struct for storing private data
 * Returns 0 on success
 */
static int gpio_chrdev_open(struct inode *inode, struct file *filp)
{
	struct gpio_device *gdev = container_of(inode->i_cdev,
					      struct gpio_device, chrdev);

	/* Fail on open if the backing gpiochip is gone */
	if (!gdev->chip)
		return -ENODEV;
	get_device(&gdev->dev);
	filp->private_data = gdev;

	return nonseekable_open(inode, filp);
}

/**
 * gpio_chrdev_release() - close chardev after ioctl operations
 * @inode: inode for this chardev
 * @filp: file struct for storing private data
 * Returns 0 on success
 */
static int gpio_chrdev_release(struct inode *inode, struct file *filp)
{
	struct gpio_device *gdev = container_of(inode->i_cdev,
					      struct gpio_device, chrdev);

	put_device(&gdev->dev);
	return 0;
}


static const struct file_operations gpio_fileops = {
	.release = gpio_chrdev_release,
	.open = gpio_chrdev_open,
	.owner = THIS_MODULE,
	.llseek = no_llseek,
	.unlocked_ioctl = gpio_ioctl,
#ifdef CONFIG_COMPAT
	.compat_ioctl = gpio_ioctl_compat,
#endif
};

static void gpiodevice_release(struct device *dev)
{
	struct gpio_device *gdev = dev_get_drvdata(dev);

	list_del(&gdev->list);
	ida_simple_remove(&gpio_ida, gdev->id);
	kfree_const(gdev->label);
	kfree(gdev->descs);
	kfree(gdev);
}

static int gpiochip_setup_dev(struct gpio_device *gdev)
{
	int ret;

	cdev_init(&gdev->chrdev, &gpio_fileops);
	gdev->chrdev.owner = THIS_MODULE;
	gdev->dev.devt = MKDEV(MAJOR(gpio_devt), gdev->id);

	ret = cdev_device_add(&gdev->chrdev, &gdev->dev);
	if (ret)
		return ret;

	chip_dbg(gdev->chip, "added GPIO chardev (%d:%d)\n",
		 MAJOR(gpio_devt), gdev->id);

	ret = gpiochip_sysfs_register(gdev);
	if (ret)
		goto err_remove_device;

	/* From this point, the .release() function cleans up gpio_device */
	gdev->dev.release = gpiodevice_release;
	pr_debug("%s: registered GPIOs %d to %d on device: %s (%s)\n",
		 __func__, gdev->base, gdev->base + gdev->ngpio - 1,
		 dev_name(&gdev->dev), gdev->chip->label ? : "generic");

	return 0;

err_remove_device:
	cdev_device_del(&gdev->chrdev, &gdev->dev);
	return ret;
}

static void gpiochip_machine_hog(struct gpio_chip *chip, struct gpiod_hog *hog)
{
	struct gpio_desc *desc;
	int rv;

	desc = gpiochip_get_desc(chip, hog->chip_hwnum);
	if (IS_ERR(desc)) {
		pr_err("%s: unable to get GPIO desc: %ld\n",
		       __func__, PTR_ERR(desc));
		return;
	}

	if (test_bit(FLAG_IS_HOGGED, &desc->flags))
		return;

	rv = gpiod_hog(desc, hog->line_name, hog->lflags, hog->dflags);
	if (rv)
		pr_err("%s: unable to hog GPIO line (%s:%u): %d\n",
		       __func__, chip->label, hog->chip_hwnum, rv);
}

static void machine_gpiochip_add(struct gpio_chip *chip)
{
	struct gpiod_hog *hog;

	mutex_lock(&gpio_machine_hogs_mutex);

	list_for_each_entry(hog, &gpio_machine_hogs, list) {
		if (!strcmp(chip->label, hog->chip_label))
			gpiochip_machine_hog(chip, hog);
	}

	mutex_unlock(&gpio_machine_hogs_mutex);
}

static void gpiochip_setup_devs(void)
{
	struct gpio_device *gdev;
	int ret;

	list_for_each_entry(gdev, &gpio_devices, list) {
		ret = gpiochip_setup_dev(gdev);
		if (ret)
			pr_err("%s: Failed to initialize gpio device (%d)\n",
			       dev_name(&gdev->dev), ret);
	}
}

int gpiochip_add_data_with_key(struct gpio_chip *chip, void *data,
			       struct lock_class_key *lock_key,
			       struct lock_class_key *request_key)
{
	unsigned long	flags;
	int		ret = 0;
	unsigned	i;
	int		base = chip->base;
	struct gpio_device *gdev;

	/*
	 * First: allocate and populate the internal stat container, and
	 * set up the struct device.
	 */
	gdev = kzalloc(sizeof(*gdev), GFP_KERNEL);
	if (!gdev)
		return -ENOMEM;
	gdev->dev.bus = &gpio_bus_type;
	gdev->chip = chip;
	chip->gpiodev = gdev;
	if (chip->parent) {
		gdev->dev.parent = chip->parent;
		gdev->dev.of_node = chip->parent->of_node;
	}

#ifdef CONFIG_OF_GPIO
	/* If the gpiochip has an assigned OF node this takes precedence */
	if (chip->of_node)
		gdev->dev.of_node = chip->of_node;
	else
		chip->of_node = gdev->dev.of_node;
#endif

	gdev->id = ida_simple_get(&gpio_ida, 0, 0, GFP_KERNEL);
	if (gdev->id < 0) {
		ret = gdev->id;
		goto err_free_gdev;
	}
	dev_set_name(&gdev->dev, "gpiochip%d", gdev->id);
	device_initialize(&gdev->dev);
	dev_set_drvdata(&gdev->dev, gdev);
	if (chip->parent && chip->parent->driver)
		gdev->owner = chip->parent->driver->owner;
	else if (chip->owner)
		/* TODO: remove chip->owner */
		gdev->owner = chip->owner;
	else
		gdev->owner = THIS_MODULE;

	gdev->descs = kcalloc(chip->ngpio, sizeof(gdev->descs[0]), GFP_KERNEL);
	if (!gdev->descs) {
		ret = -ENOMEM;
		goto err_free_ida;
	}

	if (chip->ngpio == 0) {
		chip_err(chip, "tried to insert a GPIO chip with zero lines\n");
		ret = -EINVAL;
		goto err_free_descs;
	}

	if (chip->ngpio > FASTPATH_NGPIO)
		chip_warn(chip, "line cnt %u is greater than fast path cnt %u\n",
		chip->ngpio, FASTPATH_NGPIO);

	gdev->label = kstrdup_const(chip->label ?: "unknown", GFP_KERNEL);
	if (!gdev->label) {
		ret = -ENOMEM;
		goto err_free_descs;
	}

	gdev->ngpio = chip->ngpio;
	gdev->data = data;

	spin_lock_irqsave(&gpio_lock, flags);

	/*
	 * TODO: this allocates a Linux GPIO number base in the global
	 * GPIO numberspace for this chip. In the long run we want to
	 * get *rid* of this numberspace and use only descriptors, but
	 * it may be a pipe dream. It will not happen before we get rid
	 * of the sysfs interface anyways.
	 */
	if (base < 0) {
		base = gpiochip_find_base(chip->ngpio);
		if (base < 0) {
			ret = base;
			spin_unlock_irqrestore(&gpio_lock, flags);
			goto err_free_label;
		}
		/*
		 * TODO: it should not be necessary to reflect the assigned
		 * base outside of the GPIO subsystem. Go over drivers and
		 * see if anyone makes use of this, else drop this and assign
		 * a poison instead.
		 */
		chip->base = base;
	}
	gdev->base = base;

	ret = gpiodev_add_to_list(gdev);
	if (ret) {
		spin_unlock_irqrestore(&gpio_lock, flags);
		goto err_free_label;
	}

	spin_unlock_irqrestore(&gpio_lock, flags);

	for (i = 0; i < chip->ngpio; i++)
		gdev->descs[i].gdev = gdev;

#ifdef CONFIG_PINCTRL
	INIT_LIST_HEAD(&gdev->pin_ranges);
#endif

	ret = gpiochip_set_desc_names(chip);
	if (ret)
		goto err_remove_from_list;

	ret = gpiochip_alloc_valid_mask(chip);
	if (ret)
		goto err_remove_from_list;

	ret = of_gpiochip_add(chip);
	if (ret)
		goto err_free_gpiochip_mask;

	ret = gpiochip_init_valid_mask(chip);
	if (ret)
		goto err_remove_of_chip;

	for (i = 0; i < chip->ngpio; i++) {
		struct gpio_desc *desc = &gdev->descs[i];

		if (chip->get_direction && gpiochip_line_is_valid(chip, i)) {
			if (!chip->get_direction(chip, i))
				set_bit(FLAG_IS_OUT, &desc->flags);
			else
				clear_bit(FLAG_IS_OUT, &desc->flags);
		} else {
			if (!chip->direction_input)
				set_bit(FLAG_IS_OUT, &desc->flags);
			else
				clear_bit(FLAG_IS_OUT, &desc->flags);
		}
	}

	acpi_gpiochip_add(chip);

	machine_gpiochip_add(chip);

	ret = gpiochip_irqchip_init_hw(chip);
	if (ret)
		goto err_remove_acpi_chip;

	ret = gpiochip_irqchip_init_valid_mask(chip);
	if (ret)
		goto err_remove_acpi_chip;

	ret = gpiochip_add_irqchip(chip, lock_key, request_key);
	if (ret)
		goto err_remove_irqchip_mask;

	/*
	 * By first adding the chardev, and then adding the device,
	 * we get a device node entry in sysfs under
	 * /sys/bus/gpio/devices/gpiochipN/dev that can be used for
	 * coldplug of device nodes and other udev business.
	 * We can do this only if gpiolib has been initialized.
	 * Otherwise, defer until later.
	 */
	if (gpiolib_initialized) {
		ret = gpiochip_setup_dev(gdev);
		if (ret)
			goto err_remove_irqchip;
	}
	return 0;

err_remove_irqchip:
	gpiochip_irqchip_remove(chip);
err_remove_irqchip_mask:
	gpiochip_irqchip_free_valid_mask(chip);
err_remove_acpi_chip:
	acpi_gpiochip_remove(chip);
err_remove_of_chip:
	gpiochip_free_hogs(chip);
	of_gpiochip_remove(chip);
err_free_gpiochip_mask:
	gpiochip_free_valid_mask(chip);
err_remove_from_list:
	spin_lock_irqsave(&gpio_lock, flags);
	list_del(&gdev->list);
	spin_unlock_irqrestore(&gpio_lock, flags);
err_free_label:
	kfree_const(gdev->label);
err_free_descs:
	kfree(gdev->descs);
err_free_ida:
	ida_simple_remove(&gpio_ida, gdev->id);
err_free_gdev:
	/* failures here can mean systems won't boot... */
	pr_err("%s: GPIOs %d..%d (%s) failed to register, %d\n", __func__,
	       gdev->base, gdev->base + gdev->ngpio - 1,
	       chip->label ? : "generic", ret);
	kfree(gdev);
	return ret;
}
EXPORT_SYMBOL_GPL(gpiochip_add_data_with_key);

/**
 * gpiochip_get_data() - get per-subdriver data for the chip
 * @chip: GPIO chip
 *
 * Returns:
 * The per-subdriver data for the chip.
 */
void *gpiochip_get_data(struct gpio_chip *chip)
{
	return chip->gpiodev->data;
}
EXPORT_SYMBOL_GPL(gpiochip_get_data);

/**
 * gpiochip_remove() - unregister a gpio_chip
 * @chip: the chip to unregister
 *
 * A gpio_chip with any GPIOs still requested may not be removed.
 */
void gpiochip_remove(struct gpio_chip *chip)
{
	struct gpio_device *gdev = chip->gpiodev;
	struct gpio_desc *desc;
	unsigned long	flags;
	unsigned	i;
	bool		requested = false;

	/* FIXME: should the legacy sysfs handling be moved to gpio_device? */
	gpiochip_sysfs_unregister(gdev);
	gpiochip_free_hogs(chip);
	/* Numb the device, cancelling all outstanding operations */
	gdev->chip = NULL;
	gpiochip_irqchip_remove(chip);
	acpi_gpiochip_remove(chip);
	gpiochip_remove_pin_ranges(chip);
	of_gpiochip_remove(chip);
	gpiochip_free_valid_mask(chip);
	/*
	 * We accept no more calls into the driver from this point, so
	 * NULL the driver data pointer
	 */
	gdev->data = NULL;

	spin_lock_irqsave(&gpio_lock, flags);
	for (i = 0; i < gdev->ngpio; i++) {
		desc = &gdev->descs[i];
		if (test_bit(FLAG_REQUESTED, &desc->flags))
			requested = true;
	}
	spin_unlock_irqrestore(&gpio_lock, flags);

	if (requested)
		dev_crit(&gdev->dev,
			 "REMOVING GPIOCHIP WITH GPIOS STILL REQUESTED\n");

	/*
	 * The gpiochip side puts its use of the device to rest here:
	 * if there are no userspace clients, the chardev and device will
	 * be removed, else it will be dangling until the last user is
	 * gone.
	 */
	cdev_device_del(&gdev->chrdev, &gdev->dev);
	put_device(&gdev->dev);
}
EXPORT_SYMBOL_GPL(gpiochip_remove);

static void devm_gpio_chip_release(struct device *dev, void *res)
{
	struct gpio_chip *chip = *(struct gpio_chip **)res;

	gpiochip_remove(chip);
}

/**
 * devm_gpiochip_add_data() - Resource manager gpiochip_add_data()
 * @dev: pointer to the device that gpio_chip belongs to.
 * @chip: the chip to register, with chip->base initialized
 * @data: driver-private data associated with this chip
 *
 * Context: potentially before irqs will work
 *
 * The gpio chip automatically be released when the device is unbound.
 *
 * Returns:
 * A negative errno if the chip can't be registered, such as because the
 * chip->base is invalid or already associated with a different chip.
 * Otherwise it returns zero as a success code.
 */
int devm_gpiochip_add_data(struct device *dev, struct gpio_chip *chip,
			   void *data)
{
	struct gpio_chip **ptr;
	int ret;

	ptr = devres_alloc(devm_gpio_chip_release, sizeof(*ptr),
			     GFP_KERNEL);
	if (!ptr)
		return -ENOMEM;

	ret = gpiochip_add_data(chip, data);
	if (ret < 0) {
		devres_free(ptr);
		return ret;
	}

	*ptr = chip;
	devres_add(dev, ptr);

	return 0;
}
EXPORT_SYMBOL_GPL(devm_gpiochip_add_data);

/**
 * gpiochip_find() - iterator for locating a specific gpio_chip
 * @data: data to pass to match function
 * @match: Callback function to check gpio_chip
 *
 * Similar to bus_find_device.  It returns a reference to a gpio_chip as
 * determined by a user supplied @match callback.  The callback should return
 * 0 if the device doesn't match and non-zero if it does.  If the callback is
 * non-zero, this function will return to the caller and not iterate over any
 * more gpio_chips.
 */
struct gpio_chip *gpiochip_find(void *data,
				int (*match)(struct gpio_chip *chip,
					     void *data))
{
	struct gpio_device *gdev;
	struct gpio_chip *chip = NULL;
	unsigned long flags;

	spin_lock_irqsave(&gpio_lock, flags);
	list_for_each_entry(gdev, &gpio_devices, list)
		if (gdev->chip && match(gdev->chip, data)) {
			chip = gdev->chip;
			break;
		}

	spin_unlock_irqrestore(&gpio_lock, flags);

	return chip;
}
EXPORT_SYMBOL_GPL(gpiochip_find);

static int gpiochip_match_name(struct gpio_chip *chip, void *data)
{
	const char *name = data;

	return !strcmp(chip->label, name);
}

static struct gpio_chip *find_chip_by_name(const char *name)
{
	return gpiochip_find((void *)name, gpiochip_match_name);
}

#ifdef CONFIG_GPIOLIB_IRQCHIP

/*
 * The following is irqchip helper code for gpiochips.
 */

static int gpiochip_irqchip_init_hw(struct gpio_chip *gc)
{
	struct gpio_irq_chip *girq = &gc->irq;

	if (!girq->init_hw)
		return 0;

	return girq->init_hw(gc);
}

static int gpiochip_irqchip_init_valid_mask(struct gpio_chip *gc)
{
	struct gpio_irq_chip *girq = &gc->irq;

	if (!girq->init_valid_mask)
		return 0;

	girq->valid_mask = gpiochip_allocate_mask(gc);
	if (!girq->valid_mask)
		return -ENOMEM;

	girq->init_valid_mask(gc, girq->valid_mask, gc->ngpio);

	return 0;
}

static void gpiochip_irqchip_free_valid_mask(struct gpio_chip *gpiochip)
{
	bitmap_free(gpiochip->irq.valid_mask);
	gpiochip->irq.valid_mask = NULL;
}

bool gpiochip_irqchip_irq_valid(const struct gpio_chip *gpiochip,
				unsigned int offset)
{
	if (!gpiochip_line_is_valid(gpiochip, offset))
		return false;
	/* No mask means all valid */
	if (likely(!gpiochip->irq.valid_mask))
		return true;
	return test_bit(offset, gpiochip->irq.valid_mask);
}
EXPORT_SYMBOL_GPL(gpiochip_irqchip_irq_valid);

/**
 * gpiochip_set_cascaded_irqchip() - connects a cascaded irqchip to a gpiochip
 * @gc: the gpiochip to set the irqchip chain to
 * @parent_irq: the irq number corresponding to the parent IRQ for this
 * chained irqchip
 * @parent_handler: the parent interrupt handler for the accumulated IRQ
 * coming out of the gpiochip. If the interrupt is nested rather than
 * cascaded, pass NULL in this handler argument
 */
static void gpiochip_set_cascaded_irqchip(struct gpio_chip *gc,
					  unsigned int parent_irq,
					  irq_flow_handler_t parent_handler)
{
	struct gpio_irq_chip *girq = &gc->irq;
	struct device *dev = &gc->gpiodev->dev;

	if (!girq->domain) {
		chip_err(gc, "called %s before setting up irqchip\n",
			 __func__);
		return;
	}

	if (parent_handler) {
		if (gc->can_sleep) {
			chip_err(gc,
				 "you cannot have chained interrupts on a chip that may sleep\n");
			return;
		}
		girq->parents = devm_kcalloc(dev, 1,
					     sizeof(*girq->parents),
					     GFP_KERNEL);
		if (!girq->parents) {
			chip_err(gc, "out of memory allocating parent IRQ\n");
			return;
		}
		girq->parents[0] = parent_irq;
		girq->num_parents = 1;
		/*
		 * The parent irqchip is already using the chip_data for this
		 * irqchip, so our callbacks simply use the handler_data.
		 */
		irq_set_chained_handler_and_data(parent_irq, parent_handler,
						 gc);
	}
}

/**
 * gpiochip_set_chained_irqchip() - connects a chained irqchip to a gpiochip
 * @gpiochip: the gpiochip to set the irqchip chain to
 * @irqchip: the irqchip to chain to the gpiochip
 * @parent_irq: the irq number corresponding to the parent IRQ for this
 * chained irqchip
 * @parent_handler: the parent interrupt handler for the accumulated IRQ
 * coming out of the gpiochip.
 */
void gpiochip_set_chained_irqchip(struct gpio_chip *gpiochip,
				  struct irq_chip *irqchip,
				  unsigned int parent_irq,
				  irq_flow_handler_t parent_handler)
{
	if (gpiochip->irq.threaded) {
		chip_err(gpiochip, "tried to chain a threaded gpiochip\n");
		return;
	}

	gpiochip_set_cascaded_irqchip(gpiochip, parent_irq, parent_handler);
}
EXPORT_SYMBOL_GPL(gpiochip_set_chained_irqchip);

/**
 * gpiochip_set_nested_irqchip() - connects a nested irqchip to a gpiochip
 * @gpiochip: the gpiochip to set the irqchip nested handler to
 * @irqchip: the irqchip to nest to the gpiochip
 * @parent_irq: the irq number corresponding to the parent IRQ for this
 * nested irqchip
 */
void gpiochip_set_nested_irqchip(struct gpio_chip *gpiochip,
				 struct irq_chip *irqchip,
				 unsigned int parent_irq)
{
	gpiochip_set_cascaded_irqchip(gpiochip, parent_irq, NULL);
}
EXPORT_SYMBOL_GPL(gpiochip_set_nested_irqchip);

#ifdef CONFIG_IRQ_DOMAIN_HIERARCHY

/**
 * gpiochip_set_hierarchical_irqchip() - connects a hierarchical irqchip
 * to a gpiochip
 * @gc: the gpiochip to set the irqchip hierarchical handler to
 * @irqchip: the irqchip to handle this level of the hierarchy, the interrupt
 * will then percolate up to the parent
 */
static void gpiochip_set_hierarchical_irqchip(struct gpio_chip *gc,
					      struct irq_chip *irqchip)
{
	/* DT will deal with mapping each IRQ as we go along */
	if (is_of_node(gc->irq.fwnode))
		return;

	/*
	 * This is for legacy and boardfile "irqchip" fwnodes: allocate
	 * irqs upfront instead of dynamically since we don't have the
	 * dynamic type of allocation that hardware description languages
	 * provide. Once all GPIO drivers using board files are gone from
	 * the kernel we can delete this code, but for a transitional period
	 * it is necessary to keep this around.
	 */
	if (is_fwnode_irqchip(gc->irq.fwnode)) {
		int i;
		int ret;

		for (i = 0; i < gc->ngpio; i++) {
			struct irq_fwspec fwspec;
			unsigned int parent_hwirq;
			unsigned int parent_type;
			struct gpio_irq_chip *girq = &gc->irq;

			/*
			 * We call the child to parent translation function
			 * only to check if the child IRQ is valid or not.
			 * Just pick the rising edge type here as that is what
			 * we likely need to support.
			 */
			ret = girq->child_to_parent_hwirq(gc, i,
							  IRQ_TYPE_EDGE_RISING,
							  &parent_hwirq,
							  &parent_type);
			if (ret) {
				chip_err(gc, "skip set-up on hwirq %d\n",
					 i);
				continue;
			}

			fwspec.fwnode = gc->irq.fwnode;
			/* This is the hwirq for the GPIO line side of things */
			fwspec.param[0] = girq->child_offset_to_irq(gc, i);
			/* Just pick something */
			fwspec.param[1] = IRQ_TYPE_EDGE_RISING;
			fwspec.param_count = 2;
			ret = __irq_domain_alloc_irqs(gc->irq.domain,
						      /* just pick something */
						      -1,
						      1,
						      NUMA_NO_NODE,
						      &fwspec,
						      false,
						      NULL);
			if (ret < 0) {
				chip_err(gc,
					 "can not allocate irq for GPIO line %d parent hwirq %d in hierarchy domain: %d\n",
					 i, parent_hwirq,
					 ret);
			}
		}
	}

	chip_err(gc, "%s unknown fwnode type proceed anyway\n", __func__);

	return;
}

static int gpiochip_hierarchy_irq_domain_translate(struct irq_domain *d,
						   struct irq_fwspec *fwspec,
						   unsigned long *hwirq,
						   unsigned int *type)
{
	/* We support standard DT translation */
	if (is_of_node(fwspec->fwnode) && fwspec->param_count == 2) {
		return irq_domain_translate_twocell(d, fwspec, hwirq, type);
	}

	/* This is for board files and others not using DT */
	if (is_fwnode_irqchip(fwspec->fwnode)) {
		int ret;

		ret = irq_domain_translate_twocell(d, fwspec, hwirq, type);
		if (ret)
			return ret;
		WARN_ON(*type == IRQ_TYPE_NONE);
		return 0;
	}
	return -EINVAL;
}

static int gpiochip_hierarchy_irq_domain_alloc(struct irq_domain *d,
					       unsigned int irq,
					       unsigned int nr_irqs,
					       void *data)
{
	struct gpio_chip *gc = d->host_data;
	irq_hw_number_t hwirq;
	unsigned int type = IRQ_TYPE_NONE;
	struct irq_fwspec *fwspec = data;
	struct irq_fwspec parent_fwspec;
	unsigned int parent_hwirq;
	unsigned int parent_type;
	struct gpio_irq_chip *girq = &gc->irq;
	int ret;

	/*
	 * The nr_irqs parameter is always one except for PCI multi-MSI
	 * so this should not happen.
	 */
	WARN_ON(nr_irqs != 1);

	ret = gc->irq.child_irq_domain_ops.translate(d, fwspec, &hwirq, &type);
	if (ret)
		return ret;

	chip_info(gc, "allocate IRQ %d, hwirq %lu\n", irq,  hwirq);

	ret = girq->child_to_parent_hwirq(gc, hwirq, type,
					  &parent_hwirq, &parent_type);
	if (ret) {
		chip_err(gc, "can't look up hwirq %lu\n", hwirq);
		return ret;
	}
	chip_info(gc, "found parent hwirq %u\n", parent_hwirq);

	/*
	 * We set handle_bad_irq because the .set_type() should
	 * always be invoked and set the right type of handler.
	 */
	irq_domain_set_info(d,
			    irq,
			    hwirq,
			    gc->irq.chip,
			    gc,
			    girq->handler,
			    NULL, NULL);
	irq_set_probe(irq);

	/*
	 * Create a IRQ fwspec to send up to the parent irqdomain:
	 * specify the hwirq we address on the parent and tie it
	 * all together up the chain.
	 */
	parent_fwspec.fwnode = d->parent->fwnode;
	/* This parent only handles asserted level IRQs */
	girq->populate_parent_fwspec(gc, &parent_fwspec, parent_hwirq,
				     parent_type);
	chip_info(gc, "alloc_irqs_parent for %d parent hwirq %d\n",
		  irq, parent_hwirq);
	ret = irq_domain_alloc_irqs_parent(d, irq, 1, &parent_fwspec);
	if (ret)
		chip_err(gc,
			 "failed to allocate parent hwirq %d for hwirq %lu\n",
			 parent_hwirq, hwirq);

	return ret;
}

static unsigned int gpiochip_child_offset_to_irq_noop(struct gpio_chip *chip,
						      unsigned int offset)
{
	return offset;
}

static void gpiochip_hierarchy_setup_domain_ops(struct irq_domain_ops *ops)
{
	ops->activate = gpiochip_irq_domain_activate;
	ops->deactivate = gpiochip_irq_domain_deactivate;
	ops->alloc = gpiochip_hierarchy_irq_domain_alloc;
	ops->free = irq_domain_free_irqs_common;

	/*
	 * We only allow overriding the translate() function for
	 * hierarchical chips, and this should only be done if the user
	 * really need something other than 1:1 translation.
	 */
	if (!ops->translate)
		ops->translate = gpiochip_hierarchy_irq_domain_translate;
}

static int gpiochip_hierarchy_add_domain(struct gpio_chip *gc)
{
	if (!gc->irq.child_to_parent_hwirq ||
	    !gc->irq.fwnode) {
		chip_err(gc, "missing irqdomain vital data\n");
		return -EINVAL;
	}

	if (!gc->irq.child_offset_to_irq)
		gc->irq.child_offset_to_irq = gpiochip_child_offset_to_irq_noop;

	if (!gc->irq.populate_parent_fwspec)
		gc->irq.populate_parent_fwspec =
			gpiochip_populate_parent_fwspec_twocell;

	gpiochip_hierarchy_setup_domain_ops(&gc->irq.child_irq_domain_ops);

	gc->irq.domain = irq_domain_create_hierarchy(
		gc->irq.parent_domain,
		0,
		gc->ngpio,
		gc->irq.fwnode,
		&gc->irq.child_irq_domain_ops,
		gc);

	if (!gc->irq.domain)
		return -ENOMEM;

	gpiochip_set_hierarchical_irqchip(gc, gc->irq.chip);

	return 0;
}

static bool gpiochip_hierarchy_is_hierarchical(struct gpio_chip *gc)
{
	return !!gc->irq.parent_domain;
}

void gpiochip_populate_parent_fwspec_twocell(struct gpio_chip *chip,
					     struct irq_fwspec *fwspec,
					     unsigned int parent_hwirq,
					     unsigned int parent_type)
{
	fwspec->param_count = 2;
	fwspec->param[0] = parent_hwirq;
	fwspec->param[1] = parent_type;
}
EXPORT_SYMBOL_GPL(gpiochip_populate_parent_fwspec_twocell);

void gpiochip_populate_parent_fwspec_fourcell(struct gpio_chip *chip,
					      struct irq_fwspec *fwspec,
					      unsigned int parent_hwirq,
					      unsigned int parent_type)
{
	fwspec->param_count = 4;
	fwspec->param[0] = 0;
	fwspec->param[1] = parent_hwirq;
	fwspec->param[2] = 0;
	fwspec->param[3] = parent_type;
}
EXPORT_SYMBOL_GPL(gpiochip_populate_parent_fwspec_fourcell);

#else

static int gpiochip_hierarchy_add_domain(struct gpio_chip *gc)
{
	return -EINVAL;
}

static bool gpiochip_hierarchy_is_hierarchical(struct gpio_chip *gc)
{
	return false;
}

#endif /* CONFIG_IRQ_DOMAIN_HIERARCHY */

/**
 * gpiochip_irq_map() - maps an IRQ into a GPIO irqchip
 * @d: the irqdomain used by this irqchip
 * @irq: the global irq number used by this GPIO irqchip irq
 * @hwirq: the local IRQ/GPIO line offset on this gpiochip
 *
 * This function will set up the mapping for a certain IRQ line on a
 * gpiochip by assigning the gpiochip as chip data, and using the irqchip
 * stored inside the gpiochip.
 */
int gpiochip_irq_map(struct irq_domain *d, unsigned int irq,
		     irq_hw_number_t hwirq)
{
	struct gpio_chip *chip = d->host_data;
	int ret = 0;

	if (!gpiochip_irqchip_irq_valid(chip, hwirq))
		return -ENXIO;

	irq_set_chip_data(irq, chip);
	/*
	 * This lock class tells lockdep that GPIO irqs are in a different
	 * category than their parents, so it won't report false recursion.
	 */
	irq_set_lockdep_class(irq, chip->irq.lock_key, chip->irq.request_key);
	irq_set_chip_and_handler(irq, chip->irq.chip, chip->irq.handler);
	/* Chips that use nested thread handlers have them marked */
	if (chip->irq.threaded)
		irq_set_nested_thread(irq, 1);
	irq_set_noprobe(irq);

	if (chip->irq.num_parents == 1)
		ret = irq_set_parent(irq, chip->irq.parents[0]);
	else if (chip->irq.map)
		ret = irq_set_parent(irq, chip->irq.map[hwirq]);

	if (ret < 0)
		return ret;

	/*
	 * No set-up of the hardware will happen if IRQ_TYPE_NONE
	 * is passed as default type.
	 */
	if (chip->irq.default_type != IRQ_TYPE_NONE)
		irq_set_irq_type(irq, chip->irq.default_type);

	return 0;
}
EXPORT_SYMBOL_GPL(gpiochip_irq_map);

void gpiochip_irq_unmap(struct irq_domain *d, unsigned int irq)
{
	struct gpio_chip *chip = d->host_data;

	if (chip->irq.threaded)
		irq_set_nested_thread(irq, 0);
	irq_set_chip_and_handler(irq, NULL, NULL);
	irq_set_chip_data(irq, NULL);
}
EXPORT_SYMBOL_GPL(gpiochip_irq_unmap);

static const struct irq_domain_ops gpiochip_domain_ops = {
	.map	= gpiochip_irq_map,
	.unmap	= gpiochip_irq_unmap,
	/* Virtually all GPIO irqchips are twocell:ed */
	.xlate	= irq_domain_xlate_twocell,
};

<<<<<<< HEAD
static int gpiochip_to_irq(struct gpio_chip *chip, unsigned offset)
{
	if (!gpiochip_irqchip_irq_valid(chip, offset))
		return -ENXIO;

	return irq_create_mapping(chip->irq.domain, offset);
=======
/*
 * TODO: move these activate/deactivate in under the hierarchicial
 * irqchip implementation as static once SPMI and SSBI (all external
 * users) are phased over.
 */
/**
 * gpiochip_irq_domain_activate() - Lock a GPIO to be used as an IRQ
 * @domain: The IRQ domain used by this IRQ chip
 * @data: Outermost irq_data associated with the IRQ
 * @reserve: If set, only reserve an interrupt vector instead of assigning one
 *
 * This function is a wrapper that calls gpiochip_lock_as_irq() and is to be
 * used as the activate function for the &struct irq_domain_ops. The host_data
 * for the IRQ domain must be the &struct gpio_chip.
 */
int gpiochip_irq_domain_activate(struct irq_domain *domain,
				 struct irq_data *data, bool reserve)
{
	struct gpio_chip *chip = domain->host_data;

	return gpiochip_lock_as_irq(chip, data->hwirq);
}
EXPORT_SYMBOL_GPL(gpiochip_irq_domain_activate);

/**
 * gpiochip_irq_domain_deactivate() - Unlock a GPIO used as an IRQ
 * @domain: The IRQ domain used by this IRQ chip
 * @data: Outermost irq_data associated with the IRQ
 *
 * This function is a wrapper that will call gpiochip_unlock_as_irq() and is to
 * be used as the deactivate function for the &struct irq_domain_ops. The
 * host_data for the IRQ domain must be the &struct gpio_chip.
 */
void gpiochip_irq_domain_deactivate(struct irq_domain *domain,
				    struct irq_data *data)
{
	struct gpio_chip *chip = domain->host_data;

	return gpiochip_unlock_as_irq(chip, data->hwirq);
}
EXPORT_SYMBOL_GPL(gpiochip_irq_domain_deactivate);

static int gpiochip_to_irq(struct gpio_chip *chip, unsigned offset)
{
	struct irq_domain *domain = chip->irq.domain;

	if (!gpiochip_irqchip_irq_valid(chip, offset))
		return -ENXIO;

#ifdef CONFIG_IRQ_DOMAIN_HIERARCHY
	if (irq_domain_is_hierarchy(domain)) {
		struct irq_fwspec spec;

		spec.fwnode = domain->fwnode;
		spec.param_count = 2;
		spec.param[0] = chip->irq.child_offset_to_irq(chip, offset);
		spec.param[1] = IRQ_TYPE_NONE;

		return irq_create_fwspec_mapping(&spec);
	}
#endif

	return irq_create_mapping(domain, offset);
}

static int gpiochip_irq_reqres(struct irq_data *d)
{
	struct gpio_chip *chip = irq_data_get_irq_chip_data(d);

	return gpiochip_reqres_irq(chip, d->hwirq);
>>>>>>> e0d688d4
}

static int gpiochip_irq_reqres(struct irq_data *d)
{
	struct gpio_chip *chip = irq_data_get_irq_chip_data(d);

<<<<<<< HEAD
	return gpiochip_reqres_irq(chip, d->hwirq);
}

static void gpiochip_irq_relres(struct irq_data *d)
{
	struct gpio_chip *chip = irq_data_get_irq_chip_data(d);

	gpiochip_relres_irq(chip, d->hwirq);
=======
	gpiochip_relres_irq(chip, d->hwirq);
}

static void gpiochip_irq_enable(struct irq_data *d)
{
	struct gpio_chip *chip = irq_data_get_irq_chip_data(d);

	gpiochip_enable_irq(chip, d->hwirq);
	if (chip->irq.irq_enable)
		chip->irq.irq_enable(d);
	else
		chip->irq.chip->irq_unmask(d);
}

static void gpiochip_irq_disable(struct irq_data *d)
{
	struct gpio_chip *chip = irq_data_get_irq_chip_data(d);

	if (chip->irq.irq_disable)
		chip->irq.irq_disable(d);
	else
		chip->irq.chip->irq_mask(d);
	gpiochip_disable_irq(chip, d->hwirq);
}

static void gpiochip_set_irq_hooks(struct gpio_chip *gpiochip)
{
	struct irq_chip *irqchip = gpiochip->irq.chip;

	if (!irqchip->irq_request_resources &&
	    !irqchip->irq_release_resources) {
		irqchip->irq_request_resources = gpiochip_irq_reqres;
		irqchip->irq_release_resources = gpiochip_irq_relres;
	}
	if (WARN_ON(gpiochip->irq.irq_enable))
		return;
	/* Check if the irqchip already has this hook... */
	if (irqchip->irq_enable == gpiochip_irq_enable) {
		/*
		 * ...and if so, give a gentle warning that this is bad
		 * practice.
		 */
		chip_info(gpiochip,
			  "detected irqchip that is shared with multiple gpiochips: please fix the driver.\n");
		return;
	}
	gpiochip->irq.irq_enable = irqchip->irq_enable;
	gpiochip->irq.irq_disable = irqchip->irq_disable;
	irqchip->irq_enable = gpiochip_irq_enable;
	irqchip->irq_disable = gpiochip_irq_disable;
>>>>>>> e0d688d4
}

/**
 * gpiochip_add_irqchip() - adds an IRQ chip to a GPIO chip
 * @gpiochip: the GPIO chip to add the IRQ chip to
 * @lock_key: lockdep class for IRQ lock
 * @request_key: lockdep class for IRQ request
 */
static int gpiochip_add_irqchip(struct gpio_chip *gpiochip,
				struct lock_class_key *lock_key,
				struct lock_class_key *request_key)
{
	struct irq_chip *irqchip = gpiochip->irq.chip;
	const struct irq_domain_ops *ops = NULL;
	struct device_node *np;
	unsigned int type;
	unsigned int i;

	if (!irqchip)
		return 0;

	if (gpiochip->irq.parent_handler && gpiochip->can_sleep) {
		chip_err(gpiochip, "you cannot have chained interrupts on a chip that may sleep\n");
		return -EINVAL;
	}

	np = gpiochip->gpiodev->dev.of_node;
	type = gpiochip->irq.default_type;

	/*
	 * Specifying a default trigger is a terrible idea if DT or ACPI is
	 * used to configure the interrupts, as you may end up with
	 * conflicting triggers. Tell the user, and reset to NONE.
	 */
	if (WARN(np && type != IRQ_TYPE_NONE,
		 "%s: Ignoring %u default trigger\n", np->full_name, type))
		type = IRQ_TYPE_NONE;

	if (has_acpi_companion(gpiochip->parent) && type != IRQ_TYPE_NONE) {
		acpi_handle_warn(ACPI_HANDLE(gpiochip->parent),
				 "Ignoring %u default trigger\n", type);
		type = IRQ_TYPE_NONE;
	}

	gpiochip->to_irq = gpiochip_to_irq;
	gpiochip->irq.default_type = type;
	gpiochip->irq.lock_key = lock_key;
	gpiochip->irq.request_key = request_key;

	/* If a parent irqdomain is provided, let's build a hierarchy */
	if (gpiochip_hierarchy_is_hierarchical(gpiochip)) {
		int ret = gpiochip_hierarchy_add_domain(gpiochip);
		if (ret)
			return ret;
	} else {
		/* Some drivers provide custom irqdomain ops */
		if (gpiochip->irq.domain_ops)
			ops = gpiochip->irq.domain_ops;

		if (!ops)
			ops = &gpiochip_domain_ops;
		gpiochip->irq.domain = irq_domain_add_simple(np,
			gpiochip->ngpio,
			gpiochip->irq.first,
			ops, gpiochip);
		if (!gpiochip->irq.domain)
			return -EINVAL;
	}

	if (gpiochip->irq.parent_handler) {
		void *data = gpiochip->irq.parent_handler_data ?: gpiochip;

		for (i = 0; i < gpiochip->irq.num_parents; i++) {
			/*
			 * The parent IRQ chip is already using the chip_data
			 * for this IRQ chip, so our callbacks simply use the
			 * handler_data.
			 */
			irq_set_chained_handler_and_data(gpiochip->irq.parents[i],
							 gpiochip->irq.parent_handler,
							 data);
		}
	}

	gpiochip_set_irq_hooks(gpiochip);

	acpi_gpiochip_request_interrupts(gpiochip);

	return 0;
}

/**
 * gpiochip_irqchip_remove() - removes an irqchip added to a gpiochip
 * @gpiochip: the gpiochip to remove the irqchip from
 *
 * This is called only from gpiochip_remove()
 */
static void gpiochip_irqchip_remove(struct gpio_chip *gpiochip)
{
	struct irq_chip *irqchip = gpiochip->irq.chip;
	unsigned int offset;

	acpi_gpiochip_free_interrupts(gpiochip);

	if (irqchip && gpiochip->irq.parent_handler) {
		struct gpio_irq_chip *irq = &gpiochip->irq;
		unsigned int i;

		for (i = 0; i < irq->num_parents; i++)
			irq_set_chained_handler_and_data(irq->parents[i],
							 NULL, NULL);
	}

	/* Remove all IRQ mappings and delete the domain */
	if (gpiochip->irq.domain) {
		unsigned int irq;

		for (offset = 0; offset < gpiochip->ngpio; offset++) {
			if (!gpiochip_irqchip_irq_valid(gpiochip, offset))
				continue;

			irq = irq_find_mapping(gpiochip->irq.domain, offset);
			irq_dispose_mapping(irq);
		}

		irq_domain_remove(gpiochip->irq.domain);
	}

	if (irqchip) {
		if (irqchip->irq_request_resources == gpiochip_irq_reqres) {
			irqchip->irq_request_resources = NULL;
			irqchip->irq_release_resources = NULL;
		}
		if (irqchip->irq_enable == gpiochip_irq_enable) {
			irqchip->irq_enable = gpiochip->irq.irq_enable;
			irqchip->irq_disable = gpiochip->irq.irq_disable;
		}
	}
	gpiochip->irq.irq_enable = NULL;
	gpiochip->irq.irq_disable = NULL;
	gpiochip->irq.chip = NULL;

	gpiochip_irqchip_free_valid_mask(gpiochip);
}

/**
 * gpiochip_irqchip_add_key() - adds an irqchip to a gpiochip
 * @gpiochip: the gpiochip to add the irqchip to
 * @irqchip: the irqchip to add to the gpiochip
 * @first_irq: if not dynamically assigned, the base (first) IRQ to
 * allocate gpiochip irqs from
 * @handler: the irq handler to use (often a predefined irq core function)
 * @type: the default type for IRQs on this irqchip, pass IRQ_TYPE_NONE
 * to have the core avoid setting up any default type in the hardware.
 * @threaded: whether this irqchip uses a nested thread handler
 * @lock_key: lockdep class for IRQ lock
 * @request_key: lockdep class for IRQ request
 *
 * This function closely associates a certain irqchip with a certain
 * gpiochip, providing an irq domain to translate the local IRQs to
 * global irqs in the gpiolib core, and making sure that the gpiochip
 * is passed as chip data to all related functions. Driver callbacks
 * need to use gpiochip_get_data() to get their local state containers back
 * from the gpiochip passed as chip data. An irqdomain will be stored
 * in the gpiochip that shall be used by the driver to handle IRQ number
 * translation. The gpiochip will need to be initialized and registered
 * before calling this function.
 *
 * This function will handle two cell:ed simple IRQs and assumes all
 * the pins on the gpiochip can generate a unique IRQ. Everything else
 * need to be open coded.
 */
int gpiochip_irqchip_add_key(struct gpio_chip *gpiochip,
			     struct irq_chip *irqchip,
			     unsigned int first_irq,
			     irq_flow_handler_t handler,
			     unsigned int type,
			     bool threaded,
			     struct lock_class_key *lock_key,
			     struct lock_class_key *request_key)
{
	struct device_node *of_node;

	if (!gpiochip || !irqchip)
		return -EINVAL;

	if (!gpiochip->parent) {
		pr_err("missing gpiochip .dev parent pointer\n");
		return -EINVAL;
	}
	gpiochip->irq.threaded = threaded;
	of_node = gpiochip->parent->of_node;
#ifdef CONFIG_OF_GPIO
	/*
	 * If the gpiochip has an assigned OF node this takes precedence
	 * FIXME: get rid of this and use gpiochip->parent->of_node
	 * everywhere
	 */
	if (gpiochip->of_node)
		of_node = gpiochip->of_node;
#endif
	/*
	 * Specifying a default trigger is a terrible idea if DT or ACPI is
	 * used to configure the interrupts, as you may end-up with
	 * conflicting triggers. Tell the user, and reset to NONE.
	 */
	if (WARN(of_node && type != IRQ_TYPE_NONE,
		 "%pOF: Ignoring %d default trigger\n", of_node, type))
		type = IRQ_TYPE_NONE;
	if (has_acpi_companion(gpiochip->parent) && type != IRQ_TYPE_NONE) {
		acpi_handle_warn(ACPI_HANDLE(gpiochip->parent),
				 "Ignoring %d default trigger\n", type);
		type = IRQ_TYPE_NONE;
	}

	gpiochip->irq.chip = irqchip;
	gpiochip->irq.handler = handler;
	gpiochip->irq.default_type = type;
	gpiochip->to_irq = gpiochip_to_irq;
	gpiochip->irq.lock_key = lock_key;
	gpiochip->irq.request_key = request_key;
	gpiochip->irq.domain = irq_domain_add_simple(of_node,
					gpiochip->ngpio, first_irq,
					&gpiochip_domain_ops, gpiochip);
	if (!gpiochip->irq.domain) {
		gpiochip->irq.chip = NULL;
		return -EINVAL;
	}

	gpiochip_set_irq_hooks(gpiochip);

	acpi_gpiochip_request_interrupts(gpiochip);

	return 0;
}
EXPORT_SYMBOL_GPL(gpiochip_irqchip_add_key);

#else /* CONFIG_GPIOLIB_IRQCHIP */

static inline int gpiochip_add_irqchip(struct gpio_chip *gpiochip,
				       struct lock_class_key *lock_key,
				       struct lock_class_key *request_key)
{
	return 0;
}
static void gpiochip_irqchip_remove(struct gpio_chip *gpiochip) {}

static inline int gpiochip_irqchip_init_hw(struct gpio_chip *gpiochip)
{
	return 0;
}

static inline int gpiochip_irqchip_init_valid_mask(struct gpio_chip *gpiochip)
{
	return 0;
}
static inline void gpiochip_irqchip_free_valid_mask(struct gpio_chip *gpiochip)
{ }

#endif /* CONFIG_GPIOLIB_IRQCHIP */

/**
 * gpiochip_generic_request() - request the gpio function for a pin
 * @chip: the gpiochip owning the GPIO
 * @offset: the offset of the GPIO to request for GPIO function
 */
int gpiochip_generic_request(struct gpio_chip *chip, unsigned offset)
{
	return pinctrl_gpio_request(chip->gpiodev->base + offset);
}
EXPORT_SYMBOL_GPL(gpiochip_generic_request);

/**
 * gpiochip_generic_free() - free the gpio function from a pin
 * @chip: the gpiochip to request the gpio function for
 * @offset: the offset of the GPIO to free from GPIO function
 */
void gpiochip_generic_free(struct gpio_chip *chip, unsigned offset)
{
	pinctrl_gpio_free(chip->gpiodev->base + offset);
}
EXPORT_SYMBOL_GPL(gpiochip_generic_free);

/**
 * gpiochip_generic_config() - apply configuration for a pin
 * @chip: the gpiochip owning the GPIO
 * @offset: the offset of the GPIO to apply the configuration
 * @config: the configuration to be applied
 */
int gpiochip_generic_config(struct gpio_chip *chip, unsigned offset,
			    unsigned long config)
{
	return pinctrl_gpio_set_config(chip->gpiodev->base + offset, config);
}
EXPORT_SYMBOL_GPL(gpiochip_generic_config);

#ifdef CONFIG_PINCTRL

/**
 * gpiochip_add_pingroup_range() - add a range for GPIO <-> pin mapping
 * @chip: the gpiochip to add the range for
 * @pctldev: the pin controller to map to
 * @gpio_offset: the start offset in the current gpio_chip number space
 * @pin_group: name of the pin group inside the pin controller
 *
 * Calling this function directly from a DeviceTree-supported
 * pinctrl driver is DEPRECATED. Please see Section 2.1 of
 * Documentation/devicetree/bindings/gpio/gpio.txt on how to
 * bind pinctrl and gpio drivers via the "gpio-ranges" property.
 */
int gpiochip_add_pingroup_range(struct gpio_chip *chip,
			struct pinctrl_dev *pctldev,
			unsigned int gpio_offset, const char *pin_group)
{
	struct gpio_pin_range *pin_range;
	struct gpio_device *gdev = chip->gpiodev;
	int ret;

	pin_range = kzalloc(sizeof(*pin_range), GFP_KERNEL);
	if (!pin_range) {
		chip_err(chip, "failed to allocate pin ranges\n");
		return -ENOMEM;
	}

	/* Use local offset as range ID */
	pin_range->range.id = gpio_offset;
	pin_range->range.gc = chip;
	pin_range->range.name = chip->label;
	pin_range->range.base = gdev->base + gpio_offset;
	pin_range->pctldev = pctldev;

	ret = pinctrl_get_group_pins(pctldev, pin_group,
					&pin_range->range.pins,
					&pin_range->range.npins);
	if (ret < 0) {
		kfree(pin_range);
		return ret;
	}

	pinctrl_add_gpio_range(pctldev, &pin_range->range);

	chip_dbg(chip, "created GPIO range %d->%d ==> %s PINGRP %s\n",
		 gpio_offset, gpio_offset + pin_range->range.npins - 1,
		 pinctrl_dev_get_devname(pctldev), pin_group);

	list_add_tail(&pin_range->node, &gdev->pin_ranges);

	return 0;
}
EXPORT_SYMBOL_GPL(gpiochip_add_pingroup_range);

/**
 * gpiochip_add_pin_range() - add a range for GPIO <-> pin mapping
 * @chip: the gpiochip to add the range for
 * @pinctl_name: the dev_name() of the pin controller to map to
 * @gpio_offset: the start offset in the current gpio_chip number space
 * @pin_offset: the start offset in the pin controller number space
 * @npins: the number of pins from the offset of each pin space (GPIO and
 *	pin controller) to accumulate in this range
 *
 * Returns:
 * 0 on success, or a negative error-code on failure.
 *
 * Calling this function directly from a DeviceTree-supported
 * pinctrl driver is DEPRECATED. Please see Section 2.1 of
 * Documentation/devicetree/bindings/gpio/gpio.txt on how to
 * bind pinctrl and gpio drivers via the "gpio-ranges" property.
 */
int gpiochip_add_pin_range(struct gpio_chip *chip, const char *pinctl_name,
			   unsigned int gpio_offset, unsigned int pin_offset,
			   unsigned int npins)
{
	struct gpio_pin_range *pin_range;
	struct gpio_device *gdev = chip->gpiodev;
	int ret;

	pin_range = kzalloc(sizeof(*pin_range), GFP_KERNEL);
	if (!pin_range) {
		chip_err(chip, "failed to allocate pin ranges\n");
		return -ENOMEM;
	}

	/* Use local offset as range ID */
	pin_range->range.id = gpio_offset;
	pin_range->range.gc = chip;
	pin_range->range.name = chip->label;
	pin_range->range.base = gdev->base + gpio_offset;
	pin_range->range.pin_base = pin_offset;
	pin_range->range.npins = npins;
	pin_range->pctldev = pinctrl_find_and_add_gpio_range(pinctl_name,
			&pin_range->range);
	if (IS_ERR(pin_range->pctldev)) {
		ret = PTR_ERR(pin_range->pctldev);
		chip_err(chip, "could not create pin range\n");
		kfree(pin_range);
		return ret;
	}
	chip_dbg(chip, "created GPIO range %d->%d ==> %s PIN %d->%d\n",
		 gpio_offset, gpio_offset + npins - 1,
		 pinctl_name,
		 pin_offset, pin_offset + npins - 1);

	list_add_tail(&pin_range->node, &gdev->pin_ranges);

	return 0;
}
EXPORT_SYMBOL_GPL(gpiochip_add_pin_range);

/**
 * gpiochip_remove_pin_ranges() - remove all the GPIO <-> pin mappings
 * @chip: the chip to remove all the mappings for
 */
void gpiochip_remove_pin_ranges(struct gpio_chip *chip)
{
	struct gpio_pin_range *pin_range, *tmp;
	struct gpio_device *gdev = chip->gpiodev;

	list_for_each_entry_safe(pin_range, tmp, &gdev->pin_ranges, node) {
		list_del(&pin_range->node);
		pinctrl_remove_gpio_range(pin_range->pctldev,
				&pin_range->range);
		kfree(pin_range);
	}
}
EXPORT_SYMBOL_GPL(gpiochip_remove_pin_ranges);

#endif /* CONFIG_PINCTRL */

/* These "optional" allocation calls help prevent drivers from stomping
 * on each other, and help provide better diagnostics in debugfs.
 * They're called even less than the "set direction" calls.
 */
static int gpiod_request_commit(struct gpio_desc *desc, const char *label)
{
	struct gpio_chip	*chip = desc->gdev->chip;
	int			ret;
	unsigned long		flags;
	unsigned		offset;

	if (label) {
		label = kstrdup_const(label, GFP_KERNEL);
		if (!label)
			return -ENOMEM;
	}

	spin_lock_irqsave(&gpio_lock, flags);

	/* NOTE:  gpio_request() can be called in early boot,
	 * before IRQs are enabled, for non-sleeping (SOC) GPIOs.
	 */

	if (test_and_set_bit(FLAG_REQUESTED, &desc->flags) == 0) {
		desc_set_label(desc, label ? : "?");
		ret = 0;
	} else {
		kfree_const(label);
<<<<<<< HEAD
		status = -EBUSY;
=======
		ret = -EBUSY;
>>>>>>> e0d688d4
		goto done;
	}

	if (chip->request) {
		/* chip->request may sleep */
		spin_unlock_irqrestore(&gpio_lock, flags);
		offset = gpio_chip_hwgpio(desc);
		if (gpiochip_line_is_valid(chip, offset))
			ret = chip->request(chip, offset);
		else
			ret = -EINVAL;
		spin_lock_irqsave(&gpio_lock, flags);

		if (ret < 0) {
			desc_set_label(desc, NULL);
			kfree_const(label);
			clear_bit(FLAG_REQUESTED, &desc->flags);
			goto done;
		}
	}
	if (chip->get_direction) {
		/* chip->get_direction may sleep */
		spin_unlock_irqrestore(&gpio_lock, flags);
		gpiod_get_direction(desc);
		spin_lock_irqsave(&gpio_lock, flags);
	}
done:
	spin_unlock_irqrestore(&gpio_lock, flags);
	return ret;
}

/*
 * This descriptor validation needs to be inserted verbatim into each
 * function taking a descriptor, so we need to use a preprocessor
 * macro to avoid endless duplication. If the desc is NULL it is an
 * optional GPIO and calls should just bail out.
 */
static int validate_desc(const struct gpio_desc *desc, const char *func)
{
	if (!desc)
		return 0;
	if (IS_ERR(desc)) {
		pr_warn("%s: invalid GPIO (errorpointer)\n", func);
		return PTR_ERR(desc);
	}
	if (!desc->gdev) {
		pr_warn("%s: invalid GPIO (no device)\n", func);
		return -EINVAL;
	}
	if (!desc->gdev->chip) {
		dev_warn(&desc->gdev->dev,
			 "%s: backing chip is gone\n", func);
		return 0;
	}
	return 1;
}

#define VALIDATE_DESC(desc) do { \
	int __valid = validate_desc(desc, __func__); \
	if (__valid <= 0) \
		return __valid; \
	} while (0)

#define VALIDATE_DESC_VOID(desc) do { \
	int __valid = validate_desc(desc, __func__); \
	if (__valid <= 0) \
		return; \
	} while (0)

int gpiod_request(struct gpio_desc *desc, const char *label)
{
	int ret = -EPROBE_DEFER;
	struct gpio_device *gdev;

	VALIDATE_DESC(desc);
	gdev = desc->gdev;

	if (try_module_get(gdev->owner)) {
		ret = gpiod_request_commit(desc, label);
		if (ret < 0)
			module_put(gdev->owner);
		else
			get_device(&gdev->dev);
	}

	if (ret)
		gpiod_dbg(desc, "%s: status %d\n", __func__, ret);

	return ret;
}

static bool gpiod_free_commit(struct gpio_desc *desc)
{
	bool			ret = false;
	unsigned long		flags;
	struct gpio_chip	*chip;

	might_sleep();

	gpiod_unexport(desc);

	spin_lock_irqsave(&gpio_lock, flags);

	chip = desc->gdev->chip;
	if (chip && test_bit(FLAG_REQUESTED, &desc->flags)) {
		if (chip->free) {
			spin_unlock_irqrestore(&gpio_lock, flags);
			might_sleep_if(chip->can_sleep);
			chip->free(chip, gpio_chip_hwgpio(desc));
			spin_lock_irqsave(&gpio_lock, flags);
		}
		kfree_const(desc->label);
		desc_set_label(desc, NULL);
		clear_bit(FLAG_ACTIVE_LOW, &desc->flags);
		clear_bit(FLAG_REQUESTED, &desc->flags);
		clear_bit(FLAG_OPEN_DRAIN, &desc->flags);
		clear_bit(FLAG_OPEN_SOURCE, &desc->flags);
		clear_bit(FLAG_IS_HOGGED, &desc->flags);
		ret = true;
	}

	spin_unlock_irqrestore(&gpio_lock, flags);
	return ret;
}

void gpiod_free(struct gpio_desc *desc)
{
	if (desc && desc->gdev && gpiod_free_commit(desc)) {
		module_put(desc->gdev->owner);
		put_device(&desc->gdev->dev);
	} else {
		WARN_ON(extra_checks);
	}
}

/**
 * gpiochip_is_requested - return string iff signal was requested
 * @chip: controller managing the signal
 * @offset: of signal within controller's 0..(ngpio - 1) range
 *
 * Returns NULL if the GPIO is not currently requested, else a string.
 * The string returned is the label passed to gpio_request(); if none has been
 * passed it is a meaningless, non-NULL constant.
 *
 * This function is for use by GPIO controller drivers.  The label can
 * help with diagnostics, and knowing that the signal is used as a GPIO
 * can help avoid accidentally multiplexing it to another controller.
 */
const char *gpiochip_is_requested(struct gpio_chip *chip, unsigned offset)
{
	struct gpio_desc *desc;

	if (offset >= chip->ngpio)
		return NULL;

	desc = &chip->gpiodev->descs[offset];

	if (test_bit(FLAG_REQUESTED, &desc->flags) == 0)
		return NULL;
	return desc->label;
}
EXPORT_SYMBOL_GPL(gpiochip_is_requested);

/**
 * gpiochip_request_own_desc - Allow GPIO chip to request its own descriptor
 * @chip: GPIO chip
 * @hwnum: hardware number of the GPIO for which to request the descriptor
 * @label: label for the GPIO
 * @lflags: lookup flags for this GPIO or 0 if default, this can be used to
 * specify things like line inversion semantics with the machine flags
 * such as GPIO_OUT_LOW
 * @dflags: descriptor request flags for this GPIO or 0 if default, this
 * can be used to specify consumer semantics such as open drain
 *
 * Function allows GPIO chip drivers to request and use their own GPIO
 * descriptors via gpiolib API. Difference to gpiod_request() is that this
 * function will not increase reference count of the GPIO chip module. This
 * allows the GPIO chip module to be unloaded as needed (we assume that the
 * GPIO chip driver handles freeing the GPIOs it has requested).
 *
 * Returns:
 * A pointer to the GPIO descriptor, or an ERR_PTR()-encoded negative error
 * code on failure.
 */
struct gpio_desc *gpiochip_request_own_desc(struct gpio_chip *chip, u16 hwnum,
					    const char *label,
					    enum gpio_lookup_flags lflags,
					    enum gpiod_flags dflags)
{
	struct gpio_desc *desc = gpiochip_get_desc(chip, hwnum);
	int ret;

	if (IS_ERR(desc)) {
		chip_err(chip, "failed to get GPIO descriptor\n");
		return desc;
	}

	ret = gpiod_request_commit(desc, label);
	if (ret < 0)
		return ERR_PTR(ret);

	ret = gpiod_configure_flags(desc, label, lflags, dflags);
	if (ret) {
		chip_err(chip, "setup of own GPIO %s failed\n", label);
		gpiod_free_commit(desc);
		return ERR_PTR(ret);
	}

	return desc;
}
EXPORT_SYMBOL_GPL(gpiochip_request_own_desc);

/**
 * gpiochip_free_own_desc - Free GPIO requested by the chip driver
 * @desc: GPIO descriptor to free
 *
 * Function frees the given GPIO requested previously with
 * gpiochip_request_own_desc().
 */
void gpiochip_free_own_desc(struct gpio_desc *desc)
{
	if (desc)
		gpiod_free_commit(desc);
}
EXPORT_SYMBOL_GPL(gpiochip_free_own_desc);

/*
 * Drivers MUST set GPIO direction before making get/set calls.  In
 * some cases this is done in early boot, before IRQs are enabled.
 *
 * As a rule these aren't called more than once (except for drivers
 * using the open-drain emulation idiom) so these are natural places
 * to accumulate extra debugging checks.  Note that we can't (yet)
 * rely on gpio_request() having been called beforehand.
 */

static int gpio_set_config(struct gpio_chip *gc, unsigned offset,
			   enum pin_config_param mode)
{
	unsigned long config;
	unsigned arg;

	switch (mode) {
	case PIN_CONFIG_BIAS_PULL_DOWN:
	case PIN_CONFIG_BIAS_PULL_UP:
		arg = 1;
		break;

	default:
		arg = 0;
	}

	config = PIN_CONF_PACKED(mode, arg);
	return gc->set_config ? gc->set_config(gc, offset, config) : -ENOTSUPP;
}

/**
 * gpiod_direction_input - set the GPIO direction to input
 * @desc:	GPIO to set to input
 *
 * Set the direction of the passed GPIO to input, such as gpiod_get_value() can
 * be called safely on it.
 *
 * Return 0 in case of success, else an error code.
 */
int gpiod_direction_input(struct gpio_desc *desc)
{
	struct gpio_chip	*chip;
	int			ret = 0;

	VALIDATE_DESC(desc);
	chip = desc->gdev->chip;

	/*
	 * It is legal to have no .get() and .direction_input() specified if
	 * the chip is output-only, but you can't specify .direction_input()
	 * and not support the .get() operation, that doesn't make sense.
	 */
	if (!chip->get && chip->direction_input) {
		gpiod_warn(desc,
			   "%s: missing get() but have direction_input()\n",
			   __func__);
		return -EIO;
	}

	/*
	 * If we have a .direction_input() callback, things are simple,
	 * just call it. Else we are some input-only chip so try to check the
	 * direction (if .get_direction() is supported) else we silently
	 * assume we are in input mode after this.
	 */
	if (chip->direction_input) {
		ret = chip->direction_input(chip, gpio_chip_hwgpio(desc));
	} else if (chip->get_direction &&
		  (chip->get_direction(chip, gpio_chip_hwgpio(desc)) != 1)) {
		gpiod_warn(desc,
			   "%s: missing direction_input() operation and line is output\n",
			   __func__);
		return -EIO;
	}
	if (ret == 0)
		clear_bit(FLAG_IS_OUT, &desc->flags);

	if (test_bit(FLAG_PULL_UP, &desc->flags))
		gpio_set_config(chip, gpio_chip_hwgpio(desc),
				PIN_CONFIG_BIAS_PULL_UP);
	else if (test_bit(FLAG_PULL_DOWN, &desc->flags))
		gpio_set_config(chip, gpio_chip_hwgpio(desc),
				PIN_CONFIG_BIAS_PULL_DOWN);

	trace_gpio_direction(desc_to_gpio(desc), 1, ret);

	return ret;
}
EXPORT_SYMBOL_GPL(gpiod_direction_input);

static int gpiod_direction_output_raw_commit(struct gpio_desc *desc, int value)
{
	struct gpio_chip *gc = desc->gdev->chip;
	int val = !!value;
	int ret = 0;

	/*
	 * It's OK not to specify .direction_output() if the gpiochip is
	 * output-only, but if there is then not even a .set() operation it
	 * is pretty tricky to drive the output line.
	 */
	if (!gc->set && !gc->direction_output) {
		gpiod_warn(desc,
			   "%s: missing set() and direction_output() operations\n",
			   __func__);
		return -EIO;
	}

	if (gc->direction_output) {
		ret = gc->direction_output(gc, gpio_chip_hwgpio(desc), val);
	} else {
		/* Check that we are in output mode if we can */
		if (gc->get_direction &&
		    gc->get_direction(gc, gpio_chip_hwgpio(desc))) {
			gpiod_warn(desc,
				"%s: missing direction_output() operation\n",
				__func__);
			return -EIO;
		}
		/*
		 * If we can't actively set the direction, we are some
		 * output-only chip, so just drive the output as desired.
		 */
		gc->set(gc, gpio_chip_hwgpio(desc), val);
	}

	if (!ret)
		set_bit(FLAG_IS_OUT, &desc->flags);
	trace_gpio_value(desc_to_gpio(desc), 0, val);
	trace_gpio_direction(desc_to_gpio(desc), 0, ret);
	return ret;
}

/**
 * gpiod_direction_output_raw - set the GPIO direction to output
 * @desc:	GPIO to set to output
 * @value:	initial output value of the GPIO
 *
 * Set the direction of the passed GPIO to output, such as gpiod_set_value() can
 * be called safely on it. The initial value of the output must be specified
 * as raw value on the physical line without regard for the ACTIVE_LOW status.
 *
 * Return 0 in case of success, else an error code.
 */
int gpiod_direction_output_raw(struct gpio_desc *desc, int value)
{
	VALIDATE_DESC(desc);
	return gpiod_direction_output_raw_commit(desc, value);
}
EXPORT_SYMBOL_GPL(gpiod_direction_output_raw);

/**
 * gpiod_direction_output - set the GPIO direction to output
 * @desc:	GPIO to set to output
 * @value:	initial output value of the GPIO
 *
 * Set the direction of the passed GPIO to output, such as gpiod_set_value() can
 * be called safely on it. The initial value of the output must be specified
 * as the logical value of the GPIO, i.e. taking its ACTIVE_LOW status into
 * account.
 *
 * Return 0 in case of success, else an error code.
 */
int gpiod_direction_output(struct gpio_desc *desc, int value)
{
	struct gpio_chip *gc;
	int ret;

	VALIDATE_DESC(desc);
	if (test_bit(FLAG_ACTIVE_LOW, &desc->flags))
		value = !value;
	else
		value = !!value;

	/* GPIOs used for enabled IRQs shall not be set as output */
	if (test_bit(FLAG_USED_AS_IRQ, &desc->flags) &&
	    test_bit(FLAG_IRQ_IS_ENABLED, &desc->flags)) {
		gpiod_err(desc,
			  "%s: tried to set a GPIO tied to an IRQ as output\n",
			  __func__);
		return -EIO;
	}

	gc = desc->gdev->chip;
	if (test_bit(FLAG_OPEN_DRAIN, &desc->flags)) {
		/* First see if we can enable open drain in hardware */
		ret = gpio_set_config(gc, gpio_chip_hwgpio(desc),
				      PIN_CONFIG_DRIVE_OPEN_DRAIN);
		if (!ret)
			goto set_output_value;
		/* Emulate open drain by not actively driving the line high */
		if (value) {
			ret = gpiod_direction_input(desc);
			goto set_output_flag;
		}
	}
	else if (test_bit(FLAG_OPEN_SOURCE, &desc->flags)) {
		ret = gpio_set_config(gc, gpio_chip_hwgpio(desc),
				      PIN_CONFIG_DRIVE_OPEN_SOURCE);
		if (!ret)
			goto set_output_value;
		/* Emulate open source by not actively driving the line low */
		if (!value) {
			ret = gpiod_direction_input(desc);
			goto set_output_flag;
		}
	} else {
		gpio_set_config(gc, gpio_chip_hwgpio(desc),
				PIN_CONFIG_DRIVE_PUSH_PULL);
	}

set_output_value:
	return gpiod_direction_output_raw_commit(desc, value);

set_output_flag:
	/*
	 * When emulating open-source or open-drain functionalities by not
	 * actively driving the line (setting mode to input) we still need to
	 * set the IS_OUT flag or otherwise we won't be able to set the line
	 * value anymore.
	 */
	if (ret == 0)
		set_bit(FLAG_IS_OUT, &desc->flags);
	return ret;
}
EXPORT_SYMBOL_GPL(gpiod_direction_output);

/**
 * gpiod_set_debounce - sets @debounce time for a GPIO
 * @desc: descriptor of the GPIO for which to set debounce time
 * @debounce: debounce time in microseconds
 *
 * Returns:
 * 0 on success, %-ENOTSUPP if the controller doesn't support setting the
 * debounce time.
 */
int gpiod_set_debounce(struct gpio_desc *desc, unsigned debounce)
{
	struct gpio_chip	*chip;
	unsigned long		config;

	VALIDATE_DESC(desc);
	chip = desc->gdev->chip;
	if (!chip->set || !chip->set_config) {
		gpiod_dbg(desc,
			  "%s: missing set() or set_config() operations\n",
			  __func__);
		return -ENOTSUPP;
	}

	config = pinconf_to_config_packed(PIN_CONFIG_INPUT_DEBOUNCE, debounce);
	return chip->set_config(chip, gpio_chip_hwgpio(desc), config);
}
EXPORT_SYMBOL_GPL(gpiod_set_debounce);

/**
 * gpiod_set_transitory - Lose or retain GPIO state on suspend or reset
 * @desc: descriptor of the GPIO for which to configure persistence
 * @transitory: True to lose state on suspend or reset, false for persistence
 *
 * Returns:
 * 0 on success, otherwise a negative error code.
 */
int gpiod_set_transitory(struct gpio_desc *desc, bool transitory)
{
	struct gpio_chip *chip;
	unsigned long packed;
	int gpio;
	int rc;

	VALIDATE_DESC(desc);
	/*
	 * Handle FLAG_TRANSITORY first, enabling queries to gpiolib for
	 * persistence state.
	 */
	if (transitory)
		set_bit(FLAG_TRANSITORY, &desc->flags);
	else
		clear_bit(FLAG_TRANSITORY, &desc->flags);

	/* If the driver supports it, set the persistence state now */
	chip = desc->gdev->chip;
	if (!chip->set_config)
		return 0;

	packed = pinconf_to_config_packed(PIN_CONFIG_PERSIST_STATE,
					  !transitory);
	gpio = gpio_chip_hwgpio(desc);
	rc = chip->set_config(chip, gpio, packed);
	if (rc == -ENOTSUPP) {
		dev_dbg(&desc->gdev->dev, "Persistence not supported for GPIO %d\n",
				gpio);
		return 0;
	}

	return rc;
}
EXPORT_SYMBOL_GPL(gpiod_set_transitory);

/**
 * gpiod_is_active_low - test whether a GPIO is active-low or not
 * @desc: the gpio descriptor to test
 *
 * Returns 1 if the GPIO is active-low, 0 otherwise.
 */
int gpiod_is_active_low(const struct gpio_desc *desc)
{
	VALIDATE_DESC(desc);
	return test_bit(FLAG_ACTIVE_LOW, &desc->flags);
}
EXPORT_SYMBOL_GPL(gpiod_is_active_low);

/* I/O calls are only valid after configuration completed; the relevant
 * "is this a valid GPIO" error checks should already have been done.
 *
 * "Get" operations are often inlinable as reading a pin value register,
 * and masking the relevant bit in that register.
 *
 * When "set" operations are inlinable, they involve writing that mask to
 * one register to set a low value, or a different register to set it high.
 * Otherwise locking is needed, so there may be little value to inlining.
 *
 *------------------------------------------------------------------------
 *
 * IMPORTANT!!!  The hot paths -- get/set value -- assume that callers
 * have requested the GPIO.  That can include implicit requesting by
 * a direction setting call.  Marking a gpio as requested locks its chip
 * in memory, guaranteeing that these table lookups need no more locking
 * and that gpiochip_remove() will fail.
 *
 * REVISIT when debugging, consider adding some instrumentation to ensure
 * that the GPIO was actually requested.
 */

static int gpiod_get_raw_value_commit(const struct gpio_desc *desc)
{
	struct gpio_chip	*chip;
	int offset;
	int value;

	chip = desc->gdev->chip;
	offset = gpio_chip_hwgpio(desc);
	value = chip->get ? chip->get(chip, offset) : -EIO;
	value = value < 0 ? value : !!value;
	trace_gpio_value(desc_to_gpio(desc), 1, value);
	return value;
}

static int gpio_chip_get_multiple(struct gpio_chip *chip,
				  unsigned long *mask, unsigned long *bits)
{
	if (chip->get_multiple) {
		return chip->get_multiple(chip, mask, bits);
	} else if (chip->get) {
		int i, value;

		for_each_set_bit(i, mask, chip->ngpio) {
			value = chip->get(chip, i);
			if (value < 0)
				return value;
			__assign_bit(i, bits, value);
		}
		return 0;
	}
	return -EIO;
}

int gpiod_get_array_value_complex(bool raw, bool can_sleep,
				  unsigned int array_size,
				  struct gpio_desc **desc_array,
				  struct gpio_array *array_info,
				  unsigned long *value_bitmap)
{
	int ret, i = 0;

	/*
	 * Validate array_info against desc_array and its size.
	 * It should immediately follow desc_array if both
	 * have been obtained from the same gpiod_get_array() call.
	 */
	if (array_info && array_info->desc == desc_array &&
	    array_size <= array_info->size &&
	    (void *)array_info == desc_array + array_info->size) {
		if (!can_sleep)
			WARN_ON(array_info->chip->can_sleep);

		ret = gpio_chip_get_multiple(array_info->chip,
					     array_info->get_mask,
					     value_bitmap);
		if (ret)
			return ret;

		if (!raw && !bitmap_empty(array_info->invert_mask, array_size))
			bitmap_xor(value_bitmap, value_bitmap,
				   array_info->invert_mask, array_size);

		if (bitmap_full(array_info->get_mask, array_size))
			return 0;

		i = find_first_zero_bit(array_info->get_mask, array_size);
	} else {
		array_info = NULL;
	}

	while (i < array_size) {
		struct gpio_chip *chip = desc_array[i]->gdev->chip;
		unsigned long fastpath[2 * BITS_TO_LONGS(FASTPATH_NGPIO)];
		unsigned long *mask, *bits;
		int first, j, ret;

		if (likely(chip->ngpio <= FASTPATH_NGPIO)) {
			mask = fastpath;
		} else {
			mask = kmalloc_array(2 * BITS_TO_LONGS(chip->ngpio),
					   sizeof(*mask),
					   can_sleep ? GFP_KERNEL : GFP_ATOMIC);
			if (!mask)
				return -ENOMEM;
		}

		bits = mask + BITS_TO_LONGS(chip->ngpio);
		bitmap_zero(mask, chip->ngpio);

		if (!can_sleep)
			WARN_ON(chip->can_sleep);

		/* collect all inputs belonging to the same chip */
		first = i;
		do {
			const struct gpio_desc *desc = desc_array[i];
			int hwgpio = gpio_chip_hwgpio(desc);

			__set_bit(hwgpio, mask);
			i++;

			if (array_info)
				i = find_next_zero_bit(array_info->get_mask,
						       array_size, i);
		} while ((i < array_size) &&
			 (desc_array[i]->gdev->chip == chip));

		ret = gpio_chip_get_multiple(chip, mask, bits);
		if (ret) {
			if (mask != fastpath)
				kfree(mask);
			return ret;
		}

		for (j = first; j < i; ) {
			const struct gpio_desc *desc = desc_array[j];
			int hwgpio = gpio_chip_hwgpio(desc);
			int value = test_bit(hwgpio, bits);

			if (!raw && test_bit(FLAG_ACTIVE_LOW, &desc->flags))
				value = !value;
			__assign_bit(j, value_bitmap, value);
			trace_gpio_value(desc_to_gpio(desc), 1, value);
			j++;

			if (array_info)
				j = find_next_zero_bit(array_info->get_mask, i,
						       j);
		}

		if (mask != fastpath)
			kfree(mask);
	}
	return 0;
}

/**
 * gpiod_get_raw_value() - return a gpio's raw value
 * @desc: gpio whose value will be returned
 *
 * Return the GPIO's raw value, i.e. the value of the physical line disregarding
 * its ACTIVE_LOW status, or negative errno on failure.
 *
 * This function can be called from contexts where we cannot sleep, and will
 * complain if the GPIO chip functions potentially sleep.
 */
int gpiod_get_raw_value(const struct gpio_desc *desc)
{
	VALIDATE_DESC(desc);
	/* Should be using gpiod_get_raw_value_cansleep() */
	WARN_ON(desc->gdev->chip->can_sleep);
	return gpiod_get_raw_value_commit(desc);
}
EXPORT_SYMBOL_GPL(gpiod_get_raw_value);

/**
 * gpiod_get_value() - return a gpio's value
 * @desc: gpio whose value will be returned
 *
 * Return the GPIO's logical value, i.e. taking the ACTIVE_LOW status into
 * account, or negative errno on failure.
 *
 * This function can be called from contexts where we cannot sleep, and will
 * complain if the GPIO chip functions potentially sleep.
 */
int gpiod_get_value(const struct gpio_desc *desc)
{
	int value;

	VALIDATE_DESC(desc);
	/* Should be using gpiod_get_value_cansleep() */
	WARN_ON(desc->gdev->chip->can_sleep);

	value = gpiod_get_raw_value_commit(desc);
	if (value < 0)
		return value;

	if (test_bit(FLAG_ACTIVE_LOW, &desc->flags))
		value = !value;

	return value;
}
EXPORT_SYMBOL_GPL(gpiod_get_value);

/**
 * gpiod_get_raw_array_value() - read raw values from an array of GPIOs
 * @array_size: number of elements in the descriptor array / value bitmap
 * @desc_array: array of GPIO descriptors whose values will be read
 * @array_info: information on applicability of fast bitmap processing path
 * @value_bitmap: bitmap to store the read values
 *
 * Read the raw values of the GPIOs, i.e. the values of the physical lines
 * without regard for their ACTIVE_LOW status.  Return 0 in case of success,
 * else an error code.
 *
 * This function can be called from contexts where we cannot sleep,
 * and it will complain if the GPIO chip functions potentially sleep.
 */
int gpiod_get_raw_array_value(unsigned int array_size,
			      struct gpio_desc **desc_array,
			      struct gpio_array *array_info,
			      unsigned long *value_bitmap)
{
	if (!desc_array)
		return -EINVAL;
	return gpiod_get_array_value_complex(true, false, array_size,
					     desc_array, array_info,
					     value_bitmap);
}
EXPORT_SYMBOL_GPL(gpiod_get_raw_array_value);

/**
 * gpiod_get_array_value() - read values from an array of GPIOs
 * @array_size: number of elements in the descriptor array / value bitmap
 * @desc_array: array of GPIO descriptors whose values will be read
 * @array_info: information on applicability of fast bitmap processing path
 * @value_bitmap: bitmap to store the read values
 *
 * Read the logical values of the GPIOs, i.e. taking their ACTIVE_LOW status
 * into account.  Return 0 in case of success, else an error code.
 *
 * This function can be called from contexts where we cannot sleep,
 * and it will complain if the GPIO chip functions potentially sleep.
 */
int gpiod_get_array_value(unsigned int array_size,
			  struct gpio_desc **desc_array,
			  struct gpio_array *array_info,
			  unsigned long *value_bitmap)
{
	if (!desc_array)
		return -EINVAL;
	return gpiod_get_array_value_complex(false, false, array_size,
					     desc_array, array_info,
					     value_bitmap);
}
EXPORT_SYMBOL_GPL(gpiod_get_array_value);

/*
 *  gpio_set_open_drain_value_commit() - Set the open drain gpio's value.
 * @desc: gpio descriptor whose state need to be set.
 * @value: Non-zero for setting it HIGH otherwise it will set to LOW.
 */
static void gpio_set_open_drain_value_commit(struct gpio_desc *desc, bool value)
{
	int ret = 0;
	struct gpio_chip *chip = desc->gdev->chip;
	int offset = gpio_chip_hwgpio(desc);

	if (value) {
		ret = chip->direction_input(chip, offset);
	} else {
		ret = chip->direction_output(chip, offset, 0);
		if (!ret)
			set_bit(FLAG_IS_OUT, &desc->flags);
	}
	trace_gpio_direction(desc_to_gpio(desc), value, ret);
	if (ret < 0)
		gpiod_err(desc,
			  "%s: Error in set_value for open drain err %d\n",
			  __func__, ret);
}

/*
 *  _gpio_set_open_source_value() - Set the open source gpio's value.
 * @desc: gpio descriptor whose state need to be set.
 * @value: Non-zero for setting it HIGH otherwise it will set to LOW.
 */
static void gpio_set_open_source_value_commit(struct gpio_desc *desc, bool value)
{
	int ret = 0;
	struct gpio_chip *chip = desc->gdev->chip;
	int offset = gpio_chip_hwgpio(desc);

	if (value) {
		ret = chip->direction_output(chip, offset, 1);
		if (!ret)
			set_bit(FLAG_IS_OUT, &desc->flags);
	} else {
		ret = chip->direction_input(chip, offset);
	}
	trace_gpio_direction(desc_to_gpio(desc), !value, ret);
	if (ret < 0)
		gpiod_err(desc,
			  "%s: Error in set_value for open source err %d\n",
			  __func__, ret);
}

static void gpiod_set_raw_value_commit(struct gpio_desc *desc, bool value)
{
	struct gpio_chip	*chip;

	chip = desc->gdev->chip;
	trace_gpio_value(desc_to_gpio(desc), 0, value);
	chip->set(chip, gpio_chip_hwgpio(desc), value);
}

/*
 * set multiple outputs on the same chip;
 * use the chip's set_multiple function if available;
 * otherwise set the outputs sequentially;
 * @mask: bit mask array; one bit per output; BITS_PER_LONG bits per word
 *        defines which outputs are to be changed
 * @bits: bit value array; one bit per output; BITS_PER_LONG bits per word
 *        defines the values the outputs specified by mask are to be set to
 */
static void gpio_chip_set_multiple(struct gpio_chip *chip,
				   unsigned long *mask, unsigned long *bits)
{
	if (chip->set_multiple) {
		chip->set_multiple(chip, mask, bits);
	} else {
		unsigned int i;

		/* set outputs if the corresponding mask bit is set */
		for_each_set_bit(i, mask, chip->ngpio)
			chip->set(chip, i, test_bit(i, bits));
	}
}

int gpiod_set_array_value_complex(bool raw, bool can_sleep,
				  unsigned int array_size,
				  struct gpio_desc **desc_array,
				  struct gpio_array *array_info,
				  unsigned long *value_bitmap)
{
	int i = 0;

	/*
	 * Validate array_info against desc_array and its size.
	 * It should immediately follow desc_array if both
	 * have been obtained from the same gpiod_get_array() call.
	 */
	if (array_info && array_info->desc == desc_array &&
	    array_size <= array_info->size &&
	    (void *)array_info == desc_array + array_info->size) {
		if (!can_sleep)
			WARN_ON(array_info->chip->can_sleep);

		if (!raw && !bitmap_empty(array_info->invert_mask, array_size))
			bitmap_xor(value_bitmap, value_bitmap,
				   array_info->invert_mask, array_size);

		gpio_chip_set_multiple(array_info->chip, array_info->set_mask,
				       value_bitmap);

		if (bitmap_full(array_info->set_mask, array_size))
			return 0;

		i = find_first_zero_bit(array_info->set_mask, array_size);
	} else {
		array_info = NULL;
	}

	while (i < array_size) {
		struct gpio_chip *chip = desc_array[i]->gdev->chip;
		unsigned long fastpath[2 * BITS_TO_LONGS(FASTPATH_NGPIO)];
		unsigned long *mask, *bits;
		int count = 0;

		if (likely(chip->ngpio <= FASTPATH_NGPIO)) {
			mask = fastpath;
		} else {
			mask = kmalloc_array(2 * BITS_TO_LONGS(chip->ngpio),
					   sizeof(*mask),
					   can_sleep ? GFP_KERNEL : GFP_ATOMIC);
			if (!mask)
				return -ENOMEM;
		}

		bits = mask + BITS_TO_LONGS(chip->ngpio);
		bitmap_zero(mask, chip->ngpio);

		if (!can_sleep)
			WARN_ON(chip->can_sleep);

		do {
			struct gpio_desc *desc = desc_array[i];
			int hwgpio = gpio_chip_hwgpio(desc);
			int value = test_bit(i, value_bitmap);

			/*
			 * Pins applicable for fast input but not for
			 * fast output processing may have been already
			 * inverted inside the fast path, skip them.
			 */
			if (!raw && !(array_info &&
			    test_bit(i, array_info->invert_mask)) &&
			    test_bit(FLAG_ACTIVE_LOW, &desc->flags))
				value = !value;
			trace_gpio_value(desc_to_gpio(desc), 0, value);
			/*
			 * collect all normal outputs belonging to the same chip
			 * open drain and open source outputs are set individually
			 */
			if (test_bit(FLAG_OPEN_DRAIN, &desc->flags) && !raw) {
				gpio_set_open_drain_value_commit(desc, value);
			} else if (test_bit(FLAG_OPEN_SOURCE, &desc->flags) && !raw) {
				gpio_set_open_source_value_commit(desc, value);
			} else {
				__set_bit(hwgpio, mask);
				if (value)
					__set_bit(hwgpio, bits);
				else
					__clear_bit(hwgpio, bits);
				count++;
			}
			i++;

			if (array_info)
				i = find_next_zero_bit(array_info->set_mask,
						       array_size, i);
		} while ((i < array_size) &&
			 (desc_array[i]->gdev->chip == chip));
		/* push collected bits to outputs */
		if (count != 0)
			gpio_chip_set_multiple(chip, mask, bits);

		if (mask != fastpath)
			kfree(mask);
	}
	return 0;
}

/**
 * gpiod_set_raw_value() - assign a gpio's raw value
 * @desc: gpio whose value will be assigned
 * @value: value to assign
 *
 * Set the raw value of the GPIO, i.e. the value of its physical line without
 * regard for its ACTIVE_LOW status.
 *
 * This function can be called from contexts where we cannot sleep, and will
 * complain if the GPIO chip functions potentially sleep.
 */
void gpiod_set_raw_value(struct gpio_desc *desc, int value)
{
	VALIDATE_DESC_VOID(desc);
	/* Should be using gpiod_set_raw_value_cansleep() */
	WARN_ON(desc->gdev->chip->can_sleep);
	gpiod_set_raw_value_commit(desc, value);
}
EXPORT_SYMBOL_GPL(gpiod_set_raw_value);

/**
 * gpiod_set_value_nocheck() - set a GPIO line value without checking
 * @desc: the descriptor to set the value on
 * @value: value to set
 *
 * This sets the value of a GPIO line backing a descriptor, applying
 * different semantic quirks like active low and open drain/source
 * handling.
 */
static void gpiod_set_value_nocheck(struct gpio_desc *desc, int value)
{
	if (test_bit(FLAG_ACTIVE_LOW, &desc->flags))
		value = !value;
	if (test_bit(FLAG_OPEN_DRAIN, &desc->flags))
		gpio_set_open_drain_value_commit(desc, value);
	else if (test_bit(FLAG_OPEN_SOURCE, &desc->flags))
		gpio_set_open_source_value_commit(desc, value);
	else
		gpiod_set_raw_value_commit(desc, value);
}

/**
 * gpiod_set_value() - assign a gpio's value
 * @desc: gpio whose value will be assigned
 * @value: value to assign
 *
 * Set the logical value of the GPIO, i.e. taking its ACTIVE_LOW,
 * OPEN_DRAIN and OPEN_SOURCE flags into account.
 *
 * This function can be called from contexts where we cannot sleep, and will
 * complain if the GPIO chip functions potentially sleep.
 */
void gpiod_set_value(struct gpio_desc *desc, int value)
{
	VALIDATE_DESC_VOID(desc);
	/* Should be using gpiod_set_value_cansleep() */
	WARN_ON(desc->gdev->chip->can_sleep);
	gpiod_set_value_nocheck(desc, value);
}
EXPORT_SYMBOL_GPL(gpiod_set_value);

/**
 * gpiod_set_raw_array_value() - assign values to an array of GPIOs
 * @array_size: number of elements in the descriptor array / value bitmap
 * @desc_array: array of GPIO descriptors whose values will be assigned
 * @array_info: information on applicability of fast bitmap processing path
 * @value_bitmap: bitmap of values to assign
 *
 * Set the raw values of the GPIOs, i.e. the values of the physical lines
 * without regard for their ACTIVE_LOW status.
 *
 * This function can be called from contexts where we cannot sleep, and will
 * complain if the GPIO chip functions potentially sleep.
 */
int gpiod_set_raw_array_value(unsigned int array_size,
			      struct gpio_desc **desc_array,
			      struct gpio_array *array_info,
			      unsigned long *value_bitmap)
{
	if (!desc_array)
		return -EINVAL;
	return gpiod_set_array_value_complex(true, false, array_size,
					desc_array, array_info, value_bitmap);
}
EXPORT_SYMBOL_GPL(gpiod_set_raw_array_value);

/**
 * gpiod_set_array_value() - assign values to an array of GPIOs
 * @array_size: number of elements in the descriptor array / value bitmap
 * @desc_array: array of GPIO descriptors whose values will be assigned
 * @array_info: information on applicability of fast bitmap processing path
 * @value_bitmap: bitmap of values to assign
 *
 * Set the logical values of the GPIOs, i.e. taking their ACTIVE_LOW status
 * into account.
 *
 * This function can be called from contexts where we cannot sleep, and will
 * complain if the GPIO chip functions potentially sleep.
 */
int gpiod_set_array_value(unsigned int array_size,
			  struct gpio_desc **desc_array,
			  struct gpio_array *array_info,
			  unsigned long *value_bitmap)
{
	if (!desc_array)
		return -EINVAL;
	return gpiod_set_array_value_complex(false, false, array_size,
					     desc_array, array_info,
					     value_bitmap);
}
EXPORT_SYMBOL_GPL(gpiod_set_array_value);

/**
 * gpiod_cansleep() - report whether gpio value access may sleep
 * @desc: gpio to check
 *
 */
int gpiod_cansleep(const struct gpio_desc *desc)
{
	VALIDATE_DESC(desc);
	return desc->gdev->chip->can_sleep;
}
EXPORT_SYMBOL_GPL(gpiod_cansleep);

/**
 * gpiod_set_consumer_name() - set the consumer name for the descriptor
 * @desc: gpio to set the consumer name on
 * @name: the new consumer name
 */
int gpiod_set_consumer_name(struct gpio_desc *desc, const char *name)
{
	VALIDATE_DESC(desc);
	if (name) {
		name = kstrdup_const(name, GFP_KERNEL);
		if (!name)
			return -ENOMEM;
	}

	kfree_const(desc->label);
	desc_set_label(desc, name);

	return 0;
}
EXPORT_SYMBOL_GPL(gpiod_set_consumer_name);

/**
 * gpiod_to_irq() - return the IRQ corresponding to a GPIO
 * @desc: gpio whose IRQ will be returned (already requested)
 *
 * Return the IRQ corresponding to the passed GPIO, or an error code in case of
 * error.
 */
int gpiod_to_irq(const struct gpio_desc *desc)
{
	struct gpio_chip *chip;
	int offset;

	/*
	 * Cannot VALIDATE_DESC() here as gpiod_to_irq() consumer semantics
	 * requires this function to not return zero on an invalid descriptor
	 * but rather a negative error number.
	 */
	if (!desc || IS_ERR(desc) || !desc->gdev || !desc->gdev->chip)
		return -EINVAL;

	chip = desc->gdev->chip;
	offset = gpio_chip_hwgpio(desc);
	if (chip->to_irq) {
		int retirq = chip->to_irq(chip, offset);

		/* Zero means NO_IRQ */
		if (!retirq)
			return -ENXIO;

		return retirq;
	}
	return -ENXIO;
}
EXPORT_SYMBOL_GPL(gpiod_to_irq);

/**
 * gpiochip_lock_as_irq() - lock a GPIO to be used as IRQ
 * @chip: the chip the GPIO to lock belongs to
 * @offset: the offset of the GPIO to lock as IRQ
 *
 * This is used directly by GPIO drivers that want to lock down
 * a certain GPIO line to be used for IRQs.
 */
int gpiochip_lock_as_irq(struct gpio_chip *chip, unsigned int offset)
{
	struct gpio_desc *desc;

	desc = gpiochip_get_desc(chip, offset);
	if (IS_ERR(desc))
		return PTR_ERR(desc);

	/*
	 * If it's fast: flush the direction setting if something changed
	 * behind our back
	 */
	if (!chip->can_sleep && chip->get_direction) {
		int dir = gpiod_get_direction(desc);

		if (dir < 0) {
			chip_err(chip, "%s: cannot get GPIO direction\n",
				 __func__);
			return dir;
		}
	}

	if (test_bit(FLAG_IS_OUT, &desc->flags)) {
		chip_err(chip,
			 "%s: tried to flag a GPIO set as output for IRQ\n",
			 __func__);
		return -EIO;
	}

	set_bit(FLAG_USED_AS_IRQ, &desc->flags);
	set_bit(FLAG_IRQ_IS_ENABLED, &desc->flags);

	/*
	 * If the consumer has not set up a label (such as when the
	 * IRQ is referenced from .to_irq()) we set up a label here
	 * so it is clear this is used as an interrupt.
	 */
	if (!desc->label)
		desc_set_label(desc, "interrupt");

	return 0;
}
EXPORT_SYMBOL_GPL(gpiochip_lock_as_irq);

/**
 * gpiochip_unlock_as_irq() - unlock a GPIO used as IRQ
 * @chip: the chip the GPIO to lock belongs to
 * @offset: the offset of the GPIO to lock as IRQ
 *
 * This is used directly by GPIO drivers that want to indicate
 * that a certain GPIO is no longer used exclusively for IRQ.
 */
void gpiochip_unlock_as_irq(struct gpio_chip *chip, unsigned int offset)
{
	struct gpio_desc *desc;

	desc = gpiochip_get_desc(chip, offset);
	if (IS_ERR(desc))
		return;

	clear_bit(FLAG_USED_AS_IRQ, &desc->flags);
	clear_bit(FLAG_IRQ_IS_ENABLED, &desc->flags);

	/* If we only had this marking, erase it */
	if (desc->label && !strcmp(desc->label, "interrupt"))
		desc_set_label(desc, NULL);
}
EXPORT_SYMBOL_GPL(gpiochip_unlock_as_irq);

void gpiochip_disable_irq(struct gpio_chip *chip, unsigned int offset)
{
	struct gpio_desc *desc = gpiochip_get_desc(chip, offset);

	if (!IS_ERR(desc) &&
	    !WARN_ON(!test_bit(FLAG_USED_AS_IRQ, &desc->flags)))
		clear_bit(FLAG_IRQ_IS_ENABLED, &desc->flags);
}
EXPORT_SYMBOL_GPL(gpiochip_disable_irq);

void gpiochip_enable_irq(struct gpio_chip *chip, unsigned int offset)
{
	struct gpio_desc *desc = gpiochip_get_desc(chip, offset);

	if (!IS_ERR(desc) &&
	    !WARN_ON(!test_bit(FLAG_USED_AS_IRQ, &desc->flags))) {
		WARN_ON(test_bit(FLAG_IS_OUT, &desc->flags));
		set_bit(FLAG_IRQ_IS_ENABLED, &desc->flags);
	}
}
EXPORT_SYMBOL_GPL(gpiochip_enable_irq);

bool gpiochip_line_is_irq(struct gpio_chip *chip, unsigned int offset)
{
	if (offset >= chip->ngpio)
		return false;

	return test_bit(FLAG_USED_AS_IRQ, &chip->gpiodev->descs[offset].flags);
}
EXPORT_SYMBOL_GPL(gpiochip_line_is_irq);

int gpiochip_reqres_irq(struct gpio_chip *chip, unsigned int offset)
{
	int ret;

	if (!try_module_get(chip->gpiodev->owner))
		return -ENODEV;

	ret = gpiochip_lock_as_irq(chip, offset);
	if (ret) {
		chip_err(chip, "unable to lock HW IRQ %u for IRQ\n", offset);
		module_put(chip->gpiodev->owner);
		return ret;
	}
	return 0;
}
EXPORT_SYMBOL_GPL(gpiochip_reqres_irq);

void gpiochip_relres_irq(struct gpio_chip *chip, unsigned int offset)
{
	gpiochip_unlock_as_irq(chip, offset);
	module_put(chip->gpiodev->owner);
}
EXPORT_SYMBOL_GPL(gpiochip_relres_irq);

bool gpiochip_line_is_open_drain(struct gpio_chip *chip, unsigned int offset)
{
	if (offset >= chip->ngpio)
		return false;

	return test_bit(FLAG_OPEN_DRAIN, &chip->gpiodev->descs[offset].flags);
}
EXPORT_SYMBOL_GPL(gpiochip_line_is_open_drain);

bool gpiochip_line_is_open_source(struct gpio_chip *chip, unsigned int offset)
{
	if (offset >= chip->ngpio)
		return false;

	return test_bit(FLAG_OPEN_SOURCE, &chip->gpiodev->descs[offset].flags);
}
EXPORT_SYMBOL_GPL(gpiochip_line_is_open_source);

bool gpiochip_line_is_persistent(struct gpio_chip *chip, unsigned int offset)
{
	if (offset >= chip->ngpio)
		return false;

	return !test_bit(FLAG_TRANSITORY, &chip->gpiodev->descs[offset].flags);
}
EXPORT_SYMBOL_GPL(gpiochip_line_is_persistent);

/**
 * gpiod_get_raw_value_cansleep() - return a gpio's raw value
 * @desc: gpio whose value will be returned
 *
 * Return the GPIO's raw value, i.e. the value of the physical line disregarding
 * its ACTIVE_LOW status, or negative errno on failure.
 *
 * This function is to be called from contexts that can sleep.
 */
int gpiod_get_raw_value_cansleep(const struct gpio_desc *desc)
{
	might_sleep_if(extra_checks);
	VALIDATE_DESC(desc);
	return gpiod_get_raw_value_commit(desc);
}
EXPORT_SYMBOL_GPL(gpiod_get_raw_value_cansleep);

/**
 * gpiod_get_value_cansleep() - return a gpio's value
 * @desc: gpio whose value will be returned
 *
 * Return the GPIO's logical value, i.e. taking the ACTIVE_LOW status into
 * account, or negative errno on failure.
 *
 * This function is to be called from contexts that can sleep.
 */
int gpiod_get_value_cansleep(const struct gpio_desc *desc)
{
	int value;

	might_sleep_if(extra_checks);
	VALIDATE_DESC(desc);
	value = gpiod_get_raw_value_commit(desc);
	if (value < 0)
		return value;

	if (test_bit(FLAG_ACTIVE_LOW, &desc->flags))
		value = !value;

	return value;
}
EXPORT_SYMBOL_GPL(gpiod_get_value_cansleep);

/**
 * gpiod_get_raw_array_value_cansleep() - read raw values from an array of GPIOs
 * @array_size: number of elements in the descriptor array / value bitmap
 * @desc_array: array of GPIO descriptors whose values will be read
 * @array_info: information on applicability of fast bitmap processing path
 * @value_bitmap: bitmap to store the read values
 *
 * Read the raw values of the GPIOs, i.e. the values of the physical lines
 * without regard for their ACTIVE_LOW status.  Return 0 in case of success,
 * else an error code.
 *
 * This function is to be called from contexts that can sleep.
 */
int gpiod_get_raw_array_value_cansleep(unsigned int array_size,
				       struct gpio_desc **desc_array,
				       struct gpio_array *array_info,
				       unsigned long *value_bitmap)
{
	might_sleep_if(extra_checks);
	if (!desc_array)
		return -EINVAL;
	return gpiod_get_array_value_complex(true, true, array_size,
					     desc_array, array_info,
					     value_bitmap);
}
EXPORT_SYMBOL_GPL(gpiod_get_raw_array_value_cansleep);

/**
 * gpiod_get_array_value_cansleep() - read values from an array of GPIOs
 * @array_size: number of elements in the descriptor array / value bitmap
 * @desc_array: array of GPIO descriptors whose values will be read
 * @array_info: information on applicability of fast bitmap processing path
 * @value_bitmap: bitmap to store the read values
 *
 * Read the logical values of the GPIOs, i.e. taking their ACTIVE_LOW status
 * into account.  Return 0 in case of success, else an error code.
 *
 * This function is to be called from contexts that can sleep.
 */
int gpiod_get_array_value_cansleep(unsigned int array_size,
				   struct gpio_desc **desc_array,
				   struct gpio_array *array_info,
				   unsigned long *value_bitmap)
{
	might_sleep_if(extra_checks);
	if (!desc_array)
		return -EINVAL;
	return gpiod_get_array_value_complex(false, true, array_size,
					     desc_array, array_info,
					     value_bitmap);
}
EXPORT_SYMBOL_GPL(gpiod_get_array_value_cansleep);

/**
 * gpiod_set_raw_value_cansleep() - assign a gpio's raw value
 * @desc: gpio whose value will be assigned
 * @value: value to assign
 *
 * Set the raw value of the GPIO, i.e. the value of its physical line without
 * regard for its ACTIVE_LOW status.
 *
 * This function is to be called from contexts that can sleep.
 */
void gpiod_set_raw_value_cansleep(struct gpio_desc *desc, int value)
{
	might_sleep_if(extra_checks);
	VALIDATE_DESC_VOID(desc);
	gpiod_set_raw_value_commit(desc, value);
}
EXPORT_SYMBOL_GPL(gpiod_set_raw_value_cansleep);

/**
 * gpiod_set_value_cansleep() - assign a gpio's value
 * @desc: gpio whose value will be assigned
 * @value: value to assign
 *
 * Set the logical value of the GPIO, i.e. taking its ACTIVE_LOW status into
 * account
 *
 * This function is to be called from contexts that can sleep.
 */
void gpiod_set_value_cansleep(struct gpio_desc *desc, int value)
{
	might_sleep_if(extra_checks);
	VALIDATE_DESC_VOID(desc);
	gpiod_set_value_nocheck(desc, value);
}
EXPORT_SYMBOL_GPL(gpiod_set_value_cansleep);

/**
 * gpiod_set_raw_array_value_cansleep() - assign values to an array of GPIOs
 * @array_size: number of elements in the descriptor array / value bitmap
 * @desc_array: array of GPIO descriptors whose values will be assigned
 * @array_info: information on applicability of fast bitmap processing path
 * @value_bitmap: bitmap of values to assign
 *
 * Set the raw values of the GPIOs, i.e. the values of the physical lines
 * without regard for their ACTIVE_LOW status.
 *
 * This function is to be called from contexts that can sleep.
 */
int gpiod_set_raw_array_value_cansleep(unsigned int array_size,
				       struct gpio_desc **desc_array,
				       struct gpio_array *array_info,
				       unsigned long *value_bitmap)
{
	might_sleep_if(extra_checks);
	if (!desc_array)
		return -EINVAL;
	return gpiod_set_array_value_complex(true, true, array_size, desc_array,
				      array_info, value_bitmap);
}
EXPORT_SYMBOL_GPL(gpiod_set_raw_array_value_cansleep);

/**
 * gpiod_add_lookup_tables() - register GPIO device consumers
 * @tables: list of tables of consumers to register
 * @n: number of tables in the list
 */
void gpiod_add_lookup_tables(struct gpiod_lookup_table **tables, size_t n)
{
	unsigned int i;

	mutex_lock(&gpio_lookup_lock);

	for (i = 0; i < n; i++)
		list_add_tail(&tables[i]->list, &gpio_lookup_list);

	mutex_unlock(&gpio_lookup_lock);
}

/**
 * gpiod_set_array_value_cansleep() - assign values to an array of GPIOs
 * @array_size: number of elements in the descriptor array / value bitmap
 * @desc_array: array of GPIO descriptors whose values will be assigned
 * @array_info: information on applicability of fast bitmap processing path
 * @value_bitmap: bitmap of values to assign
 *
 * Set the logical values of the GPIOs, i.e. taking their ACTIVE_LOW status
 * into account.
 *
 * This function is to be called from contexts that can sleep.
 */
int gpiod_set_array_value_cansleep(unsigned int array_size,
				   struct gpio_desc **desc_array,
				   struct gpio_array *array_info,
				   unsigned long *value_bitmap)
{
	might_sleep_if(extra_checks);
	if (!desc_array)
		return -EINVAL;
	return gpiod_set_array_value_complex(false, true, array_size,
					     desc_array, array_info,
					     value_bitmap);
}
EXPORT_SYMBOL_GPL(gpiod_set_array_value_cansleep);

/**
 * gpiod_add_lookup_table() - register GPIO device consumers
 * @table: table of consumers to register
 */
void gpiod_add_lookup_table(struct gpiod_lookup_table *table)
{
	mutex_lock(&gpio_lookup_lock);

	list_add_tail(&table->list, &gpio_lookup_list);

	mutex_unlock(&gpio_lookup_lock);
}
EXPORT_SYMBOL_GPL(gpiod_add_lookup_table);

/**
 * gpiod_remove_lookup_table() - unregister GPIO device consumers
 * @table: table of consumers to unregister
 */
void gpiod_remove_lookup_table(struct gpiod_lookup_table *table)
{
	mutex_lock(&gpio_lookup_lock);

	list_del(&table->list);

	mutex_unlock(&gpio_lookup_lock);
}
EXPORT_SYMBOL_GPL(gpiod_remove_lookup_table);

/**
 * gpiod_add_hogs() - register a set of GPIO hogs from machine code
 * @hogs: table of gpio hog entries with a zeroed sentinel at the end
 */
void gpiod_add_hogs(struct gpiod_hog *hogs)
{
	struct gpio_chip *chip;
	struct gpiod_hog *hog;

	mutex_lock(&gpio_machine_hogs_mutex);

	for (hog = &hogs[0]; hog->chip_label; hog++) {
		list_add_tail(&hog->list, &gpio_machine_hogs);

		/*
		 * The chip may have been registered earlier, so check if it
		 * exists and, if so, try to hog the line now.
		 */
		chip = find_chip_by_name(hog->chip_label);
		if (chip)
			gpiochip_machine_hog(chip, hog);
	}

	mutex_unlock(&gpio_machine_hogs_mutex);
}
EXPORT_SYMBOL_GPL(gpiod_add_hogs);

static struct gpiod_lookup_table *gpiod_find_lookup_table(struct device *dev)
{
	const char *dev_id = dev ? dev_name(dev) : NULL;
	struct gpiod_lookup_table *table;

	mutex_lock(&gpio_lookup_lock);

	list_for_each_entry(table, &gpio_lookup_list, list) {
		if (table->dev_id && dev_id) {
			/*
			 * Valid strings on both ends, must be identical to have
			 * a match
			 */
			if (!strcmp(table->dev_id, dev_id))
				goto found;
		} else {
			/*
			 * One of the pointers is NULL, so both must be to have
			 * a match
			 */
			if (dev_id == table->dev_id)
				goto found;
		}
	}
	table = NULL;

found:
	mutex_unlock(&gpio_lookup_lock);
	return table;
}

static struct gpio_desc *gpiod_find(struct device *dev, const char *con_id,
				    unsigned int idx, unsigned long *flags)
{
	struct gpio_desc *desc = ERR_PTR(-ENOENT);
	struct gpiod_lookup_table *table;
	struct gpiod_lookup *p;

	table = gpiod_find_lookup_table(dev);
	if (!table)
		return desc;

	for (p = &table->table[0]; p->chip_label; p++) {
		struct gpio_chip *chip;

		/* idx must always match exactly */
		if (p->idx != idx)
			continue;

		/* If the lookup entry has a con_id, require exact match */
		if (p->con_id && (!con_id || strcmp(p->con_id, con_id)))
			continue;

		chip = find_chip_by_name(p->chip_label);

		if (!chip) {
			/*
			 * As the lookup table indicates a chip with
			 * p->chip_label should exist, assume it may
			 * still appear later and let the interested
			 * consumer be probed again or let the Deferred
			 * Probe infrastructure handle the error.
			 */
			dev_warn(dev, "cannot find GPIO chip %s, deferring\n",
				 p->chip_label);
			return ERR_PTR(-EPROBE_DEFER);
		}

		if (chip->ngpio <= p->chip_hwnum) {
			dev_err(dev,
				"requested GPIO %d is out of range [0..%d] for chip %s\n",
				idx, chip->ngpio, chip->label);
			return ERR_PTR(-EINVAL);
		}

		desc = gpiochip_get_desc(chip, p->chip_hwnum);
		*flags = p->flags;

		return desc;
	}

	return desc;
}

static int platform_gpio_count(struct device *dev, const char *con_id)
{
	struct gpiod_lookup_table *table;
	struct gpiod_lookup *p;
	unsigned int count = 0;

	table = gpiod_find_lookup_table(dev);
	if (!table)
		return -ENOENT;

	for (p = &table->table[0]; p->chip_label; p++) {
		if ((con_id && p->con_id && !strcmp(con_id, p->con_id)) ||
		    (!con_id && !p->con_id))
			count++;
	}
	if (!count)
		return -ENOENT;

	return count;
}

/**
 * gpiod_count - return the number of GPIOs associated with a device / function
 *		or -ENOENT if no GPIO has been assigned to the requested function
 * @dev:	GPIO consumer, can be NULL for system-global GPIOs
 * @con_id:	function within the GPIO consumer
 */
int gpiod_count(struct device *dev, const char *con_id)
{
	int count = -ENOENT;

	if (IS_ENABLED(CONFIG_OF) && dev && dev->of_node)
		count = of_gpio_get_count(dev, con_id);
	else if (IS_ENABLED(CONFIG_ACPI) && dev && ACPI_HANDLE(dev))
		count = acpi_gpio_count(dev, con_id);

	if (count < 0)
		count = platform_gpio_count(dev, con_id);

	return count;
}
EXPORT_SYMBOL_GPL(gpiod_count);

/**
 * gpiod_get - obtain a GPIO for a given GPIO function
 * @dev:	GPIO consumer, can be NULL for system-global GPIOs
 * @con_id:	function within the GPIO consumer
 * @flags:	optional GPIO initialization flags
 *
 * Return the GPIO descriptor corresponding to the function con_id of device
 * dev, -ENOENT if no GPIO has been assigned to the requested function, or
 * another IS_ERR() code if an error occurred while trying to acquire the GPIO.
 */
struct gpio_desc *__must_check gpiod_get(struct device *dev, const char *con_id,
					 enum gpiod_flags flags)
{
	return gpiod_get_index(dev, con_id, 0, flags);
}
EXPORT_SYMBOL_GPL(gpiod_get);

/**
 * gpiod_get_optional - obtain an optional GPIO for a given GPIO function
 * @dev: GPIO consumer, can be NULL for system-global GPIOs
 * @con_id: function within the GPIO consumer
 * @flags: optional GPIO initialization flags
 *
 * This is equivalent to gpiod_get(), except that when no GPIO was assigned to
 * the requested function it will return NULL. This is convenient for drivers
 * that need to handle optional GPIOs.
 */
struct gpio_desc *__must_check gpiod_get_optional(struct device *dev,
						  const char *con_id,
						  enum gpiod_flags flags)
{
	return gpiod_get_index_optional(dev, con_id, 0, flags);
}
EXPORT_SYMBOL_GPL(gpiod_get_optional);


/**
 * gpiod_configure_flags - helper function to configure a given GPIO
 * @desc:	gpio whose value will be assigned
 * @con_id:	function within the GPIO consumer
 * @lflags:	bitmask of gpio_lookup_flags GPIO_* values - returned from
 *		of_find_gpio() or of_get_gpio_hog()
 * @dflags:	gpiod_flags - optional GPIO initialization flags
 *
 * Return 0 on success, -ENOENT if no GPIO has been assigned to the
 * requested function and/or index, or another IS_ERR() code if an error
 * occurred while trying to acquire the GPIO.
 */
int gpiod_configure_flags(struct gpio_desc *desc, const char *con_id,
		unsigned long lflags, enum gpiod_flags dflags)
{
	int ret;

	if (lflags & GPIO_ACTIVE_LOW)
		set_bit(FLAG_ACTIVE_LOW, &desc->flags);

	if (lflags & GPIO_OPEN_DRAIN)
		set_bit(FLAG_OPEN_DRAIN, &desc->flags);
	else if (dflags & GPIOD_FLAGS_BIT_OPEN_DRAIN) {
		/*
		 * This enforces open drain mode from the consumer side.
		 * This is necessary for some busses like I2C, but the lookup
		 * should *REALLY* have specified them as open drain in the
		 * first place, so print a little warning here.
		 */
		set_bit(FLAG_OPEN_DRAIN, &desc->flags);
		gpiod_warn(desc,
			   "enforced open drain please flag it properly in DT/ACPI DSDT/board file\n");
	}

	if (lflags & GPIO_OPEN_SOURCE)
		set_bit(FLAG_OPEN_SOURCE, &desc->flags);

	if ((lflags & GPIO_PULL_UP) && (lflags & GPIO_PULL_DOWN)) {
		gpiod_err(desc,
			  "both pull-up and pull-down enabled, invalid configuration\n");
		return -EINVAL;
	}

	if (lflags & GPIO_PULL_UP)
		set_bit(FLAG_PULL_UP, &desc->flags);
	else if (lflags & GPIO_PULL_DOWN)
		set_bit(FLAG_PULL_DOWN, &desc->flags);

	ret = gpiod_set_transitory(desc, (lflags & GPIO_TRANSITORY));
	if (ret < 0)
		return ret;

	/* No particular flag request, return here... */
	if (!(dflags & GPIOD_FLAGS_BIT_DIR_SET)) {
		pr_debug("no flags found for %s\n", con_id);
		return 0;
	}

	/* Process flags */
	if (dflags & GPIOD_FLAGS_BIT_DIR_OUT)
		ret = gpiod_direction_output(desc,
				!!(dflags & GPIOD_FLAGS_BIT_DIR_VAL));
	else
		ret = gpiod_direction_input(desc);

	return ret;
}

/**
 * gpiod_get_index - obtain a GPIO from a multi-index GPIO function
 * @dev:	GPIO consumer, can be NULL for system-global GPIOs
 * @con_id:	function within the GPIO consumer
 * @idx:	index of the GPIO to obtain in the consumer
 * @flags:	optional GPIO initialization flags
 *
 * This variant of gpiod_get() allows to access GPIOs other than the first
 * defined one for functions that define several GPIOs.
 *
 * Return a valid GPIO descriptor, -ENOENT if no GPIO has been assigned to the
 * requested function and/or index, or another IS_ERR() code if an error
 * occurred while trying to acquire the GPIO.
 */
struct gpio_desc *__must_check gpiod_get_index(struct device *dev,
					       const char *con_id,
					       unsigned int idx,
					       enum gpiod_flags flags)
{
	unsigned long lookupflags = GPIO_LOOKUP_FLAGS_DEFAULT;
	struct gpio_desc *desc = NULL;
	int ret;
	/* Maybe we have a device name, maybe not */
	const char *devname = dev ? dev_name(dev) : "?";

	dev_dbg(dev, "GPIO lookup for consumer %s\n", con_id);

	if (dev) {
		/* Using device tree? */
		if (IS_ENABLED(CONFIG_OF) && dev->of_node) {
			dev_dbg(dev, "using device tree for GPIO lookup\n");
			desc = of_find_gpio(dev, con_id, idx, &lookupflags);
		} else if (ACPI_COMPANION(dev)) {
			dev_dbg(dev, "using ACPI for GPIO lookup\n");
			desc = acpi_find_gpio(dev, con_id, idx, &flags, &lookupflags);
		}
	}

	/*
	 * Either we are not using DT or ACPI, or their lookup did not return
	 * a result. In that case, use platform lookup as a fallback.
	 */
	if (!desc || desc == ERR_PTR(-ENOENT)) {
		dev_dbg(dev, "using lookup tables for GPIO lookup\n");
		desc = gpiod_find(dev, con_id, idx, &lookupflags);
	}

	if (IS_ERR(desc)) {
		dev_dbg(dev, "No GPIO consumer %s found\n", con_id);
		return desc;
	}

	/*
	 * If a connection label was passed use that, else attempt to use
	 * the device name as label
	 */
	ret = gpiod_request(desc, con_id ? con_id : devname);
	if (ret < 0) {
		if (ret == -EBUSY && flags & GPIOD_FLAGS_BIT_NONEXCLUSIVE) {
			/*
			 * This happens when there are several consumers for
			 * the same GPIO line: we just return here without
			 * further initialization. It is a bit if a hack.
			 * This is necessary to support fixed regulators.
			 *
			 * FIXME: Make this more sane and safe.
			 */
			dev_info(dev, "nonexclusive access to GPIO for %s\n",
				 con_id ? con_id : devname);
			return desc;
		} else {
			return ERR_PTR(ret);
		}
	}

	ret = gpiod_configure_flags(desc, con_id, lookupflags, flags);
	if (ret < 0) {
		dev_dbg(dev, "setup of GPIO %s failed\n", con_id);
		gpiod_put(desc);
		return ERR_PTR(ret);
	}

	return desc;
}
EXPORT_SYMBOL_GPL(gpiod_get_index);

/**
 * fwnode_get_named_gpiod - obtain a GPIO from firmware node
 * @fwnode:	handle of the firmware node
 * @propname:	name of the firmware property representing the GPIO
 * @index:	index of the GPIO to obtain for the consumer
 * @dflags:	GPIO initialization flags
 * @label:	label to attach to the requested GPIO
 *
 * This function can be used for drivers that get their configuration
 * from opaque firmware.
 *
 * The function properly finds the corresponding GPIO using whatever is the
 * underlying firmware interface and then makes sure that the GPIO
 * descriptor is requested before it is returned to the caller.
 *
 * Returns:
 * On successful request the GPIO pin is configured in accordance with
 * provided @dflags.
 *
 * In case of error an ERR_PTR() is returned.
 */
struct gpio_desc *fwnode_get_named_gpiod(struct fwnode_handle *fwnode,
					 const char *propname, int index,
					 enum gpiod_flags dflags,
					 const char *label)
{
	unsigned long lflags = GPIO_LOOKUP_FLAGS_DEFAULT;
	struct gpio_desc *desc = ERR_PTR(-ENODEV);
	int ret;

	if (!fwnode)
		return ERR_PTR(-EINVAL);

	if (is_of_node(fwnode)) {
		desc = gpiod_get_from_of_node(to_of_node(fwnode),
					      propname, index,
					      dflags,
					      label);
		return desc;
	} else if (is_acpi_node(fwnode)) {
		struct acpi_gpio_info info;

		desc = acpi_node_get_gpiod(fwnode, propname, index, &info);
		if (IS_ERR(desc))
			return desc;

		acpi_gpio_update_gpiod_flags(&dflags, &info);
		acpi_gpio_update_gpiod_lookup_flags(&lflags, &info);
	}

	/* Currently only ACPI takes this path */
	ret = gpiod_request(desc, label);
	if (ret)
		return ERR_PTR(ret);

	ret = gpiod_configure_flags(desc, propname, lflags, dflags);
	if (ret < 0) {
		gpiod_put(desc);
		return ERR_PTR(ret);
	}

	return desc;
}
EXPORT_SYMBOL_GPL(fwnode_get_named_gpiod);

/**
 * gpiod_get_index_optional - obtain an optional GPIO from a multi-index GPIO
 *                            function
 * @dev: GPIO consumer, can be NULL for system-global GPIOs
 * @con_id: function within the GPIO consumer
 * @index: index of the GPIO to obtain in the consumer
 * @flags: optional GPIO initialization flags
 *
 * This is equivalent to gpiod_get_index(), except that when no GPIO with the
 * specified index was assigned to the requested function it will return NULL.
 * This is convenient for drivers that need to handle optional GPIOs.
 */
struct gpio_desc *__must_check gpiod_get_index_optional(struct device *dev,
							const char *con_id,
							unsigned int index,
							enum gpiod_flags flags)
{
	struct gpio_desc *desc;

	desc = gpiod_get_index(dev, con_id, index, flags);
	if (IS_ERR(desc)) {
		if (PTR_ERR(desc) == -ENOENT)
			return NULL;
	}

	return desc;
}
EXPORT_SYMBOL_GPL(gpiod_get_index_optional);

/**
 * gpiod_hog - Hog the specified GPIO desc given the provided flags
 * @desc:	gpio whose value will be assigned
 * @name:	gpio line name
 * @lflags:	bitmask of gpio_lookup_flags GPIO_* values - returned from
 *		of_find_gpio() or of_get_gpio_hog()
 * @dflags:	gpiod_flags - optional GPIO initialization flags
 */
int gpiod_hog(struct gpio_desc *desc, const char *name,
	      unsigned long lflags, enum gpiod_flags dflags)
{
	struct gpio_chip *chip;
	struct gpio_desc *local_desc;
	int hwnum;
	int ret;

	chip = gpiod_to_chip(desc);
	hwnum = gpio_chip_hwgpio(desc);

	local_desc = gpiochip_request_own_desc(chip, hwnum, name,
					       lflags, dflags);
	if (IS_ERR(local_desc)) {
		ret = PTR_ERR(local_desc);
		pr_err("requesting hog GPIO %s (chip %s, offset %d) failed, %d\n",
		       name, chip->label, hwnum, ret);
		return ret;
	}

	/* Mark GPIO as hogged so it can be identified and removed later */
	set_bit(FLAG_IS_HOGGED, &desc->flags);

	pr_info("GPIO line %d (%s) hogged as %s%s\n",
		desc_to_gpio(desc), name,
		(dflags&GPIOD_FLAGS_BIT_DIR_OUT) ? "output" : "input",
		(dflags&GPIOD_FLAGS_BIT_DIR_OUT) ?
		  (dflags&GPIOD_FLAGS_BIT_DIR_VAL) ? "/high" : "/low":"");

	return 0;
}

/**
 * gpiochip_free_hogs - Scan gpio-controller chip and release GPIO hog
 * @chip:	gpio chip to act on
 */
static void gpiochip_free_hogs(struct gpio_chip *chip)
{
	int id;

	for (id = 0; id < chip->ngpio; id++) {
		if (test_bit(FLAG_IS_HOGGED, &chip->gpiodev->descs[id].flags))
			gpiochip_free_own_desc(&chip->gpiodev->descs[id]);
	}
}

/**
 * gpiod_get_array - obtain multiple GPIOs from a multi-index GPIO function
 * @dev:	GPIO consumer, can be NULL for system-global GPIOs
 * @con_id:	function within the GPIO consumer
 * @flags:	optional GPIO initialization flags
 *
 * This function acquires all the GPIOs defined under a given function.
 *
 * Return a struct gpio_descs containing an array of descriptors, -ENOENT if
 * no GPIO has been assigned to the requested function, or another IS_ERR()
 * code if an error occurred while trying to acquire the GPIOs.
 */
struct gpio_descs *__must_check gpiod_get_array(struct device *dev,
						const char *con_id,
						enum gpiod_flags flags)
{
	struct gpio_desc *desc;
	struct gpio_descs *descs;
	struct gpio_array *array_info = NULL;
	struct gpio_chip *chip;
	int count, bitmap_size;

	count = gpiod_count(dev, con_id);
	if (count < 0)
		return ERR_PTR(count);

	descs = kzalloc(struct_size(descs, desc, count), GFP_KERNEL);
	if (!descs)
		return ERR_PTR(-ENOMEM);

	for (descs->ndescs = 0; descs->ndescs < count; ) {
		desc = gpiod_get_index(dev, con_id, descs->ndescs, flags);
		if (IS_ERR(desc)) {
			gpiod_put_array(descs);
			return ERR_CAST(desc);
		}

		descs->desc[descs->ndescs] = desc;

		chip = gpiod_to_chip(desc);
		/*
		 * If pin hardware number of array member 0 is also 0, select
		 * its chip as a candidate for fast bitmap processing path.
		 */
		if (descs->ndescs == 0 && gpio_chip_hwgpio(desc) == 0) {
			struct gpio_descs *array;

			bitmap_size = BITS_TO_LONGS(chip->ngpio > count ?
						    chip->ngpio : count);

			array = kzalloc(struct_size(descs, desc, count) +
					struct_size(array_info, invert_mask,
					3 * bitmap_size), GFP_KERNEL);
			if (!array) {
				gpiod_put_array(descs);
				return ERR_PTR(-ENOMEM);
			}

			memcpy(array, descs,
			       struct_size(descs, desc, descs->ndescs + 1));
			kfree(descs);

			descs = array;
			array_info = (void *)(descs->desc + count);
			array_info->get_mask = array_info->invert_mask +
						  bitmap_size;
			array_info->set_mask = array_info->get_mask +
						  bitmap_size;

			array_info->desc = descs->desc;
			array_info->size = count;
			array_info->chip = chip;
			bitmap_set(array_info->get_mask, descs->ndescs,
				   count - descs->ndescs);
			bitmap_set(array_info->set_mask, descs->ndescs,
				   count - descs->ndescs);
			descs->info = array_info;
		}
		/* Unmark array members which don't belong to the 'fast' chip */
		if (array_info && array_info->chip != chip) {
			__clear_bit(descs->ndescs, array_info->get_mask);
			__clear_bit(descs->ndescs, array_info->set_mask);
		}
		/*
		 * Detect array members which belong to the 'fast' chip
		 * but their pins are not in hardware order.
		 */
		else if (array_info &&
			   gpio_chip_hwgpio(desc) != descs->ndescs) {
			/*
			 * Don't use fast path if all array members processed so
			 * far belong to the same chip as this one but its pin
			 * hardware number is different from its array index.
			 */
			if (bitmap_full(array_info->get_mask, descs->ndescs)) {
				array_info = NULL;
			} else {
				__clear_bit(descs->ndescs,
					    array_info->get_mask);
				__clear_bit(descs->ndescs,
					    array_info->set_mask);
			}
		} else if (array_info) {
			/* Exclude open drain or open source from fast output */
			if (gpiochip_line_is_open_drain(chip, descs->ndescs) ||
			    gpiochip_line_is_open_source(chip, descs->ndescs))
				__clear_bit(descs->ndescs,
					    array_info->set_mask);
			/* Identify 'fast' pins which require invertion */
			if (gpiod_is_active_low(desc))
				__set_bit(descs->ndescs,
					  array_info->invert_mask);
		}

		descs->ndescs++;
	}
	if (array_info)
		dev_dbg(dev,
			"GPIO array info: chip=%s, size=%d, get_mask=%lx, set_mask=%lx, invert_mask=%lx\n",
			array_info->chip->label, array_info->size,
			*array_info->get_mask, *array_info->set_mask,
			*array_info->invert_mask);
	return descs;
}
EXPORT_SYMBOL_GPL(gpiod_get_array);

/**
 * gpiod_get_array_optional - obtain multiple GPIOs from a multi-index GPIO
 *                            function
 * @dev:	GPIO consumer, can be NULL for system-global GPIOs
 * @con_id:	function within the GPIO consumer
 * @flags:	optional GPIO initialization flags
 *
 * This is equivalent to gpiod_get_array(), except that when no GPIO was
 * assigned to the requested function it will return NULL.
 */
struct gpio_descs *__must_check gpiod_get_array_optional(struct device *dev,
							const char *con_id,
							enum gpiod_flags flags)
{
	struct gpio_descs *descs;

	descs = gpiod_get_array(dev, con_id, flags);
	if (IS_ERR(descs) && (PTR_ERR(descs) == -ENOENT))
		return NULL;

	return descs;
}
EXPORT_SYMBOL_GPL(gpiod_get_array_optional);

/**
 * gpiod_put - dispose of a GPIO descriptor
 * @desc:	GPIO descriptor to dispose of
 *
 * No descriptor can be used after gpiod_put() has been called on it.
 */
void gpiod_put(struct gpio_desc *desc)
{
	if (desc)
		gpiod_free(desc);
}
EXPORT_SYMBOL_GPL(gpiod_put);

/**
 * gpiod_put_array - dispose of multiple GPIO descriptors
 * @descs:	struct gpio_descs containing an array of descriptors
 */
void gpiod_put_array(struct gpio_descs *descs)
{
	unsigned int i;

	for (i = 0; i < descs->ndescs; i++)
		gpiod_put(descs->desc[i]);

	kfree(descs);
}
EXPORT_SYMBOL_GPL(gpiod_put_array);

static int __init gpiolib_dev_init(void)
{
	int ret;

	/* Register GPIO sysfs bus */
	ret = bus_register(&gpio_bus_type);
	if (ret < 0) {
		pr_err("gpiolib: could not register GPIO bus type\n");
		return ret;
	}

	ret = alloc_chrdev_region(&gpio_devt, 0, GPIO_DEV_MAX, "gpiochip");
	if (ret < 0) {
		pr_err("gpiolib: failed to allocate char dev region\n");
		bus_unregister(&gpio_bus_type);
	} else {
		gpiolib_initialized = true;
		gpiochip_setup_devs();
	}
	return ret;
}
core_initcall(gpiolib_dev_init);

#ifdef CONFIG_DEBUG_FS

static void gpiolib_dbg_show(struct seq_file *s, struct gpio_device *gdev)
{
	unsigned		i;
	struct gpio_chip	*chip = gdev->chip;
	unsigned		gpio = gdev->base;
	struct gpio_desc	*gdesc = &gdev->descs[0];
	bool			is_out;
	bool			is_irq;
	bool			active_low;

	for (i = 0; i < gdev->ngpio; i++, gpio++, gdesc++) {
		if (!test_bit(FLAG_REQUESTED, &gdesc->flags)) {
			if (gdesc->name) {
				seq_printf(s, " gpio-%-3d (%-20.20s)\n",
					   gpio, gdesc->name);
			}
			continue;
		}

		gpiod_get_direction(gdesc);
		is_out = test_bit(FLAG_IS_OUT, &gdesc->flags);
		is_irq = test_bit(FLAG_USED_AS_IRQ, &gdesc->flags);
		active_low = test_bit(FLAG_ACTIVE_LOW, &gdesc->flags);
		seq_printf(s, " gpio-%-3d (%-20.20s|%-20.20s) %s %s %s%s",
			gpio, gdesc->name ? gdesc->name : "", gdesc->label,
			is_out ? "out" : "in ",
			chip->get ? (chip->get(chip, i) ? "hi" : "lo") : "?  ",
			is_irq ? "IRQ " : "",
			active_low ? "ACTIVE LOW" : "");
		seq_printf(s, "\n");
	}
}

static void *gpiolib_seq_start(struct seq_file *s, loff_t *pos)
{
	unsigned long flags;
	struct gpio_device *gdev = NULL;
	loff_t index = *pos;

	s->private = "";

	spin_lock_irqsave(&gpio_lock, flags);
	list_for_each_entry(gdev, &gpio_devices, list)
		if (index-- == 0) {
			spin_unlock_irqrestore(&gpio_lock, flags);
			return gdev;
		}
	spin_unlock_irqrestore(&gpio_lock, flags);

	return NULL;
}

static void *gpiolib_seq_next(struct seq_file *s, void *v, loff_t *pos)
{
	unsigned long flags;
	struct gpio_device *gdev = v;
	void *ret = NULL;

	spin_lock_irqsave(&gpio_lock, flags);
	if (list_is_last(&gdev->list, &gpio_devices))
		ret = NULL;
	else
		ret = list_entry(gdev->list.next, struct gpio_device, list);
	spin_unlock_irqrestore(&gpio_lock, flags);

	s->private = "\n";
	++*pos;

	return ret;
}

static void gpiolib_seq_stop(struct seq_file *s, void *v)
{
}

static int gpiolib_seq_show(struct seq_file *s, void *v)
{
	struct gpio_device *gdev = v;
	struct gpio_chip *chip = gdev->chip;
	struct device *parent;

	if (!chip) {
		seq_printf(s, "%s%s: (dangling chip)", (char *)s->private,
			   dev_name(&gdev->dev));
		return 0;
	}

	seq_printf(s, "%s%s: GPIOs %d-%d", (char *)s->private,
		   dev_name(&gdev->dev),
		   gdev->base, gdev->base + gdev->ngpio - 1);
	parent = chip->parent;
	if (parent)
		seq_printf(s, ", parent: %s/%s",
			   parent->bus ? parent->bus->name : "no-bus",
			   dev_name(parent));
	if (chip->label)
		seq_printf(s, ", %s", chip->label);
	if (chip->can_sleep)
		seq_printf(s, ", can sleep");
	seq_printf(s, ":\n");

	if (chip->dbg_show)
		chip->dbg_show(s, chip);
	else
		gpiolib_dbg_show(s, gdev);

	return 0;
}

static const struct seq_operations gpiolib_seq_ops = {
	.start = gpiolib_seq_start,
	.next = gpiolib_seq_next,
	.stop = gpiolib_seq_stop,
	.show = gpiolib_seq_show,
};

static int gpiolib_open(struct inode *inode, struct file *file)
{
	return seq_open(file, &gpiolib_seq_ops);
}

static const struct file_operations gpiolib_operations = {
	.owner		= THIS_MODULE,
	.open		= gpiolib_open,
	.read		= seq_read,
	.llseek		= seq_lseek,
	.release	= seq_release,
};

static int __init gpiolib_debugfs_init(void)
{
	/* /sys/kernel/debug/gpio */
	debugfs_create_file("gpio", S_IFREG | S_IRUGO, NULL, NULL,
			    &gpiolib_operations);
	return 0;
}
subsys_initcall(gpiolib_debugfs_init);

#endif	/* DEBUG_FS */<|MERGE_RESOLUTION|>--- conflicted
+++ resolved
@@ -2090,14 +2090,6 @@
 	.xlate	= irq_domain_xlate_twocell,
 };
 
-<<<<<<< HEAD
-static int gpiochip_to_irq(struct gpio_chip *chip, unsigned offset)
-{
-	if (!gpiochip_irqchip_irq_valid(chip, offset))
-		return -ENXIO;
-
-	return irq_create_mapping(chip->irq.domain, offset);
-=======
 /*
  * TODO: move these activate/deactivate in under the hierarchicial
  * irqchip implementation as static once SPMI and SSBI (all external
@@ -2168,23 +2160,12 @@
 	struct gpio_chip *chip = irq_data_get_irq_chip_data(d);
 
 	return gpiochip_reqres_irq(chip, d->hwirq);
->>>>>>> e0d688d4
-}
-
-static int gpiochip_irq_reqres(struct irq_data *d)
+}
+
+static void gpiochip_irq_relres(struct irq_data *d)
 {
 	struct gpio_chip *chip = irq_data_get_irq_chip_data(d);
 
-<<<<<<< HEAD
-	return gpiochip_reqres_irq(chip, d->hwirq);
-}
-
-static void gpiochip_irq_relres(struct irq_data *d)
-{
-	struct gpio_chip *chip = irq_data_get_irq_chip_data(d);
-
-	gpiochip_relres_irq(chip, d->hwirq);
-=======
 	gpiochip_relres_irq(chip, d->hwirq);
 }
 
@@ -2235,7 +2216,6 @@
 	gpiochip->irq.irq_disable = irqchip->irq_disable;
 	irqchip->irq_enable = gpiochip_irq_enable;
 	irqchip->irq_disable = gpiochip_irq_disable;
->>>>>>> e0d688d4
 }
 
 /**
@@ -2692,11 +2672,7 @@
 		ret = 0;
 	} else {
 		kfree_const(label);
-<<<<<<< HEAD
-		status = -EBUSY;
-=======
 		ret = -EBUSY;
->>>>>>> e0d688d4
 		goto done;
 	}
 
