--- conflicted
+++ resolved
@@ -468,37 +468,7 @@
 			return 0;
 		}
 	}
-<<<<<<< HEAD
-	dmi_ver = 0;
-	return 1;
-}
-
-static int __init smbios_present(const char __iomem *p)
-{
-	u8 buf[32];
-
-	memcpy_fromio(buf, p, 32);
-	if ((buf[5] < 32) && dmi_checksum(buf, buf[5])) {
-		dmi_ver = (buf[6] << 8) + buf[7];
-
-		/* Some BIOS report weird SMBIOS version, fix that up */
-		switch (dmi_ver) {
-		case 0x021F:
-		case 0x0221:
-			pr_debug("SMBIOS version fixup(2.%d->2.%d)\n",
-			       dmi_ver & 0xFF, 3);
-			dmi_ver = 0x0203;
-			break;
-		case 0x0233:
-			pr_debug("SMBIOS version fixup(2.%d->2.%d)\n", 51, 6);
-			dmi_ver = 0x0206;
-			break;
-		}
-		return memcmp(p + 16, "_DMI_", 5) || dmi_present(p + 16);
-	}
-=======
-
->>>>>>> e4aa937e
+
 	return 1;
 }
 
