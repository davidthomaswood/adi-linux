--- conflicted
+++ resolved
@@ -65,19 +65,10 @@
 	__raw_writel(mask, combiner_base(data) + COMBINER_ENABLE_SET);
 }
 
-<<<<<<< HEAD
-static void combiner_handle_cascade_irq(unsigned int __irq,
-					struct irq_desc *desc)
+static void combiner_handle_cascade_irq(struct irq_desc *desc)
 {
 	struct combiner_chip_data *chip_data = irq_desc_get_handler_data(desc);
 	struct irq_chip *chip = irq_desc_get_chip(desc);
-	unsigned int irq = irq_desc_get_irq(desc);
-=======
-static void combiner_handle_cascade_irq(struct irq_desc *desc)
-{
-	struct combiner_chip_data *chip_data = irq_desc_get_handler_data(desc);
-	struct irq_chip *chip = irq_desc_get_chip(desc);
->>>>>>> 9f30a04d
 	unsigned int cascade_irq, combiner_irq;
 	unsigned long status;
 
