--- conflicted
+++ resolved
@@ -49,10 +49,7 @@
 #include <net/mpls.h>
 #include <net/vxlan.h>
 #include <net/tun_proto.h>
-<<<<<<< HEAD
-=======
 #include <net/erspan.h>
->>>>>>> 661e50bc
 
 #include "flow_netlink.h"
 
@@ -406,13 +403,6 @@
 	[OVS_TUNNEL_KEY_ATTR_IPV6_SRC]      = { .len = sizeof(struct in6_addr) },
 	[OVS_TUNNEL_KEY_ATTR_IPV6_DST]      = { .len = sizeof(struct in6_addr) },
 	[OVS_TUNNEL_KEY_ATTR_ERSPAN_OPTS]   = { .len = OVS_ATTR_VARIABLE },
-};
-
-static const struct ovs_len_tbl
-ovs_nsh_key_attr_lens[OVS_NSH_KEY_ATTR_MAX + 1] = {
-	[OVS_NSH_KEY_ATTR_BASE] = { .len = sizeof(struct ovs_nsh_key_base) },
-	[OVS_NSH_KEY_ATTR_MD1]  = { .len = sizeof(struct ovs_nsh_key_md1) },
-	[OVS_NSH_KEY_ATTR_MD2]  = { .len = OVS_ATTR_VARIABLE },
 };
 
 static const struct ovs_len_tbl
