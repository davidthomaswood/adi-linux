--- conflicted
+++ resolved
@@ -277,10 +277,7 @@
 void udp4_hwcsum(struct sk_buff *skb, __be32 src, __be32 dst);
 int udp_rcv(struct sk_buff *skb);
 int udp_ioctl(struct sock *sk, int cmd, unsigned long arg);
-<<<<<<< HEAD
-=======
 int udp_init_sock(struct sock *sk);
->>>>>>> c470abd4
 int __udp_disconnect(struct sock *sk, int flags);
 int udp_disconnect(struct sock *sk, int flags);
 unsigned int udp_poll(struct file *file, struct socket *sock, poll_table *wait);
