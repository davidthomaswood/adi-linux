#ifndef __NET_IP_TUNNELS_H
#define __NET_IP_TUNNELS_H 1

#include <linux/if_tunnel.h>
#include <linux/netdevice.h>
#include <linux/skbuff.h>
#include <linux/types.h>
#include <linux/u64_stats_sync.h>
#include <net/dsfield.h>
#include <net/gro_cells.h>
#include <net/inet_ecn.h>
#include <net/ip.h>
#include <net/rtnetlink.h>

#if IS_ENABLED(CONFIG_IPV6)
#include <net/ipv6.h>
#include <net/ip6_fib.h>
#include <net/ip6_route.h>
#endif

/* Keep error state on tunnel for 30 sec */
#define IPTUNNEL_ERR_TIMEO	(30*HZ)

/* 6rd prefix/relay information */
#ifdef CONFIG_IPV6_SIT_6RD
struct ip_tunnel_6rd_parm {
	struct in6_addr		prefix;
	__be32			relay_prefix;
	u16			prefixlen;
	u16			relay_prefixlen;
};
#endif

struct ip_tunnel_prl_entry {
	struct ip_tunnel_prl_entry __rcu *next;
	__be32				addr;
	u16				flags;
	struct rcu_head			rcu_head;
};

struct ip_tunnel {
	struct ip_tunnel __rcu	*next;
	struct hlist_node hash_node;
	struct net_device	*dev;
	struct net		*net;	/* netns for packet i/o */

	int		err_count;	/* Number of arrived ICMP errors */
	unsigned long	err_time;	/* Time when the last ICMP error
					 * arrived */

	/* These four fields used only by GRE */
	__u32		i_seqno;	/* The last seen seqno	*/
	__u32		o_seqno;	/* The last output seqno */
	int		hlen;		/* Precalculated header length */
	int		mlink;

	struct ip_tunnel_parm parms;

	/* for SIT */
#ifdef CONFIG_IPV6_SIT_6RD
	struct ip_tunnel_6rd_parm ip6rd;
#endif
	struct ip_tunnel_prl_entry __rcu *prl;	/* potential router list */
	unsigned int		prl_count;	/* # of entries in PRL */
	int			ip_tnl_net_id;
	struct gro_cells	gro_cells;
};

#define TUNNEL_CSUM	__cpu_to_be16(0x01)
#define TUNNEL_ROUTING	__cpu_to_be16(0x02)
#define TUNNEL_KEY	__cpu_to_be16(0x04)
#define TUNNEL_SEQ	__cpu_to_be16(0x08)
#define TUNNEL_STRICT	__cpu_to_be16(0x10)
#define TUNNEL_REC	__cpu_to_be16(0x20)
#define TUNNEL_VERSION	__cpu_to_be16(0x40)
#define TUNNEL_NO_KEY	__cpu_to_be16(0x80)
#define TUNNEL_DONT_FRAGMENT    __cpu_to_be16(0x0100)

struct tnl_ptk_info {
	__be16 flags;
	__be16 proto;
	__be32 key;
	__be32 seq;
};

#define PACKET_RCVD	0
#define PACKET_REJECT	1

#define IP_TNL_HASH_BITS   7
#define IP_TNL_HASH_SIZE   (1 << IP_TNL_HASH_BITS)

struct ip_tunnel_net {
	struct net_device *fb_tunnel_dev;
	struct hlist_head tunnels[IP_TNL_HASH_SIZE];
};

#ifdef CONFIG_INET

int ip_tunnel_init(struct net_device *dev);
void ip_tunnel_uninit(struct net_device *dev);
void  ip_tunnel_dellink(struct net_device *dev, struct list_head *head);
int ip_tunnel_init_net(struct net *net, int ip_tnl_net_id,
		       struct rtnl_link_ops *ops, char *devname);

void ip_tunnel_delete_net(struct ip_tunnel_net *itn, struct rtnl_link_ops *ops);

void ip_tunnel_xmit(struct sk_buff *skb, struct net_device *dev,
		    const struct iphdr *tnl_params, const u8 protocol);
int ip_tunnel_ioctl(struct net_device *dev, struct ip_tunnel_parm *p, int cmd);
int ip_tunnel_change_mtu(struct net_device *dev, int new_mtu);

struct rtnl_link_stats64 *ip_tunnel_get_stats64(struct net_device *dev,
						struct rtnl_link_stats64 *tot);
struct ip_tunnel *ip_tunnel_lookup(struct ip_tunnel_net *itn,
				   int link, __be16 flags,
				   __be32 remote, __be32 local,
				   __be32 key);

int ip_tunnel_rcv(struct ip_tunnel *tunnel, struct sk_buff *skb,
		  const struct tnl_ptk_info *tpi, bool log_ecn_error);
int ip_tunnel_changelink(struct net_device *dev, struct nlattr *tb[],
			 struct ip_tunnel_parm *p);
int ip_tunnel_newlink(struct net_device *dev, struct nlattr *tb[],
		      struct ip_tunnel_parm *p);
void ip_tunnel_setup(struct net_device *dev, int net_id);

/* Extract dsfield from inner protocol */
static inline u8 ip_tunnel_get_dsfield(const struct iphdr *iph,
				       const struct sk_buff *skb)
{
	if (skb->protocol == htons(ETH_P_IP))
		return iph->tos;
	else if (skb->protocol == htons(ETH_P_IPV6))
		return ipv6_get_dsfield((const struct ipv6hdr *)iph);
	else
		return 0;
}

/* Propogate ECN bits out */
static inline u8 ip_tunnel_ecn_encap(u8 tos, const struct iphdr *iph,
				     const struct sk_buff *skb)
{
	u8 inner = ip_tunnel_get_dsfield(iph, skb);

	return INET_ECN_encapsulate(tos, inner);
}

int iptunnel_pull_header(struct sk_buff *skb, int hdr_len, __be16 inner_proto);
int iptunnel_xmit(struct rtable *rt, struct sk_buff *skb,
		  __be32 src, __be32 dst, __u8 proto,
		  __u8 tos, __u8 ttl, __be16 df, bool xnet);
<<<<<<< HEAD
=======

struct sk_buff *iptunnel_handle_offloads(struct sk_buff *skb, bool gre_csum,
					 int gso_type_mask);
>>>>>>> d8ec26d7

static inline void iptunnel_xmit_stats(int err,
				       struct net_device_stats *err_stats,
				       struct pcpu_tstats __percpu *stats)
{
	if (err > 0) {
		struct pcpu_tstats *tstats = this_cpu_ptr(stats);

		u64_stats_update_begin(&tstats->syncp);
		tstats->tx_bytes += err;
		tstats->tx_packets++;
		u64_stats_update_end(&tstats->syncp);
	} else if (err < 0) {
		err_stats->tx_errors++;
		err_stats->tx_aborted_errors++;
	} else {
		err_stats->tx_dropped++;
	}
}

#endif /* CONFIG_INET */

#endif /* __NET_IP_TUNNELS_H */<|MERGE_RESOLUTION|>--- conflicted
+++ resolved
@@ -149,12 +149,9 @@
 int iptunnel_xmit(struct rtable *rt, struct sk_buff *skb,
 		  __be32 src, __be32 dst, __u8 proto,
 		  __u8 tos, __u8 ttl, __be16 df, bool xnet);
-<<<<<<< HEAD
-=======
 
 struct sk_buff *iptunnel_handle_offloads(struct sk_buff *skb, bool gre_csum,
 					 int gso_type_mask);
->>>>>>> d8ec26d7
 
 static inline void iptunnel_xmit_stats(int err,
 				       struct net_device_stats *err_stats,
