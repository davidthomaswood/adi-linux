/* thread_info.h: common low-level thread information accessors
 *
 * Copyright (C) 2002  David Howells (dhowells@redhat.com)
 * - Incorporating suggestions made by Linus Torvalds
 */

#ifndef _LINUX_THREAD_INFO_H
#define _LINUX_THREAD_INFO_H

#include <linux/types.h>
#include <linux/bug.h>
<<<<<<< HEAD

struct timespec;
struct compat_timespec;

#ifdef CONFIG_THREAD_INFO_IN_TASK
#define current_thread_info() ((struct thread_info *)current)
#endif

=======
#include <linux/restart_block.h>

#ifdef CONFIG_THREAD_INFO_IN_TASK
>>>>>>> c470abd4
/*
 * For CONFIG_THREAD_INFO_IN_TASK kernels we need <asm/current.h> for the
 * definition of current, but for !CONFIG_THREAD_INFO_IN_TASK kernels,
 * including <asm/current.h> can cause a circular dependency on some platforms.
 */
#include <asm/current.h>
#define current_thread_info() ((struct thread_info *)current)
#endif

#include <linux/bitops.h>
#include <asm/thread_info.h>

#ifdef __KERNEL__

#ifdef CONFIG_DEBUG_STACK_USAGE
# define THREADINFO_GFP		(GFP_KERNEL_ACCOUNT | __GFP_NOTRACK | \
				 __GFP_ZERO)
#else
# define THREADINFO_GFP		(GFP_KERNEL_ACCOUNT | __GFP_NOTRACK)
#endif

/*
 * flag set/clear/test wrappers
 * - pass TIF_xxxx constants to these functions
 */

static inline void set_ti_thread_flag(struct thread_info *ti, int flag)
{
	set_bit(flag, (unsigned long *)&ti->flags);
}

static inline void clear_ti_thread_flag(struct thread_info *ti, int flag)
{
	clear_bit(flag, (unsigned long *)&ti->flags);
}

static inline int test_and_set_ti_thread_flag(struct thread_info *ti, int flag)
{
	return test_and_set_bit(flag, (unsigned long *)&ti->flags);
}

static inline int test_and_clear_ti_thread_flag(struct thread_info *ti, int flag)
{
	return test_and_clear_bit(flag, (unsigned long *)&ti->flags);
}

static inline int test_ti_thread_flag(struct thread_info *ti, int flag)
{
	return test_bit(flag, (unsigned long *)&ti->flags);
}

#define set_thread_flag(flag) \
	set_ti_thread_flag(current_thread_info(), flag)
#define clear_thread_flag(flag) \
	clear_ti_thread_flag(current_thread_info(), flag)
#define test_and_set_thread_flag(flag) \
	test_and_set_ti_thread_flag(current_thread_info(), flag)
#define test_and_clear_thread_flag(flag) \
	test_and_clear_ti_thread_flag(current_thread_info(), flag)
#define test_thread_flag(flag) \
	test_ti_thread_flag(current_thread_info(), flag)

#define tif_need_resched() test_thread_flag(TIF_NEED_RESCHED)

#ifndef CONFIG_HAVE_ARCH_WITHIN_STACK_FRAMES
static inline int arch_within_stack_frames(const void * const stack,
					   const void * const stackend,
					   const void *obj, unsigned long len)
{
	return 0;
}
#endif

#ifdef CONFIG_HARDENED_USERCOPY
extern void __check_object_size(const void *ptr, unsigned long n,
					bool to_user);

static __always_inline void check_object_size(const void *ptr, unsigned long n,
					      bool to_user)
{
	if (!__builtin_constant_p(n))
		__check_object_size(ptr, n, to_user);
}
#else
static inline void check_object_size(const void *ptr, unsigned long n,
				     bool to_user)
{ }
#endif /* CONFIG_HARDENED_USERCOPY */

#endif	/* __KERNEL__ */

#endif /* _LINUX_THREAD_INFO_H */<|MERGE_RESOLUTION|>--- conflicted
+++ resolved
@@ -9,20 +9,9 @@
 
 #include <linux/types.h>
 #include <linux/bug.h>
-<<<<<<< HEAD
-
-struct timespec;
-struct compat_timespec;
-
-#ifdef CONFIG_THREAD_INFO_IN_TASK
-#define current_thread_info() ((struct thread_info *)current)
-#endif
-
-=======
 #include <linux/restart_block.h>
 
 #ifdef CONFIG_THREAD_INFO_IN_TASK
->>>>>>> c470abd4
 /*
  * For CONFIG_THREAD_INFO_IN_TASK kernels we need <asm/current.h> for the
  * definition of current, but for !CONFIG_THREAD_INFO_IN_TASK kernels,
