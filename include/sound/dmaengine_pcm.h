--- conflicted
+++ resolved
@@ -61,10 +61,7 @@
  * @slave_id: Slave requester id for the DMA channel.
  * @filter_data: Custom DMA channel filter data, this will usually be used when
  * requesting the DMA channel.
-<<<<<<< HEAD
-=======
  * @chan_name: Custom channel name to use when requesting DMA channel.
->>>>>>> 91a9ab14
  * @fifo_size: FIFO size of the DAI controller in bytes
  */
 struct snd_dmaengine_dai_dma_data {
@@ -73,10 +70,7 @@
 	u32 maxburst;
 	unsigned int slave_id;
 	void *filter_data;
-<<<<<<< HEAD
-=======
 	const char *chan_name;
->>>>>>> 91a9ab14
 	unsigned int fifo_size;
 };
 
