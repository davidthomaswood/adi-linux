/* SPDX-License-Identifier: GPL-2.0 WITH Linux-syscall-note */
/*
 * Compatibility interface for userspace libc header coordination:
 *
 * Define compatibility macros that are used to control the inclusion or
 * exclusion of UAPI structures and definitions in coordination with another
 * userspace C library.
 *
 * This header is intended to solve the problem of UAPI definitions that
 * conflict with userspace definitions. If a UAPI header has such conflicting
 * definitions then the solution is as follows:
 *
 * * Synchronize the UAPI header and the libc headers so either one can be
 *   used and such that the ABI is preserved. If this is not possible then
 *   no simple compatibility interface exists (you need to write translating
 *   wrappers and rename things) and you can't use this interface.
 *
 * Then follow this process:
 *
 * (a) Include libc-compat.h in the UAPI header.
 *      e.g. #include <linux/libc-compat.h>
 *     This include must be as early as possible.
 *
 * (b) In libc-compat.h add enough code to detect that the comflicting
 *     userspace libc header has been included first.
 *
 * (c) If the userspace libc header has been included first define a set of
 *     guard macros of the form __UAPI_DEF_FOO and set their values to 1, else
 *     set their values to 0.
 *
 * (d) Back in the UAPI header with the conflicting definitions, guard the
 *     definitions with:
 *     #if __UAPI_DEF_FOO
 *       ...
 *     #endif
 *
 * This fixes the situation where the linux headers are included *after* the
 * libc headers. To fix the problem with the inclusion in the other order the
 * userspace libc headers must be fixed like this:
 *
 * * For all definitions that conflict with kernel definitions wrap those
 *   defines in the following:
 *   #if !__UAPI_DEF_FOO
 *     ...
 *   #endif
 *
 * This prevents the redefinition of a construct already defined by the kernel.
 */
#ifndef _UAPI_LIBC_COMPAT_H
#define _UAPI_LIBC_COMPAT_H

/* We have included libc headers... */
#if !defined(__KERNEL__)

/* Coordinate with libc net/if.h header. */
#if defined(_NET_IF_H) && (!defined(__GLIBC__) || defined(__USE_MISC))

/* LIBC headers included first so don't define anything
 * that would already be defined. */

#define __UAPI_DEF_IF_IFCONF 0
#define __UAPI_DEF_IF_IFMAP 0
#define __UAPI_DEF_IF_IFNAMSIZ 0
#define __UAPI_DEF_IF_IFREQ 0
/* Everything up to IFF_DYNAMIC, matches net/if.h until glibc 2.23 */
#define __UAPI_DEF_IF_NET_DEVICE_FLAGS 0
/* For the future if glibc adds IFF_LOWER_UP, IFF_DORMANT and IFF_ECHO */
#ifndef __UAPI_DEF_IF_NET_DEVICE_FLAGS_LOWER_UP_DORMANT_ECHO
#ifdef __GLIBC__
#define __UAPI_DEF_IF_NET_DEVICE_FLAGS_LOWER_UP_DORMANT_ECHO 1
#else
#define __UAPI_DEF_IF_NET_DEVICE_FLAGS_LOWER_UP_DORMANT_ECHO 0
#endif
#endif /* __UAPI_DEF_IF_NET_DEVICE_FLAGS_LOWER_UP_DORMANT_ECHO */

#else /* _NET_IF_H */

/* Linux headers included first, and we must define everything
 * we need. The expectation is that glibc will check the
 * __UAPI_DEF_* defines and adjust appropriately. */

#define __UAPI_DEF_IF_IFCONF 1
#define __UAPI_DEF_IF_IFMAP 1
#define __UAPI_DEF_IF_IFNAMSIZ 1
#define __UAPI_DEF_IF_IFREQ 1
/* Everything up to IFF_DYNAMIC, matches net/if.h until glibc 2.23 */
#define __UAPI_DEF_IF_NET_DEVICE_FLAGS 1
/* For the future if glibc adds IFF_LOWER_UP, IFF_DORMANT and IFF_ECHO */
#define __UAPI_DEF_IF_NET_DEVICE_FLAGS_LOWER_UP_DORMANT_ECHO 1

#endif /* _NET_IF_H */

/* musl defines the ethhdr struct itself in its netinet/if_ether.h.
 * Glibc just includes the kernel header and uses a different guard. */
#if defined(_NETINET_IF_ETHER_H)
#define __UAPI_DEF_ETHHDR		0
#else
#define __UAPI_DEF_ETHHDR		1
#endif

/* Coordinate with libc netinet/in.h header. */
#if defined(_NETINET_IN_H)

/* LIBC headers included first so don't define anything
 * that would already be defined. */
#define __UAPI_DEF_IN_ADDR		0
#define __UAPI_DEF_IN_IPPROTO		0
#define __UAPI_DEF_IN_PKTINFO		0
#define __UAPI_DEF_IP_MREQ		0
#define __UAPI_DEF_SOCKADDR_IN		0
#define __UAPI_DEF_IN_CLASS		0

#define __UAPI_DEF_IN6_ADDR		0
/* The exception is the in6_addr macros which must be defined
 * if the glibc code didn't define them. This guard matches
 * the guard in glibc/inet/netinet/in.h which defines the
 * additional in6_addr macros e.g. s6_addr16, and s6_addr32. */
#if !defined(__GLIBC__) || defined(__USE_MISC) || defined (__USE_GNU)
#define __UAPI_DEF_IN6_ADDR_ALT		0
#else
#define __UAPI_DEF_IN6_ADDR_ALT		1
#endif
#define __UAPI_DEF_SOCKADDR_IN6		0
#define __UAPI_DEF_IPV6_MREQ		0
#define __UAPI_DEF_IPPROTO_V6		0
#define __UAPI_DEF_IPV6_OPTIONS		0
#define __UAPI_DEF_IN6_PKTINFO		0
#define __UAPI_DEF_IP6_MTUINFO		0

#else

/* Linux headers included first, and we must define everything
 * we need. The expectation is that the libc will check the
 * __UAPI_DEF_* defines and adjust appropriately. */
#define __UAPI_DEF_IN_ADDR		1
#define __UAPI_DEF_IN_IPPROTO		1
#define __UAPI_DEF_IN_PKTINFO		1
#define __UAPI_DEF_IP_MREQ		1
#define __UAPI_DEF_SOCKADDR_IN		1
#define __UAPI_DEF_IN_CLASS		1

#define __UAPI_DEF_IN6_ADDR		1
/* We unconditionally define the in6_addr macros and the libc must
 * coordinate. */
#define __UAPI_DEF_IN6_ADDR_ALT		1
#define __UAPI_DEF_SOCKADDR_IN6		1
#define __UAPI_DEF_IPV6_MREQ		1
#define __UAPI_DEF_IPPROTO_V6		1
#define __UAPI_DEF_IPV6_OPTIONS		1
#define __UAPI_DEF_IN6_PKTINFO		1
#define __UAPI_DEF_IP6_MTUINFO		1

#endif /* _NETINET_IN_H */

/* Coordinate with glibc netipx/ipx.h header. */
#if defined(__NETIPX_IPX_H)

#define __UAPI_DEF_SOCKADDR_IPX			0
#define __UAPI_DEF_IPX_ROUTE_DEFINITION		0
#define __UAPI_DEF_IPX_INTERFACE_DEFINITION	0
#define __UAPI_DEF_IPX_CONFIG_DATA		0
#define __UAPI_DEF_IPX_ROUTE_DEF		0

#else /* defined(__NETIPX_IPX_H) */

#define __UAPI_DEF_SOCKADDR_IPX			1
#define __UAPI_DEF_IPX_ROUTE_DEFINITION		1
#define __UAPI_DEF_IPX_INTERFACE_DEFINITION	1
#define __UAPI_DEF_IPX_CONFIG_DATA		1
#define __UAPI_DEF_IPX_ROUTE_DEF		1

#endif /* defined(__NETIPX_IPX_H) */

/* Definitions for xattr.h */
#if defined(_SYS_XATTR_H)
#define __UAPI_DEF_XATTR		0
#else
#define __UAPI_DEF_XATTR		1
#endif

/* If we did not see any headers from any supported C libraries,
 * or we are being included in the kernel, then define everything
<<<<<<< HEAD
 * that we need. */
#else /* defined(__KERNEL__) */
=======
 * that we need. Check for previous __UAPI_* definitions to give
 * unsupported C libraries a way to opt out of any kernel definition. */
#else /* !defined(__GLIBC__) */
>>>>>>> 9c71c6e9

/* Definitions for if.h */
#ifndef __UAPI_DEF_IF_IFCONF
#define __UAPI_DEF_IF_IFCONF 1
#endif
#ifndef __UAPI_DEF_IF_IFMAP
#define __UAPI_DEF_IF_IFMAP 1
#endif
#ifndef __UAPI_DEF_IF_IFNAMSIZ
#define __UAPI_DEF_IF_IFNAMSIZ 1
#endif
#ifndef __UAPI_DEF_IF_IFREQ
#define __UAPI_DEF_IF_IFREQ 1
#endif
/* Everything up to IFF_DYNAMIC, matches net/if.h until glibc 2.23 */
#ifndef __UAPI_DEF_IF_NET_DEVICE_FLAGS
#define __UAPI_DEF_IF_NET_DEVICE_FLAGS 1
#endif
/* For the future if glibc adds IFF_LOWER_UP, IFF_DORMANT and IFF_ECHO */
#ifndef __UAPI_DEF_IF_NET_DEVICE_FLAGS_LOWER_UP_DORMANT_ECHO
#define __UAPI_DEF_IF_NET_DEVICE_FLAGS_LOWER_UP_DORMANT_ECHO 1
#endif

/* Definitions for if_ether.h */
#define __UAPI_DEF_ETHHDR 		1

/* Definitions for in.h */
#ifndef __UAPI_DEF_IN_ADDR
#define __UAPI_DEF_IN_ADDR		1
#endif
#ifndef __UAPI_DEF_IN_IPPROTO
#define __UAPI_DEF_IN_IPPROTO		1
#endif
#ifndef __UAPI_DEF_IN_PKTINFO
#define __UAPI_DEF_IN_PKTINFO		1
#endif
#ifndef __UAPI_DEF_IP_MREQ
#define __UAPI_DEF_IP_MREQ		1
#endif
#ifndef __UAPI_DEF_SOCKADDR_IN
#define __UAPI_DEF_SOCKADDR_IN		1
#endif
#ifndef __UAPI_DEF_IN_CLASS
#define __UAPI_DEF_IN_CLASS		1
#endif

/* Definitions for in6.h */
#ifndef __UAPI_DEF_IN6_ADDR
#define __UAPI_DEF_IN6_ADDR		1
#endif
#ifndef __UAPI_DEF_IN6_ADDR_ALT
#define __UAPI_DEF_IN6_ADDR_ALT		1
#endif
#ifndef __UAPI_DEF_SOCKADDR_IN6
#define __UAPI_DEF_SOCKADDR_IN6		1
#endif
#ifndef __UAPI_DEF_IPV6_MREQ
#define __UAPI_DEF_IPV6_MREQ		1
#endif
#ifndef __UAPI_DEF_IPPROTO_V6
#define __UAPI_DEF_IPPROTO_V6		1
#endif
#ifndef __UAPI_DEF_IPV6_OPTIONS
#define __UAPI_DEF_IPV6_OPTIONS		1
#endif
#ifndef __UAPI_DEF_IN6_PKTINFO
#define __UAPI_DEF_IN6_PKTINFO		1
#endif
#ifndef __UAPI_DEF_IP6_MTUINFO
#define __UAPI_DEF_IP6_MTUINFO		1
#endif

/* Definitions for ipx.h */
#ifndef __UAPI_DEF_SOCKADDR_IPX
#define __UAPI_DEF_SOCKADDR_IPX			1
#endif
#ifndef __UAPI_DEF_IPX_ROUTE_DEFINITION
#define __UAPI_DEF_IPX_ROUTE_DEFINITION		1
#endif
#ifndef __UAPI_DEF_IPX_INTERFACE_DEFINITION
#define __UAPI_DEF_IPX_INTERFACE_DEFINITION	1
#endif
#ifndef __UAPI_DEF_IPX_CONFIG_DATA
#define __UAPI_DEF_IPX_CONFIG_DATA		1
#endif
#ifndef __UAPI_DEF_IPX_ROUTE_DEF
#define __UAPI_DEF_IPX_ROUTE_DEF		1
#endif

/* Definitions for xattr.h */
#ifndef __UAPI_DEF_XATTR
#define __UAPI_DEF_XATTR		1
#endif

#endif /* __KERNEL__ */

#endif /* _UAPI_LIBC_COMPAT_H */<|MERGE_RESOLUTION|>--- conflicted
+++ resolved
@@ -49,13 +49,13 @@
 #ifndef _UAPI_LIBC_COMPAT_H
 #define _UAPI_LIBC_COMPAT_H
 
-/* We have included libc headers... */
-#if !defined(__KERNEL__)
-
-/* Coordinate with libc net/if.h header. */
-#if defined(_NET_IF_H) && (!defined(__GLIBC__) || defined(__USE_MISC))
-
-/* LIBC headers included first so don't define anything
+/* We have included glibc headers... */
+#if defined(__GLIBC__)
+
+/* Coordinate with glibc net/if.h header. */
+#if defined(_NET_IF_H) && defined(__USE_MISC)
+
+/* GLIBC headers included first so don't define anything
  * that would already be defined. */
 
 #define __UAPI_DEF_IF_IFCONF 0
@@ -66,11 +66,7 @@
 #define __UAPI_DEF_IF_NET_DEVICE_FLAGS 0
 /* For the future if glibc adds IFF_LOWER_UP, IFF_DORMANT and IFF_ECHO */
 #ifndef __UAPI_DEF_IF_NET_DEVICE_FLAGS_LOWER_UP_DORMANT_ECHO
-#ifdef __GLIBC__
 #define __UAPI_DEF_IF_NET_DEVICE_FLAGS_LOWER_UP_DORMANT_ECHO 1
-#else
-#define __UAPI_DEF_IF_NET_DEVICE_FLAGS_LOWER_UP_DORMANT_ECHO 0
-#endif
 #endif /* __UAPI_DEF_IF_NET_DEVICE_FLAGS_LOWER_UP_DORMANT_ECHO */
 
 #else /* _NET_IF_H */
@@ -90,18 +86,10 @@
 
 #endif /* _NET_IF_H */
 
-/* musl defines the ethhdr struct itself in its netinet/if_ether.h.
- * Glibc just includes the kernel header and uses a different guard. */
-#if defined(_NETINET_IF_ETHER_H)
-#define __UAPI_DEF_ETHHDR		0
-#else
-#define __UAPI_DEF_ETHHDR		1
-#endif
-
-/* Coordinate with libc netinet/in.h header. */
+/* Coordinate with glibc netinet/in.h header. */
 #if defined(_NETINET_IN_H)
 
-/* LIBC headers included first so don't define anything
+/* GLIBC headers included first so don't define anything
  * that would already be defined. */
 #define __UAPI_DEF_IN_ADDR		0
 #define __UAPI_DEF_IN_IPPROTO		0
@@ -115,7 +103,7 @@
  * if the glibc code didn't define them. This guard matches
  * the guard in glibc/inet/netinet/in.h which defines the
  * additional in6_addr macros e.g. s6_addr16, and s6_addr32. */
-#if !defined(__GLIBC__) || defined(__USE_MISC) || defined (__USE_GNU)
+#if defined(__USE_MISC) || defined (__USE_GNU)
 #define __UAPI_DEF_IN6_ADDR_ALT		0
 #else
 #define __UAPI_DEF_IN6_ADDR_ALT		1
@@ -130,7 +118,7 @@
 #else
 
 /* Linux headers included first, and we must define everything
- * we need. The expectation is that the libc will check the
+ * we need. The expectation is that glibc will check the
  * __UAPI_DEF_* defines and adjust appropriately. */
 #define __UAPI_DEF_IN_ADDR		1
 #define __UAPI_DEF_IN_IPPROTO		1
@@ -140,7 +128,7 @@
 #define __UAPI_DEF_IN_CLASS		1
 
 #define __UAPI_DEF_IN6_ADDR		1
-/* We unconditionally define the in6_addr macros and the libc must
+/* We unconditionally define the in6_addr macros and glibc must
  * coordinate. */
 #define __UAPI_DEF_IN6_ADDR_ALT		1
 #define __UAPI_DEF_SOCKADDR_IN6		1
@@ -180,14 +168,9 @@
 
 /* If we did not see any headers from any supported C libraries,
  * or we are being included in the kernel, then define everything
-<<<<<<< HEAD
- * that we need. */
-#else /* defined(__KERNEL__) */
-=======
  * that we need. Check for previous __UAPI_* definitions to give
  * unsupported C libraries a way to opt out of any kernel definition. */
 #else /* !defined(__GLIBC__) */
->>>>>>> 9c71c6e9
 
 /* Definitions for if.h */
 #ifndef __UAPI_DEF_IF_IFCONF
@@ -211,9 +194,6 @@
 #define __UAPI_DEF_IF_NET_DEVICE_FLAGS_LOWER_UP_DORMANT_ECHO 1
 #endif
 
-/* Definitions for if_ether.h */
-#define __UAPI_DEF_ETHHDR 		1
-
 /* Definitions for in.h */
 #ifndef __UAPI_DEF_IN_ADDR
 #define __UAPI_DEF_IN_ADDR		1
@@ -282,6 +262,6 @@
 #define __UAPI_DEF_XATTR		1
 #endif
 
-#endif /* __KERNEL__ */
+#endif /* __GLIBC__ */
 
 #endif /* _UAPI_LIBC_COMPAT_H */