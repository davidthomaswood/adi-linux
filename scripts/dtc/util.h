#ifndef _UTIL_H
#define _UTIL_H

#include <stdarg.h>
#include <stdbool.h>
#include <getopt.h>

/*
 * Copyright 2011 The Chromium Authors, All Rights Reserved.
 * Copyright 2008 Jon Loeliger, Freescale Semiconductor, Inc.
 *
 * This program is free software; you can redistribute it and/or
 * modify it under the terms of the GNU General Public License as
 * published by the Free Software Foundation; either version 2 of the
 * License, or (at your option) any later version.
 *
 *  This program is distributed in the hope that it will be useful,
 *  but WITHOUT ANY WARRANTY; without even the implied warranty of
 *  MERCHANTABILITY or FITNESS FOR A PARTICULAR PURPOSE.  See the GNU
 *  General Public License for more details.
 *
 *  You should have received a copy of the GNU General Public License
 *  along with this program; if not, write to the Free Software
 *  Foundation, Inc., 59 Temple Place, Suite 330, Boston, MA  02111-1307
 *                                                                   USA
 */

#ifdef __GNUC__
#define PRINTF(i, j)	__attribute__((format (printf, i, j)))
#define NORETURN	__attribute__((noreturn))
#else
#define PRINTF(i, j)
#define NORETURN
#endif

#define ARRAY_SIZE(x) (sizeof(x) / sizeof((x)[0]))

static inline void NORETURN PRINTF(1, 2) die(const char *str, ...)
{
	va_list ap;

	va_start(ap, str);
	fprintf(stderr, "FATAL ERROR: ");
	vfprintf(stderr, str, ap);
	va_end(ap);
	exit(1);
}

static inline void *xmalloc(size_t len)
{
	void *new = malloc(len);

	if (!new)
		die("malloc() failed\n");

	return new;
}

static inline void *xrealloc(void *p, size_t len)
{
	void *new = realloc(p, len);

	if (!new)
		die("realloc() failed (len=%zd)\n", len);

	return new;
}

extern char *xstrdup(const char *s);
<<<<<<< HEAD
extern int xasprintf(char **strp, const char *fmt, ...);
=======

extern int PRINTF(2, 3) xasprintf(char **strp, const char *fmt, ...);
>>>>>>> 863b8ff9
extern char *join_path(const char *path, const char *name);

/**
 * Check a property of a given length to see if it is all printable and
 * has a valid terminator. The property can contain either a single string,
 * or multiple strings each of non-zero length.
 *
 * @param data	The string to check
 * @param len	The string length including terminator
 * @return 1 if a valid printable string, 0 if not
 */
bool util_is_printable_string(const void *data, int len);

/*
 * Parse an escaped character starting at index i in string s.  The resulting
 * character will be returned and the index i will be updated to point at the
 * character directly after the end of the encoding, this may be the '\0'
 * terminator of the string.
 */
char get_escape_char(const char *s, int *i);

/**
 * Read a device tree file into a buffer. This will report any errors on
 * stderr.
 *
 * @param filename	The filename to read, or - for stdin
 * @return Pointer to allocated buffer containing fdt, or NULL on error
 */
char *utilfdt_read(const char *filename);

/**
 * Like utilfdt_read(), but also passes back the size of the file read.
 *
 * @param len		If non-NULL, the amount of data we managed to read
 */
char *utilfdt_read_len(const char *filename, off_t *len);

/**
 * Read a device tree file into a buffer. Does not report errors, but only
 * returns them. The value returned can be passed to strerror() to obtain
 * an error message for the user.
 *
 * @param filename	The filename to read, or - for stdin
 * @param buffp		Returns pointer to buffer containing fdt
 * @return 0 if ok, else an errno value representing the error
 */
int utilfdt_read_err(const char *filename, char **buffp);

/**
 * Like utilfdt_read_err(), but also passes back the size of the file read.
 *
 * @param len		If non-NULL, the amount of data we managed to read
 */
int utilfdt_read_err_len(const char *filename, char **buffp, off_t *len);

/**
 * Write a device tree buffer to a file. This will report any errors on
 * stderr.
 *
 * @param filename	The filename to write, or - for stdout
 * @param blob		Poiner to buffer containing fdt
 * @return 0 if ok, -1 on error
 */
int utilfdt_write(const char *filename, const void *blob);

/**
 * Write a device tree buffer to a file. Does not report errors, but only
 * returns them. The value returned can be passed to strerror() to obtain
 * an error message for the user.
 *
 * @param filename	The filename to write, or - for stdout
 * @param blob		Poiner to buffer containing fdt
 * @return 0 if ok, else an errno value representing the error
 */
int utilfdt_write_err(const char *filename, const void *blob);

/**
 * Decode a data type string. The purpose of this string
 *
 * The string consists of an optional character followed by the type:
 *	Modifier characters:
 *		hh or b	1 byte
 *		h	2 byte
 *		l	4 byte, default
 *
 *	Type character:
 *		s	string
 *		i	signed integer
 *		u	unsigned integer
 *		x	hex
 *
 * TODO: Implement ll modifier (8 bytes)
 * TODO: Implement o type (octal)
 *
 * @param fmt		Format string to process
 * @param type		Returns type found(s/d/u/x), or 0 if none
 * @param size		Returns size found(1,2,4,8) or 4 if none
 * @return 0 if ok, -1 on error (no type given, or other invalid format)
 */
int utilfdt_decode_type(const char *fmt, int *type, int *size);

/*
 * This is a usage message fragment for the -t option. It is the format
 * supported by utilfdt_decode_type.
 */

#define USAGE_TYPE_MSG \
	"<type>\ts=string, i=int, u=unsigned, x=hex\n" \
	"\tOptional modifier prefix:\n" \
	"\t\thh or b=byte, h=2 byte, l=4 byte (default)";

/**
 * Print property data in a readable format to stdout
 *
 * Properties that look like strings will be printed as strings. Otherwise
 * the data will be displayed either as cells (if len is a multiple of 4
 * bytes) or bytes.
 *
 * If len is 0 then this function does nothing.
 *
 * @param data	Pointers to property data
 * @param len	Length of property data
 */
void utilfdt_print_data(const char *data, int len);

/**
 * Show source version and exit
 */
void NORETURN util_version(void);

/**
 * Show usage and exit
 *
 * This helps standardize the output of various utils.  You most likely want
 * to use the usage() helper below rather than call this.
 *
 * @param errmsg	If non-NULL, an error message to display
 * @param synopsis	The initial example usage text (and possible examples)
 * @param short_opts	The string of short options
 * @param long_opts	The structure of long options
 * @param opts_help	An array of help strings (should align with long_opts)
 */
void NORETURN util_usage(const char *errmsg, const char *synopsis,
			 const char *short_opts,
			 struct option const long_opts[],
			 const char * const opts_help[]);

/**
 * Show usage and exit
 *
 * If you name all your usage variables with usage_xxx, then you can call this
 * help macro rather than expanding all arguments yourself.
 *
 * @param errmsg	If non-NULL, an error message to display
 */
#define usage(errmsg) \
	util_usage(errmsg, usage_synopsis, usage_short_opts, \
		   usage_long_opts, usage_opts_help)

/**
 * Call getopt_long() with standard options
 *
 * Since all util code runs getopt in the same way, provide a helper.
 */
#define util_getopt_long() getopt_long(argc, argv, usage_short_opts, \
				       usage_long_opts, NULL)

/* Helper for aligning long_opts array */
#define a_argument required_argument

/* Helper for usage_short_opts string constant */
#define USAGE_COMMON_SHORT_OPTS "hV"

/* Helper for usage_long_opts option array */
#define USAGE_COMMON_LONG_OPTS \
	{"help",      no_argument, NULL, 'h'}, \
	{"version",   no_argument, NULL, 'V'}, \
	{NULL,        no_argument, NULL, 0x0}

/* Helper for usage_opts_help array */
#define USAGE_COMMON_OPTS_HELP \
	"Print this help and exit", \
	"Print version and exit", \
	NULL

/* Helper for getopt case statements */
#define case_USAGE_COMMON_FLAGS \
	case 'h': usage(NULL); \
	case 'V': util_version(); \
	case '?': usage("unknown option");

#endif /* _UTIL_H */<|MERGE_RESOLUTION|>--- conflicted
+++ resolved
@@ -67,12 +67,8 @@
 }
 
 extern char *xstrdup(const char *s);
-<<<<<<< HEAD
-extern int xasprintf(char **strp, const char *fmt, ...);
-=======
 
 extern int PRINTF(2, 3) xasprintf(char **strp, const char *fmt, ...);
->>>>>>> 863b8ff9
 extern char *join_path(const char *path, const char *name);
 
 /**
